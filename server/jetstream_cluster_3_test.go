// Copyright 2022-2023 The NATS Authors
// Licensed under the Apache License, Version 2.0 (the "License");
// you may not use this file except in compliance with the License.
// You may obtain a copy of the License at
//
// http://www.apache.org/licenses/LICENSE-2.0
//
// Unless required by applicable law or agreed to in writing, software
// distributed under the License is distributed on an "AS IS" BASIS,
// WITHOUT WARRANTIES OR CONDITIONS OF ANY KIND, either express or implied.
// See the License for the specific language governing permissions and
// limitations under the License.

//go:build !skip_js_tests && !skip_js_cluster_tests_3
// +build !skip_js_tests,!skip_js_cluster_tests_3

package server

import (
	"bytes"
	"encoding/json"
	"errors"
	"fmt"
	"math/rand"
	"net"
	"os"
	"reflect"
	"strings"
	"sync"
	"sync/atomic"
	"testing"
	"time"

	"github.com/nats-io/nats.go"
)

func TestJetStreamClusterRemovePeerByID(t *testing.T) {
	c := createJetStreamClusterExplicit(t, "R3S", 3)
	defer c.shutdown()

	s := c.randomNonLeader()
	nc, js := jsClientConnect(t, s)
	defer nc.Close()

	_, err := js.AddStream(&nats.StreamConfig{
		Name:     "TEST",
		Subjects: []string{"foo", "bar"},
		Replicas: 3,
	})
	require_NoError(t, err)

	// Wait for a leader
	c.waitOnStreamLeader(globalAccountName, "TEST")

	// Get the name of the one that is not restarted
	srvName := c.opts[2].ServerName
	// And its node ID
	peerID := c.servers[2].Node()

	nc.Close()
	// Now stop the whole cluster
	c.stopAll()
	// Restart all but one
	for i := 0; i < 2; i++ {
		opts := c.opts[i]
		s, o := RunServerWithConfig(opts.ConfigFile)
		c.servers[i] = s
		c.opts[i] = o
	}

	c.waitOnClusterReadyWithNumPeers(2)
	c.waitOnStreamLeader(globalAccountName, "TEST")

	// Now attempt to remove by name, this should fail because the cluster
	// was restarted and names are not persisted.
	ml := c.leader()
	nc, err = nats.Connect(ml.ClientURL(), nats.UserInfo("admin", "s3cr3t!"))
	require_NoError(t, err)
	defer nc.Close()

	req := &JSApiMetaServerRemoveRequest{Server: srvName}
	jsreq, err := json.Marshal(req)
	require_NoError(t, err)
	rmsg, err := nc.Request(JSApiRemoveServer, jsreq, 2*time.Second)
	require_NoError(t, err)

	var resp JSApiMetaServerRemoveResponse
	err = json.Unmarshal(rmsg.Data, &resp)
	require_NoError(t, err)
	require_True(t, resp.Error != nil)
	require_True(t, IsNatsErr(resp.Error, JSClusterServerNotMemberErr))

	// Now try by ID, but first with an ID that does not match any peerID
	req.Peer = "some_bad_id"
	jsreq, err = json.Marshal(req)
	require_NoError(t, err)
	rmsg, err = nc.Request(JSApiRemoveServer, jsreq, 2*time.Second)
	require_NoError(t, err)

	resp = JSApiMetaServerRemoveResponse{}
	err = json.Unmarshal(rmsg.Data, &resp)
	require_NoError(t, err)
	require_True(t, resp.Error != nil)
	require_True(t, IsNatsErr(resp.Error, JSClusterServerNotMemberErr))

	// Now with the proper peer ID
	req.Peer = peerID
	jsreq, err = json.Marshal(req)
	require_NoError(t, err)
	rmsg, err = nc.Request(JSApiRemoveServer, jsreq, 2*time.Second)
	require_NoError(t, err)

	resp = JSApiMetaServerRemoveResponse{}
	err = json.Unmarshal(rmsg.Data, &resp)
	require_NoError(t, err)
	require_True(t, resp.Error == nil)
	require_True(t, resp.Success)
}

func TestJetStreamClusterDiscardNewAndMaxMsgsPerSubject(t *testing.T) {
	c := createJetStreamClusterExplicit(t, "R3S", 3)
	defer c.shutdown()

	// Client for API requests.
	s := c.randomNonLeader()
	nc, js := jsClientConnect(t, s)
	defer nc.Close()

	for _, test := range []struct {
		name     string
		storage  StorageType
		replicas int
	}{
		{"MEM-R1", MemoryStorage, 1},
		{"FILE-R1", FileStorage, 1},
		{"MEM-R3", MemoryStorage, 3},
		{"FILE-R3", FileStorage, 3},
	} {
		t.Run(test.name, func(t *testing.T) {
			js.DeleteStream("KV")
			// Make sure setting new without DiscardPolicy also being new is error.
			cfg := &StreamConfig{
				Name:          "KV",
				Subjects:      []string{"KV.>"},
				Storage:       test.storage,
				AllowDirect:   true,
				DiscardNewPer: true,
				MaxMsgs:       10,
				Replicas:      test.replicas,
			}
			if _, apiErr := addStreamWithError(t, nc, cfg); apiErr == nil {
				t.Fatalf("Expected API error but got none")
			} else if apiErr.ErrCode != 10052 || !strings.Contains(apiErr.Description, "discard new per subject requires discard new policy") {
				t.Fatalf("Got wrong error: %+v", apiErr)
			}

			// Set broad discard new policy to engage DiscardNewPer
			cfg.Discard = DiscardNew
			// We should also error here since we have not setup max msgs per subject.
			if _, apiErr := addStreamWithError(t, nc, cfg); apiErr == nil {
				t.Fatalf("Expected API error but got none")
			} else if apiErr.ErrCode != 10052 || !strings.Contains(apiErr.Description, "discard new per subject requires max msgs per subject > 0") {
				t.Fatalf("Got wrong error: %+v", apiErr)
			}

			cfg.MaxMsgsPer = 1
			addStream(t, nc, cfg)

			// We want to test that we reject new messages on a per subject basis if the
			// max msgs per subject limit has been hit, even if other limits have not.
			_, err := js.Publish("KV.foo", nil)
			require_NoError(t, err)

			_, err = js.Publish("KV.foo", nil)
			// Go client does not have const for this one.
			require_Error(t, err, errors.New("nats: maximum messages per subject exceeded"))
		})
	}
}

func TestJetStreamClusterCreateConsumerWithReplicaOneGetsResponse(t *testing.T) {
	c := createJetStreamClusterExplicit(t, "R3S", 3)
	defer c.shutdown()

	s := c.randomNonLeader()
	nc, js := jsClientConnect(t, s)
	defer nc.Close()

	_, err := js.AddStream(&nats.StreamConfig{
		Name:     "TEST",
		Subjects: []string{"foo"},
		Replicas: 3,
	})
	require_NoError(t, err)

	c.waitOnStreamLeader(globalAccountName, "TEST")

	_, err = js.AddConsumer("TEST", &nats.ConsumerConfig{
		Durable:   "C3",
		AckPolicy: nats.AckExplicitPolicy,
	})
	require_NoError(t, err)

	c.waitOnConsumerLeader(globalAccountName, "TEST", "C3")

	// Update to scale down to R1, that should work (get a response)
	_, err = js.UpdateConsumer("TEST", &nats.ConsumerConfig{
		Durable:   "C3",
		AckPolicy: nats.AckExplicitPolicy,
		Replicas:  1,
	})
	require_NoError(t, err)

	c.waitOnConsumerLeader(globalAccountName, "TEST", "C3")

	ci, err := js.ConsumerInfo("TEST", "C3")
	require_NoError(t, err)
	require_True(t, ci.Config.Replicas == 1)
	require_True(t, len(ci.Cluster.Replicas) == 0)
}

func TestJetStreamClusterMetaRecoveryLogic(t *testing.T) {
	c := createJetStreamClusterExplicit(t, "R3S", 3)
	defer c.shutdown()

	s := c.randomNonLeader()
	nc, js := jsClientConnect(t, s)
	defer nc.Close()

	_, err := js.AddStream(&nats.StreamConfig{
		Name:     "TEST",
		Subjects: []string{"foo"},
		Replicas: 3,
	})
	require_NoError(t, err)

	_, err = js.UpdateStream(&nats.StreamConfig{
		Name:     "TEST",
		Subjects: []string{"foo", "bar"},
		Replicas: 1,
	})
	require_NoError(t, err)

	err = js.DeleteStream("TEST")
	require_NoError(t, err)

	_, err = js.AddStream(&nats.StreamConfig{
		Name:     "TEST",
		Subjects: []string{"foo"},
		Replicas: 3,
	})
	require_NoError(t, err)

	err = js.DeleteStream("TEST")
	require_NoError(t, err)

	_, err = js.AddStream(&nats.StreamConfig{
		Name:     "TEST",
		Subjects: []string{"baz"},
		Replicas: 1,
	})
	require_NoError(t, err)

	osi, err := js.StreamInfo("TEST")
	require_NoError(t, err)

	c.stopAll()
	c.restartAll()
	c.waitOnLeader()
	c.waitOnStreamLeader("$G", "TEST")

	s = c.randomNonLeader()
	nc, js = jsClientConnect(t, s)
	defer nc.Close()

	si, err := js.StreamInfo("TEST")
	require_NoError(t, err)

	if !reflect.DeepEqual(si.Config, osi.Config) {
		t.Fatalf("Expected %+v, but got %+v", osi.Config, si.Config)
	}
}

func TestJetStreamClusterDeleteConsumerWhileServerDown(t *testing.T) {
	c := createJetStreamClusterExplicit(t, "R3S", 3)
	defer c.shutdown()

	nc, js := jsClientConnect(t, c.randomNonLeader())
	defer nc.Close()

	_, err := js.AddStream(&nats.StreamConfig{
		Name:     "TEST",
		Subjects: []string{"foo"},
		Replicas: 3,
	})
	require_NoError(t, err)

	_, err = js.AddConsumer("TEST", &nats.ConsumerConfig{
		Durable:   "DC",
		AckPolicy: nats.AckExplicitPolicy,
		Replicas:  3,
	})
	require_NoError(t, err)

	s := c.randomNonConsumerLeader("$G", "TEST", "DC")
	s.Shutdown()

	c.waitOnLeader()                                 // In case that was metaleader.
	nc, js = jsClientConnect(t, c.randomNonLeader()) // In case we were connected there.
	defer nc.Close()

	err = js.DeleteConsumer("TEST", "DC")
	require_NoError(t, err)

	// Restart.
	s = c.restartServer(s)
	checkFor(t, 10*time.Second, 200*time.Millisecond, func() error {
		hs := s.healthz(&HealthzOptions{
			JSEnabledOnly: false,
			JSServerOnly:  false,
		})
		if hs.Error != _EMPTY_ {
			return errors.New(hs.Error)
		}
		return nil
	})

	// Make sure we can not see it on the server that was down at the time of delete.
	mset, err := s.GlobalAccount().lookupStream("TEST")
	require_NoError(t, err)

	if o := mset.lookupConsumer("DC"); o != nil {
		t.Fatalf("Expected to not find consumer, but did")
	}

	// Now repeat but force a meta snapshot.
	_, err = js.AddConsumer("TEST", &nats.ConsumerConfig{
		Durable:   "DC",
		AckPolicy: nats.AckExplicitPolicy,
		Replicas:  3,
	})
	require_NoError(t, err)

	s = c.randomNonConsumerLeader("$G", "TEST", "DC")
	s.Shutdown()

	c.waitOnLeader()                                 // In case that was metaleader.
	nc, js = jsClientConnect(t, c.randomNonLeader()) // In case we were connected there.
	defer nc.Close()

	err = js.DeleteConsumer("TEST", "DC")
	require_NoError(t, err)

	err = c.leader().JetStreamSnapshotMeta()
	require_NoError(t, err)

	// Restart.
	s = c.restartServer(s)
	checkFor(t, time.Second, 200*time.Millisecond, func() error {
		hs := s.healthz(&HealthzOptions{
			JSEnabledOnly: false,
			JSServerOnly:  false,
		})
		if hs.Error != _EMPTY_ {
			return errors.New(hs.Error)
		}
		return nil
	})

	// Make sure we can not see it on the server that was down at the time of delete.
	mset, err = s.GlobalAccount().lookupStream("TEST")
	require_NoError(t, err)

	if o := mset.lookupConsumer("DC"); o != nil {
		t.Fatalf("Expected to not find consumer, but did")
	}
}

func TestJetStreamClusterNegativeReplicas(t *testing.T) {
	s := RunBasicJetStreamServer(t)
	defer s.Shutdown()

	c := createJetStreamClusterExplicit(t, "R3S", 3)
	defer c.shutdown()

	testBadReplicas := func(t *testing.T, s *Server, name string) {
		nc, js := jsClientConnect(t, s)
		defer nc.Close()

		_, err := js.AddStream(&nats.StreamConfig{
			Name:     name,
			Replicas: -1,
		})
		require_Error(t, err, NewJSReplicasCountCannotBeNegativeError())

		_, err = js.AddStream(&nats.StreamConfig{
			Name:     name,
			Replicas: 1,
		})
		require_NoError(t, err)

		// Check upadte now.
		_, err = js.UpdateStream(&nats.StreamConfig{
			Name:     name,
			Replicas: -11,
		})
		require_Error(t, err, NewJSReplicasCountCannotBeNegativeError())

		// Now same for consumers
		durName := fmt.Sprintf("%s_dur", name)
		_, err = js.AddConsumer(name, &nats.ConsumerConfig{
			Durable:  durName,
			Replicas: -1,
		})
		require_Error(t, err, NewJSReplicasCountCannotBeNegativeError())

		_, err = js.AddConsumer(name, &nats.ConsumerConfig{
			Durable:  durName,
			Replicas: 1,
		})
		require_NoError(t, err)

		// Check update now
		_, err = js.UpdateConsumer(name, &nats.ConsumerConfig{
			Durable:  durName,
			Replicas: -11,
		})
		require_Error(t, err, NewJSReplicasCountCannotBeNegativeError())
	}

	t.Run("Standalone", func(t *testing.T) { testBadReplicas(t, s, "TEST1") })
	t.Run("Clustered", func(t *testing.T) { testBadReplicas(t, c.randomServer(), "TEST2") })
}

func TestJetStreamClusterUserGivenConsName(t *testing.T) {
	s := RunBasicJetStreamServer(t)
	defer s.Shutdown()

	c := createJetStreamClusterExplicit(t, "R3S", 3)
	defer c.shutdown()

	test := func(t *testing.T, s *Server, stream string, replicas int, cons string) {
		nc, js := jsClientConnect(t, s)
		defer nc.Close()

		_, err := js.AddStream(&nats.StreamConfig{
			Name:     stream,
			Replicas: replicas,
		})
		require_NoError(t, err)

		cc := &CreateConsumerRequest{
			Stream: stream,
			Config: ConsumerConfig{
				Name:              cons,
				FilterSubject:     stream,
				InactiveThreshold: 10 * time.Second,
			},
		}
		subj := fmt.Sprintf(JSApiConsumerCreateExT, stream, cons, stream)
		req, err := json.Marshal(cc)
		require_NoError(t, err)

		reply, err := nc.Request(subj, req, 2*time.Second)
		require_NoError(t, err)

		var cresp JSApiConsumerCreateResponse
		json.Unmarshal(reply.Data, &cresp)
		if cresp.Error != nil {
			t.Fatalf("Unexpected error: %v", cresp.Error)
		}
		require_Equal(t, cresp.Name, cons)
		require_Equal(t, cresp.Config.Name, cons)

		// Resend the add request but before change something that the server
		// should reject since the consumer already exist and we don't support
		// the update of the consumer that way.
		cc.Config.DeliverPolicy = DeliverNew
		req, err = json.Marshal(cc)
		require_NoError(t, err)
		reply, err = nc.Request(subj, req, 2*time.Second)
		require_NoError(t, err)

		cresp = JSApiConsumerCreateResponse{}
		json.Unmarshal(reply.Data, &cresp)
		require_Error(t, cresp.Error, NewJSConsumerCreateError(errors.New("deliver policy can not be updated")))
	}

	t.Run("Standalone", func(t *testing.T) { test(t, s, "TEST", 1, "cons") })
	t.Run("Clustered R1", func(t *testing.T) { test(t, c.randomServer(), "TEST2", 1, "cons2") })
	t.Run("Clustered R3", func(t *testing.T) { test(t, c.randomServer(), "TEST3", 3, "cons3") })
}

func TestJetStreamClusterUserGivenConsNameWithLeaderChange(t *testing.T) {
	c := createJetStreamClusterExplicit(t, "R5S", 5)
	defer c.shutdown()

	nc, js := jsClientConnect(t, c.randomServer())
	defer nc.Close()

	_, err := js.AddStream(&nats.StreamConfig{
		Name:     "TEST",
		Subjects: []string{"foo"},
		Replicas: 3,
	})
	require_NoError(t, err)

	c.waitOnStreamLeader(globalAccountName, "TEST")
	for i := 0; i < 100; i++ {
		sendStreamMsg(t, nc, "foo", "msg")
	}

	consName := "myephemeral"
	cc := &CreateConsumerRequest{
		Stream: "TEST",
		Config: ConsumerConfig{
			Name:              consName,
			FilterSubject:     "foo",
			InactiveThreshold: time.Hour,
			Replicas:          3,
		},
	}
	subj := fmt.Sprintf(JSApiConsumerCreateExT, "TEST", consName, "foo")
	req, err := json.Marshal(cc)
	require_NoError(t, err)

	reply, err := nc.Request(subj, req, 2*time.Second)
	require_NoError(t, err)

	var cresp JSApiConsumerCreateResponse
	json.Unmarshal(reply.Data, &cresp)
	if cresp.Error != nil {
		t.Fatalf("Unexpected error: %v", cresp.Error)
	}
	require_Equal(t, cresp.Name, consName)
	require_Equal(t, cresp.Config.Name, consName)

	// Consumer leader name
	clname := cresp.ConsumerInfo.Cluster.Leader

	nreq := &JSApiConsumerGetNextRequest{Batch: 1, Expires: time.Second}
	req, err = json.Marshal(nreq)
	require_NoError(t, err)

	sub := natsSubSync(t, nc, "xxx")
	rsubj := fmt.Sprintf(JSApiRequestNextT, "TEST", consName)
	err = nc.PublishRequest(rsubj, "xxx", req)
	require_NoError(t, err)

	msg := natsNexMsg(t, sub, time.Second)
	require_Equal(t, string(msg.Data), "msg")

	// Shutdown the consumer leader
	cl := c.serverByName(clname)
	cl.Shutdown()

	// Wait for a bit to be sure that we lost leadership
	time.Sleep(250 * time.Millisecond)

	// Wait for new leader
	c.waitOnStreamLeader(globalAccountName, "TEST")
	c.waitOnConsumerLeader(globalAccountName, "TEST", consName)

	// Make sure we can still consume.
	for i := 0; i < 2; i++ {
		err = nc.PublishRequest(rsubj, "xxx", req)
		require_NoError(t, err)

		msg = natsNexMsg(t, sub, time.Second)
		if len(msg.Data) == 0 {
			continue
		}
		require_Equal(t, string(msg.Data), "msg")
		return
	}
	t.Fatal("Did not receive message")
}

func TestJetStreamClusterMirrorCrossDomainOnLeadnodeNoSystemShare(t *testing.T) {
	tmpl := strings.Replace(jsClusterAccountsTempl, "store_dir:", "domain: HUB, store_dir:", 1)
	c := createJetStreamCluster(t, tmpl, "CORE", _EMPTY_, 3, 18033, true)
	defer c.shutdown()

	tmpl = strings.Replace(jsClusterTemplWithSingleLeafNode, "store_dir:", "domain: SPOKE, store_dir:", 1)
	ln := c.createLeafNodeWithTemplateNoSystem("LN-SPOKE", tmpl)
	defer ln.Shutdown()

	checkLeafNodeConnectedCount(t, ln, 1)

	// Create origin stream in hub.
	nc, js := jsClientConnect(t, c.randomServer())
	defer nc.Close()

	_, err := js.AddStream(&nats.StreamConfig{
		Name:              "TEST",
		Subjects:          []string{"foo"},
		MaxMsgsPerSubject: 10,
		AllowDirect:       true,
	})
	require_NoError(t, err)

	// Now create the mirror on the leafnode.
	lnc, ljs := jsClientConnect(t, ln)
	defer lnc.Close()

	_, err = ljs.AddStream(&nats.StreamConfig{
		Name:              "M",
		MaxMsgsPerSubject: 10,
		AllowDirect:       true,
		MirrorDirect:      true,
		Mirror: &nats.StreamSource{
			Name: "TEST",
			External: &nats.ExternalStream{
				APIPrefix: "$JS.HUB.API",
			},
		},
	})
	require_NoError(t, err)

	// Publish to the hub stream and make sure the mirror gets those messages.
	for i := 0; i < 20; i++ {
		js.Publish("foo", nil)
	}

	si, err := js.StreamInfo("TEST")
	require_NoError(t, err)
	require_True(t, si.State.Msgs == 10)

	checkFor(t, time.Second, 200*time.Millisecond, func() error {
		si, err := ljs.StreamInfo("M")
		require_NoError(t, err)
		if si.State.Msgs == 10 {
			return nil
		}
		return fmt.Errorf("State not current: %+v", si.State)
	})
}

func TestJetStreamClusterFirstSeqMismatch(t *testing.T) {
	c := createJetStreamClusterWithTemplateAndModHook(t, jsClusterTempl, "C", 3,
		func(serverName, clusterName, storeDir, conf string) string {
			tf := createTempFile(t, "")
			logName := tf.Name()
			tf.Close()
			return fmt.Sprintf("%s\nlogfile: '%s'", conf, logName)
		})
	defer c.shutdown()

	rs := c.randomServer()
	nc, js := jsClientConnect(t, rs)
	defer nc.Close()

	_, err := js.AddStream(&nats.StreamConfig{
		Name:     "TEST",
		Subjects: []string{"foo"},
		Replicas: 3,
		MaxAge:   2 * time.Second,
	})
	require_NoError(t, err)

	c.waitOnStreamLeader(globalAccountName, "TEST")

	mset, err := c.streamLeader(globalAccountName, "TEST").GlobalAccount().lookupStream("TEST")
	require_NoError(t, err)
	node := mset.raftNode()

	nl := c.randomNonStreamLeader(globalAccountName, "TEST")
	if rs == nl {
		nc.Close()
		for _, s := range c.servers {
			if s != nl {
				nc, _ = jsClientConnect(t, s)
				defer nc.Close()
				break
			}
		}
	}

	wg := sync.WaitGroup{}
	wg.Add(1)
	ch := make(chan struct{})
	go func() {
		defer wg.Done()
		for i := 0; ; i++ {
			sendStreamMsg(t, nc, "foo", "msg")
			select {
			case <-ch:
				return
			default:
			}
		}
	}()

	time.Sleep(2500 * time.Millisecond)
	nl.Shutdown()

	time.Sleep(500 * time.Millisecond)
	node.InstallSnapshot(mset.stateSnapshot())
	time.Sleep(3500 * time.Millisecond)

	c.restartServer(nl)
	c.waitOnAllCurrent()

	close(ch)
	wg.Wait()

	log := nl.getOpts().LogFile
	nl.Shutdown()

	content, err := os.ReadFile(log)
	require_NoError(t, err)
	if bytes.Contains(content, []byte(errFirstSequenceMismatch.Error())) {
		t.Fatalf("First sequence mismatch occurred!")
	}
}

func TestJetStreamClusterConsumerInactiveThreshold(t *testing.T) {
	// Create a standalone, a cluster, and a super cluster

	s := RunBasicJetStreamServer(t)
	defer s.Shutdown()

	c := createJetStreamClusterExplicit(t, "R3S", 3)
	defer c.shutdown()

	sc := createJetStreamSuperCluster(t, 3, 2)
	defer sc.shutdown()

	test := func(t *testing.T, c *cluster, s *Server, replicas int) {
		if c != nil {
			s = c.randomServer()
		}
		nc, js := jsClientConnect(t, s)
		defer nc.Close()

		sname := fmt.Sprintf("TEST%d", replicas)
		_, err := js.AddStream(&nats.StreamConfig{
			Name:     sname,
			Subjects: []string{sname},
			Replicas: replicas,
		})
		require_NoError(t, err)

		if c != nil {
			c.waitOnStreamLeader(globalAccountName, sname)
		}

		for i := 0; i < 10; i++ {
			js.PublishAsync(sname, []byte("ok"))
		}
		select {
		case <-js.PublishAsyncComplete():
		case <-time.After(5 * time.Second):
			t.Fatalf("Did not receive completion signal")
		}

		waitOnCleanup := func(ci *nats.ConsumerInfo) {
			t.Helper()
			checkFor(t, 2*time.Second, 50*time.Millisecond, func() error {
				_, err := js.ConsumerInfo(ci.Stream, ci.Name)
				if err == nil {
					return fmt.Errorf("Consumer still present")
				}
				return nil
			})
		}

		// Test to make sure inactive threshold is enforced for all types.
		// Ephemeral and Durable, both push and pull.

		// Ephemeral Push (no bind to deliver subject)
		ci, err := js.AddConsumer(sname, &nats.ConsumerConfig{
			DeliverSubject:    "_no_bind_",
			InactiveThreshold: 50 * time.Millisecond,
		})
		require_NoError(t, err)
		waitOnCleanup(ci)

		// Ephemeral Pull
		ci, err = js.AddConsumer(sname, &nats.ConsumerConfig{
			AckPolicy:         nats.AckExplicitPolicy,
			InactiveThreshold: 50 * time.Millisecond,
		})
		require_NoError(t, err)
		waitOnCleanup(ci)

		// Support InactiveThresholds for Durables as well.

		// Durable Push (no bind to deliver subject)
		ci, err = js.AddConsumer(sname, &nats.ConsumerConfig{
			Durable:           "d1",
			DeliverSubject:    "_no_bind_",
			InactiveThreshold: 50 * time.Millisecond,
		})
		require_NoError(t, err)
		waitOnCleanup(ci)

		// Durable Push (no bind to deliver subject) with an activity
		// threshold set after creation
		ci, err = js.AddConsumer(sname, &nats.ConsumerConfig{
			Durable:        "d2",
			DeliverSubject: "_no_bind_",
		})
		require_NoError(t, err)
		if c != nil {
			c.waitOnConsumerLeader(globalAccountName, sname, "d2")
		}
		_, err = js.UpdateConsumer(sname, &nats.ConsumerConfig{
			Durable:           "d2",
			DeliverSubject:    "_no_bind_",
			InactiveThreshold: 50 * time.Millisecond,
		})
		require_NoError(t, err)
		waitOnCleanup(ci)

		// Durable Pull
		ci, err = js.AddConsumer(sname, &nats.ConsumerConfig{
			Durable:           "d3",
			AckPolicy:         nats.AckExplicitPolicy,
			InactiveThreshold: 50 * time.Millisecond,
		})
		require_NoError(t, err)
		waitOnCleanup(ci)

		// Durable Pull with an inactivity threshold set after creation
		ci, err = js.AddConsumer(sname, &nats.ConsumerConfig{
			Durable:   "d4",
			AckPolicy: nats.AckExplicitPolicy,
		})
		require_NoError(t, err)
		if c != nil {
			c.waitOnConsumerLeader(globalAccountName, sname, "d4")
		}
		_, err = js.UpdateConsumer(sname, &nats.ConsumerConfig{
			Durable:           "d4",
			AckPolicy:         nats.AckExplicitPolicy,
			InactiveThreshold: 50 * time.Millisecond,
		})
		require_NoError(t, err)
		waitOnCleanup(ci)
	}

	t.Run("standalone", func(t *testing.T) { test(t, nil, s, 1) })
	t.Run("cluster-r1", func(t *testing.T) { test(t, c, nil, 1) })
	t.Run("cluster-r3", func(t *testing.T) { test(t, c, nil, 3) })
	t.Run("super-cluster-r1", func(t *testing.T) { test(t, sc.randomCluster(), nil, 1) })
	t.Run("super-cluster-r3", func(t *testing.T) { test(t, sc.randomCluster(), nil, 3) })
}

// To capture our false warnings for clustered stream lag.
type testStreamLagWarnLogger struct {
	DummyLogger
	ch chan string
}

func (l *testStreamLagWarnLogger) Warnf(format string, v ...interface{}) {
	msg := fmt.Sprintf(format, v...)
	if strings.Contains(msg, "has high message lag") {
		select {
		case l.ch <- msg:
		default:
		}
	}
}

// False triggering warnings on stream lag because not offsetting by failures.
func TestJetStreamClusterStreamLagWarning(t *testing.T) {
	c := createJetStreamClusterExplicit(t, "R3S", 3)
	defer c.shutdown()

	nc, js := jsClientConnect(t, c.randomServer())
	defer nc.Close()

	_, err := js.AddStream(&nats.StreamConfig{
		Name:     "TEST",
		Subjects: []string{"foo"},
		Replicas: 3,
	})
	require_NoError(t, err)

	sl := c.streamLeader("$G", "TEST")

	l := &testStreamLagWarnLogger{ch: make(chan string, 10)}
	sl.SetLogger(l, false, false)

	// We only need to trigger post RAFT propose failures that increment mset.clfs.
	// Dedupe with msgIDs is one, so we will use that.
	m := nats.NewMsg("foo")
	m.Data = []byte("OK")
	m.Header.Set(JSMsgId, "zz")

	// Make sure we know we will trip the warning threshold.
	for i := 0; i < 2*streamLagWarnThreshold; i++ {
		js.PublishMsgAsync(m)
	}
	select {
	case <-js.PublishAsyncComplete():
	case <-time.After(5 * time.Second):
		t.Fatalf("Did not receive completion signal")
	}

	select {
	case msg := <-l.ch:
		t.Fatalf("Unexpected msg lag warning seen: %s", msg)
	case <-time.After(100 * time.Millisecond):
		// OK
	}
}

// https://github.com/nats-io/nats-server/issues/3603
func TestJetStreamClusterSignalPullConsumersOnDelete(t *testing.T) {
	c := createJetStreamClusterExplicit(t, "R3S", 3)
	defer c.shutdown()

	nc, js := jsClientConnect(t, c.randomServer())
	defer nc.Close()

	_, err := js.AddStream(&nats.StreamConfig{
		Name:     "TEST",
		Subjects: []string{"foo"},
		Replicas: 3,
	})
	require_NoError(t, err)

	// Create 2 pull consumers.
	sub1, err := js.PullSubscribe("foo", "d1")
	require_NoError(t, err)

	sub2, err := js.PullSubscribe("foo", "d2")
	require_NoError(t, err)

	// We want to make sure we get kicked out prior to the timeout
	// when consumers are being deleted or the parent stream is being deleted.
	// Note this should be lower case, Go client needs to be updated.
	expectedErr := errors.New("nats: consumer deleted")

	// Queue up the delete for sub1
	time.AfterFunc(250*time.Millisecond, func() { js.DeleteConsumer("TEST", "d1") })
	start := time.Now()
	_, err = sub1.Fetch(1, nats.MaxWait(10*time.Second))
	require_Error(t, err, expectedErr)

	// Check that we bailed early.
	if time.Since(start) > time.Second {
		t.Fatalf("Took to long to bail out on consumer delete")
	}

	time.AfterFunc(250*time.Millisecond, func() { js.DeleteStream("TEST") })
	start = time.Now()
	_, err = sub2.Fetch(1, nats.MaxWait(10*time.Second))
	require_Error(t, err, expectedErr)
	if time.Since(start) > time.Second {
		t.Fatalf("Took to long to bail out on stream delete")
	}
}

// https://github.com/nats-io/nats-server/issues/3559
func TestJetStreamClusterSourceWithOptStartTime(t *testing.T) {
	s := RunBasicJetStreamServer(t)
	defer s.Shutdown()

	c := createJetStreamClusterExplicit(t, "R3S", 3)
	defer c.shutdown()

	test := func(t *testing.T, c *cluster, s *Server) {

		replicas := 1
		if c != nil {
			s = c.randomServer()
			replicas = 3
		}
		nc, js := jsClientConnect(t, s)
		defer nc.Close()

		_, err := js.AddStream(&nats.StreamConfig{
			Name:     "TEST",
			Subjects: []string{"foo"},
			Replicas: replicas,
		})
		require_NoError(t, err)

		yesterday := time.Now().Add(-24 * time.Hour)

		_, err = js.AddStream(&nats.StreamConfig{
			Name:     "SOURCE",
			Replicas: replicas,
			Sources: []*nats.StreamSource{{
				Name:         "TEST",
				OptStartTime: &yesterday,
			}},
		})
		require_NoError(t, err)

		_, err = js.AddStream(&nats.StreamConfig{
			Name:     "MIRROR",
			Replicas: replicas,
			Mirror: &nats.StreamSource{
				Name:         "TEST",
				OptStartTime: &yesterday,
			},
		})
		require_NoError(t, err)

		total := 10
		for i := 0; i < total; i++ {
			sendStreamMsg(t, nc, "foo", "hello")
		}

		checkCount := func(sname string, expected int) {
			t.Helper()
			checkFor(t, 2*time.Second, 50*time.Millisecond, func() error {
				si, err := js.StreamInfo(sname)
				if err != nil {
					return err
				}
				if n := si.State.Msgs; n != uint64(expected) {
					return fmt.Errorf("Expected stream %q to have %v messages, got %v", sname, expected, n)
				}
				return nil
			})
		}

		checkCount("TEST", 10)
		checkCount("SOURCE", 10)
		checkCount("MIRROR", 10)

		err = js.PurgeStream("SOURCE")
		require_NoError(t, err)
		err = js.PurgeStream("MIRROR")
		require_NoError(t, err)

		checkCount("TEST", 10)
		checkCount("SOURCE", 0)
		checkCount("MIRROR", 0)

		nc.Close()
		if c != nil {
			c.stopAll()
			c.restartAll()

			c.waitOnStreamLeader(globalAccountName, "TEST")
			c.waitOnStreamLeader(globalAccountName, "SOURCE")
			c.waitOnStreamLeader(globalAccountName, "MIRROR")

			s = c.randomServer()
		} else {
			sd := s.JetStreamConfig().StoreDir
			s.Shutdown()
			s = RunJetStreamServerOnPort(-1, sd)
			defer s.Shutdown()
		}

		// Wait a bit before checking because sync'ing (even with the defect)
		// would not happen right away. I tried with 1 sec and test would pass,
		// so need to be at least that much.
		time.Sleep(2 * time.Second)

		nc, js = jsClientConnect(t, s)
		defer nc.Close()
		checkCount("TEST", 10)
		checkCount("SOURCE", 0)
		checkCount("MIRROR", 0)
	}

	t.Run("standalone", func(t *testing.T) { test(t, nil, s) })
	t.Run("cluster", func(t *testing.T) { test(t, c, nil) })
}

type networkCableUnplugged struct {
	net.Conn
	sync.Mutex
	unplugged bool
	wb        bytes.Buffer
	wg        sync.WaitGroup
}

func (c *networkCableUnplugged) Write(b []byte) (int, error) {
	c.Lock()
	if c.unplugged {
		c.wb.Write(b)
		c.Unlock()
		return len(b), nil
	} else if c.wb.Len() > 0 {
		c.wb.Write(b)
		buf := c.wb.Bytes()
		c.wb.Reset()
		c.Unlock()
		if _, err := c.Conn.Write(buf); err != nil {
			return 0, err
		}
		return len(b), nil
	}
	c.Unlock()
	return c.Conn.Write(b)
}

func (c *networkCableUnplugged) Read(b []byte) (int, error) {
	c.Lock()
	wait := c.unplugged
	c.Unlock()
	if wait {
		c.wg.Wait()
	}
	return c.Conn.Read(b)
}

func TestJetStreamClusterScaleDownWhileNoQuorum(t *testing.T) {
	c := createJetStreamClusterExplicit(t, "R5S", 5)
	defer c.shutdown()

	s := c.randomServer()
	nc, js := jsClientConnect(t, s)
	defer nc.Close()

	si, err := js.AddStream(&nats.StreamConfig{
		Name:     "TEST",
		Subjects: []string{"foo"},
		Replicas: 2,
	})
	require_NoError(t, err)

	for i := 0; i < 1000; i++ {
		sendStreamMsg(t, nc, "foo", "msg")
	}

	// Let's have a server from this R2 stream be network partitionned.
	// We will take the leader, but doesn't have to be.
	// To simulate partition, we will replace all its routes with a
	// special connection that drops messages.
	sl := c.serverByName(si.Cluster.Leader)
	if s == sl {
		nc.Close()
		for s = c.randomServer(); s != sl; s = c.randomServer() {
		}
		nc, js = jsClientConnect(t, s)
		defer nc.Close()
	}

	sl.mu.Lock()
	sl.forEachRoute(func(r *client) {
		r.mu.Lock()
		ncu := &networkCableUnplugged{Conn: r.nc, unplugged: true}
		ncu.wg.Add(1)
		r.nc = ncu
		r.mu.Unlock()
	})
	sl.mu.Unlock()

	// Wait for the stream info to fail
	checkFor(t, 10*time.Second, 100*time.Millisecond, func() error {
		si, err := js.StreamInfo("TEST", nats.MaxWait(time.Second))
		if err != nil {
			return err
		}
		if si.Cluster.Leader == _EMPTY_ {
			return nil
		}
		return fmt.Errorf("stream still has a leader")
	})

	// Make sure if meta leader was on same server as stream leader we make sure
	// it elects new leader to receive update request.
	c.waitOnLeader()

	// Now try to edit the stream by making it an R1. In some case we get
	// a context deadline error, in some no error. So don't check the returned error.
	js.UpdateStream(&nats.StreamConfig{
		Name:     "TEST",
		Subjects: []string{"foo"},
		Replicas: 1,
	}, nats.MaxWait(5*time.Second))

	sl.mu.Lock()
	sl.forEachRoute(func(r *client) {
		r.mu.Lock()
		ncu := r.nc.(*networkCableUnplugged)
		ncu.Lock()
		ncu.unplugged = false
		ncu.wg.Done()
		ncu.Unlock()
		r.mu.Unlock()
	})
	sl.mu.Unlock()

	checkClusterFormed(t, c.servers...)
	c.waitOnStreamLeader(globalAccountName, "TEST")
}

// We noticed that ha_assets enforcement seemed to not be upheld when assets created in a rapid fashion.
func TestJetStreamClusterHAssetsEnforcement(t *testing.T) {
	tmpl := strings.Replace(jsClusterTempl, "store_dir:", "limits: {max_ha_assets: 2}, store_dir:", 1)
	c := createJetStreamClusterWithTemplateAndModHook(t, tmpl, "R3S", 3, nil)
	defer c.shutdown()

	nc, js := jsClientConnect(t, c.randomServer())
	defer nc.Close()

	_, err := js.AddStream(&nats.StreamConfig{
		Name:     "TEST-1",
		Subjects: []string{"foo"},
		Replicas: 3,
	})
	require_NoError(t, err)

	_, err = js.AddStream(&nats.StreamConfig{
		Name:     "TEST-2",
		Subjects: []string{"bar"},
		Replicas: 3,
	})
	require_NoError(t, err)

	exceededErrs := []error{errors.New("system limit reached"), errors.New("no suitable peers")}

	// Should fail.
	_, err = js.AddStream(&nats.StreamConfig{
		Name:     "TEST-3",
		Subjects: []string{"baz"},
		Replicas: 3,
	})
	require_Error(t, err, exceededErrs...)
}

func TestJetStreamClusterInterestStreamConsumer(t *testing.T) {
	c := createJetStreamClusterExplicit(t, "R5S", 5)
	defer c.shutdown()

	nc, js := jsClientConnect(t, c.randomServer())
	defer nc.Close()

	_, err := js.AddStream(&nats.StreamConfig{
		Name:      "TEST",
		Subjects:  []string{"foo"},
		Retention: nats.InterestPolicy,
		Replicas:  3,
	})
	require_NoError(t, err)

	var subs []*nats.Subscription
	ns := 5

	for i := 0; i < ns; i++ {
		dn := fmt.Sprintf("d%d", i)
		sub, err := js.PullSubscribe("foo", dn)
		require_NoError(t, err)
		subs = append(subs, sub)
	}

	// Send 10 msgs
	n := 10
	for i := 0; i < n; i++ {
		sendStreamMsg(t, nc, "foo", "msg")
	}

	// Collect all the messages.
	var msgs []*nats.Msg
	for _, sub := range subs {
		lmsgs := fetchMsgs(t, sub, n, time.Second)
		if len(lmsgs) != n {
			t.Fatalf("Did not receive all msgs: %d vs %d", len(lmsgs), n)
		}
		msgs = append(msgs, lmsgs...)
	}

	// Shuffle
	rand.Shuffle(len(msgs), func(i, j int) { msgs[i], msgs[j] = msgs[j], msgs[i] })
	for _, m := range msgs {
		m.AckSync()
	}
	// Make sure replicated acks are processed.
	time.Sleep(250 * time.Millisecond)

	si, err := js.StreamInfo("TEST")
	require_NoError(t, err)

	if si.State.Msgs != 0 {
		t.Fatalf("Should not have any messages left: %d of %d", si.State.Msgs, n)
	}
}

func TestJetStreamClusterNoPanicOnStreamInfoWhenNoLeaderYet(t *testing.T) {
	c := createJetStreamClusterExplicit(t, "R3S", 3)
	defer c.shutdown()

	nc := natsConnect(t, c.randomServer().ClientURL())
	defer nc.Close()

	js, _ := nc.JetStream(nats.MaxWait(500 * time.Millisecond))

	wg := sync.WaitGroup{}
	wg.Add(1)
	ch := make(chan struct{})
	go func() {
		defer wg.Done()

		for {
			js.StreamInfo("TEST")
			select {
			case <-ch:
				return
			case <-time.After(15 * time.Millisecond):
			}
		}
	}()

	time.Sleep(250 * time.Millisecond)

	// Don't care if this succeeds or not (could get a context deadline
	// due to the low MaxWait() when creating the context).
	js.AddStream(&nats.StreamConfig{
		Name:     "TEST",
		Subjects: []string{"foo"},
		Replicas: 3,
	})

	close(ch)
	wg.Wait()
}

// Issue https://github.com/nats-io/nats-server/issues/3630
func TestJetStreamClusterPullConsumerAcksExtendInactivityThreshold(t *testing.T) {
	c := createJetStreamClusterExplicit(t, "R3S", 3)
	defer c.shutdown()

	nc, js := jsClientConnect(t, c.randomServer())
	defer nc.Close()

	js.AddStream(&nats.StreamConfig{
		Name:     "TEST",
		Subjects: []string{"foo"},
		Replicas: 3,
	})

	n := 10
	for i := 0; i < n; i++ {
		sendStreamMsg(t, nc, "foo", "msg")
	}

	// Pull Consumer
	sub, err := js.PullSubscribe("foo", "d", nats.InactiveThreshold(time.Second))
	require_NoError(t, err)

	fetchMsgs(t, sub, n/2, time.Second)
	// Will wait for .5s.
	time.Sleep(500 * time.Millisecond)
	msgs := fetchMsgs(t, sub, n/2, time.Second)
	if len(msgs) != n/2 {
		t.Fatalf("Did not receive msgs: %d vs %d", len(msgs), n/2)
	}

	// Wait for .5s.
	time.Sleep(500 * time.Millisecond)
	msgs[0].Ack() // Ack
	// Wait another .5s.
	time.Sleep(500 * time.Millisecond)
	msgs[1].Nak() // Nak
	// Wait another .5s.
	time.Sleep(500 * time.Millisecond)
	msgs[2].Term() // Term
	time.Sleep(500 * time.Millisecond)
	msgs[3].InProgress() // WIP

	// The above should have kept the consumer alive.
	_, err = js.ConsumerInfo("TEST", "d")
	require_NoError(t, err)

	// Make sure it gets cleaned up.
	time.Sleep(2 * time.Second)
	_, err = js.ConsumerInfo("TEST", "d")
	require_Error(t, err, nats.ErrConsumerNotFound)
}

// https://github.com/nats-io/nats-server/issues/3677
func TestJetStreamParallelStreamCreation(t *testing.T) {
	c := createJetStreamClusterExplicit(t, "R3S", 3)
	defer c.shutdown()

	np := 20

	startCh := make(chan bool)
	errCh := make(chan error, np)

	wg := sync.WaitGroup{}
	wg.Add(np)
	for i := 0; i < np; i++ {
		go func() {
			defer wg.Done()

			// Individual connection
			nc, js := jsClientConnect(t, c.randomServer())
			defer nc.Close()

			// Make them all fire at once.
			<-startCh

			if _, err := js.AddStream(&nats.StreamConfig{
				Name:     "TEST",
				Subjects: []string{"common.*.*"},
				Replicas: 3,
			}); err != nil {
				errCh <- err
			}
		}()
	}

	close(startCh)
	wg.Wait()

	if len(errCh) > 0 {
		t.Fatalf("Expected no errors, got %d", len(errCh))
	}
}

// In addition to test above, if streams were attempted to be created in parallel
// it could be that multiple raft groups would be created for the same asset.
func TestJetStreamParallelStreamCreationDupeRaftGroups(t *testing.T) {
	c := createJetStreamClusterExplicit(t, "R3S", 3)
	defer c.shutdown()

	np := 20

	startCh := make(chan bool)
	wg := sync.WaitGroup{}
	wg.Add(np)
	for i := 0; i < np; i++ {
		go func() {
			defer wg.Done()

			// Individual connection
			nc, _ := jsClientConnect(t, c.randomServer())
			js, _ := nc.JetStream(nats.MaxWait(time.Second))
			defer nc.Close()

			// Make them all fire at once.
			<-startCh

			// Ignore errors in this test, care about raft group and metastate.
			js.AddStream(&nats.StreamConfig{
				Name:     "TEST",
				Subjects: []string{"common.*.*"},
				Replicas: 3,
			})
		}()
	}

	close(startCh)
	wg.Wait()

	// Restart a server too.
	s := c.randomServer()
	s.Shutdown()
	s = c.restartServer(s)
	c.waitOnLeader()
	c.waitOnStreamLeader(globalAccountName, "TEST")
	// Check that this server has only two active raft nodes after restart.
	if nrn := s.numRaftNodes(); nrn != 2 {
		t.Fatalf("Expected only two active raft nodes, got %d", nrn)
	}

	// Make sure we only have 2 unique raft groups for all servers.
	// One for meta, one for stream.
	expected := 2
	rg := make(map[string]struct{})
	for _, s := range c.servers {
		s.mu.RLock()
		for _, ni := range s.raftNodes {
			n := ni.(*raft)
			rg[n.Group()] = struct{}{}
		}
		s.mu.RUnlock()
	}
	if len(rg) != expected {
		t.Fatalf("Expected only %d distinct raft groups for all servers, go %d", expected, len(rg))
	}
}

func TestJetStreamParallelConsumerCreation(t *testing.T) {
	c := createJetStreamClusterExplicit(t, "R3S", 3)
	defer c.shutdown()

	nc, js := jsClientConnect(t, c.randomServer())
	defer nc.Close()

	_, err := js.AddStream(&nats.StreamConfig{
		Name:     "TEST",
		Subjects: []string{"common.*.*"},
		Replicas: 3,
	})
	require_NoError(t, err)
	c.waitOnStreamLeader(globalAccountName, "TEST")

	np := 50

	startCh := make(chan bool)
	errCh := make(chan error, np)

	cfg := &nats.ConsumerConfig{
		Durable:  "dlc",
		Replicas: 3,
	}

	wg := sync.WaitGroup{}
	swg := sync.WaitGroup{}
	wg.Add(np)
	swg.Add(np)

	for i := 0; i < np; i++ {
		go func() {
			defer wg.Done()

			// Individual connection
			nc, js := jsClientConnect(t, c.randomServer())
			defer nc.Close()

			swg.Done()

			// Make them all fire at once.
			<-startCh

			if _, err := js.AddConsumer("TEST", cfg); err != nil {
				errCh <- err
			}
		}()
	}

	swg.Wait()
	close(startCh)

	wg.Wait()

	if len(errCh) > 0 {
		t.Fatalf("Expected no errors, got %d", len(errCh))
	}

	// Make sure we only have 3 unique raft groups for all servers.
	// One for meta, one for stream, one for consumer.
	expected := 3
	rg := make(map[string]struct{})
	for _, s := range c.servers {
		s.mu.RLock()
		for _, ni := range s.raftNodes {
			n := ni.(*raft)
			rg[n.Group()] = struct{}{}
		}
		s.mu.RUnlock()
	}
	if len(rg) != expected {
		t.Fatalf("Expected only %d distinct raft groups for all servers, go %d", expected, len(rg))
	}
}

func TestJetStreamGhostEphemeralsAfterRestart(t *testing.T) {
	c := createJetStreamClusterExplicit(t, "R3S", 3)
	defer c.shutdown()

	nc, js := jsClientConnect(t, c.randomServer())
	defer nc.Close()

	_, err := js.AddStream(&nats.StreamConfig{
		Name:     "TEST",
		Subjects: []string{"foo"},
		Replicas: 3,
	})
	require_NoError(t, err)

	// Add in 100 memory based ephemerals.
	for i := 0; i < 100; i++ {
		_, err = js.AddConsumer("TEST", &nats.ConsumerConfig{
			Replicas:          1,
			InactiveThreshold: time.Second,
			MemoryStorage:     true,
		})
		require_NoError(t, err)
	}

	// Grab random server.
	rs := c.randomServer()
	// Now shutdown cluster.
	c.stopAll()

	// Let the consumers all expire.
	time.Sleep(2 * time.Second)

	// Restart first and wait so that we know it will try cleanup without a metaleader.
	c.restartServer(rs)
	time.Sleep(time.Second)

	c.restartAll()
	c.waitOnLeader()
	c.waitOnStreamLeader(globalAccountName, "TEST")

	nc, _ = jsClientConnect(t, c.randomServer())
	defer nc.Close()

	subj := fmt.Sprintf(JSApiConsumerListT, "TEST")
	checkFor(t, 10*time.Second, 200*time.Millisecond, func() error {
		m, err := nc.Request(subj, nil, time.Second)
		if err != nil {
			return err
		}
		var resp JSApiConsumerListResponse
		err = json.Unmarshal(m.Data, &resp)
		require_NoError(t, err)
		if len(resp.Consumers) != 0 {
			return fmt.Errorf("Still have %d consumers", len(resp.Consumers))
		}
		if len(resp.Missing) != 0 {
			return fmt.Errorf("Still have %d missing consumers", len(resp.Missing))
		}

		return nil
	})
}

func TestJetStreamClusterReplacementPolicyAfterPeerRemove(t *testing.T) {
	// R3 scenario where there is a redundant node in each unique cloud so removing a peer should result in
	// an immediate replacement also preserving cloud uniqueness.

	sc := createJetStreamClusterExplicit(t, "PR9", 9)
	sc.waitOnPeerCount(9)

	reset := func(s *Server) {
		s.mu.Lock()
		rch := s.sys.resetCh
		s.mu.Unlock()
		if rch != nil {
			rch <- struct{}{}
		}
		s.sendStatszUpdate()
	}

	tags := []string{"cloud:aws", "cloud:aws", "cloud:aws", "cloud:gcp", "cloud:gcp", "cloud:gcp", "cloud:az", "cloud:az", "cloud:az"}

	var serverUTags = make(map[string]string)

	for i, s := range sc.servers {
		s.optsMu.Lock()
		serverUTags[s.Name()] = tags[i]
		s.opts.Tags.Add(tags[i])
		s.opts.JetStreamUniqueTag = "cloud"
		s.optsMu.Unlock()
		reset(s)
	}

	ml := sc.leader()
	js := ml.getJetStream()
	require_True(t, js != nil)
	js.mu.RLock()
	cc := js.cluster
	require_True(t, cc != nil)

	// Walk and make sure all tags are registered.
	expires := time.Now().Add(10 * time.Second)
	for time.Now().Before(expires) {
		allOK := true
		for _, p := range cc.meta.Peers() {
			si, ok := ml.nodeToInfo.Load(p.ID)
			require_True(t, ok)
			ni := si.(nodeInfo)
			if len(ni.tags) == 0 {
				allOK = false
				reset(sc.serverByName(ni.name))
			}
		}
		if allOK {
			break
		}
	}
	js.mu.RUnlock()
	defer sc.shutdown()

	sc.waitOnClusterReadyWithNumPeers(9)

	s := sc.leader()
	nc, jsc := jsClientConnect(t, s)
	defer nc.Close()

	_, err := jsc.AddStream(&nats.StreamConfig{
		Name:     "TEST",
		Subjects: []string{"foo"},
		Replicas: 3,
	})
	require_NoError(t, err)

	sc.waitOnStreamLeader(globalAccountName, "TEST")

	osi, err := jsc.StreamInfo("TEST")
	require_NoError(t, err)

	// Double check original placement honors unique_tag
	var uTags = make(map[string]struct{})

	uTags[serverUTags[osi.Cluster.Leader]] = struct{}{}
	for _, replica := range osi.Cluster.Replicas {
		evalTag := serverUTags[replica.Name]
		if _, exists := uTags[evalTag]; !exists {
			uTags[evalTag] = struct{}{}
			continue
		} else {
			t.Fatalf("expected initial placement to honor unique_tag")
		}
	}

	// Remove a peer and select replacement 5 times to avoid false good
	for i := 0; i < 5; i++ {
		// Remove 1 peer replica (this will be random cloud region as initial placement was randomized ordering)
		// After each successful iteration, osi will reflect the current RG peers
		toRemove := osi.Cluster.Replicas[0].Name
		resp, err := nc.Request(fmt.Sprintf(JSApiStreamRemovePeerT, "TEST"), []byte(`{"peer":"`+toRemove+`"}`), time.Second)
		require_NoError(t, err)
		var rpResp JSApiStreamRemovePeerResponse
		err = json.Unmarshal(resp.Data, &rpResp)
		require_NoError(t, err)
		require_True(t, rpResp.Success)

		sc.waitOnStreamLeader(globalAccountName, "TEST")

		checkFor(t, time.Second, 200*time.Millisecond, func() error {
			osi, err = jsc.StreamInfo("TEST")
			require_NoError(t, err)
			if len(osi.Cluster.Replicas) != 2 {
				return fmt.Errorf("expected R3, got R%d", len(osi.Cluster.Replicas)+1)
			}
			// STREAM.PEER.REMOVE is asynchronous command; make sure remove has occurred by
			// checking that the toRemove peer is gone.
			for _, replica := range osi.Cluster.Replicas {
				if replica.Name == toRemove {
					return fmt.Errorf("expected replaced replica, old replica still present")
				}
			}
			return nil
		})

		// Validate that replacement with new peer still honors
		uTags = make(map[string]struct{}) //reset

		uTags[serverUTags[osi.Cluster.Leader]] = struct{}{}
		for _, replica := range osi.Cluster.Replicas {
			evalTag := serverUTags[replica.Name]
			if _, exists := uTags[evalTag]; !exists {
				uTags[evalTag] = struct{}{}
				continue
			} else {
				t.Fatalf("expected new peer and revised placement to honor unique_tag")
			}
		}
	}
}

func TestJetStreamClusterReplacementPolicyAfterPeerRemoveNoPlace(t *testing.T) {
	// R3 scenario where there are exactly three unique cloud nodes, so removing a peer should NOT
	// result in a new peer

	sc := createJetStreamClusterExplicit(t, "threeup", 3)
	sc.waitOnPeerCount(3)

	reset := func(s *Server) {
		s.mu.Lock()
		rch := s.sys.resetCh
		s.mu.Unlock()
		if rch != nil {
			rch <- struct{}{}
		}
		s.sendStatszUpdate()
	}

	tags := []string{"cloud:aws", "cloud:gcp", "cloud:az"}

	var serverUTags = make(map[string]string)

	for i, s := range sc.servers {
		s.optsMu.Lock()
		serverUTags[s.Name()] = tags[i]
		s.opts.Tags.Add(tags[i])
		s.opts.JetStreamUniqueTag = "cloud"
		s.optsMu.Unlock()
		reset(s)
	}

	ml := sc.leader()
	js := ml.getJetStream()
	require_True(t, js != nil)
	js.mu.RLock()
	cc := js.cluster
	require_True(t, cc != nil)

	// Walk and make sure all tags are registered.
	expires := time.Now().Add(10 * time.Second)
	for time.Now().Before(expires) {
		allOK := true
		for _, p := range cc.meta.Peers() {
			si, ok := ml.nodeToInfo.Load(p.ID)
			require_True(t, ok)
			ni := si.(nodeInfo)
			if len(ni.tags) == 0 {
				allOK = false
				reset(sc.serverByName(ni.name))
			}
		}
		if allOK {
			break
		}
	}
	js.mu.RUnlock()
	defer sc.shutdown()

	sc.waitOnClusterReadyWithNumPeers(3)

	s := sc.leader()
	nc, jsc := jsClientConnect(t, s)
	defer nc.Close()

	_, err := jsc.AddStream(&nats.StreamConfig{
		Name:     "TEST",
		Subjects: []string{"foo"},
		Replicas: 3,
	})
	require_NoError(t, err)

	sc.waitOnStreamLeader(globalAccountName, "TEST")

	osi, err := jsc.StreamInfo("TEST")
	require_NoError(t, err)

	// Double check original placement honors unique_tag
	var uTags = make(map[string]struct{})

	uTags[serverUTags[osi.Cluster.Leader]] = struct{}{}
	for _, replica := range osi.Cluster.Replicas {
		evalTag := serverUTags[replica.Name]
		if _, exists := uTags[evalTag]; !exists {
			uTags[evalTag] = struct{}{}
			continue
		} else {
			t.Fatalf("expected initial placement to honor unique_tag")
		}
	}

	// Remove 1 peer replica (this will be random cloud region as initial placement was randomized ordering)
	_, err = nc.Request("$JS.API.STREAM.PEER.REMOVE.TEST", []byte(`{"peer":"`+osi.Cluster.Replicas[0].Name+`"}`), time.Second*10)
	require_NoError(t, err)

	sc.waitOnStreamLeader(globalAccountName, "TEST")

	// Verify R2 since no eligible peer can replace the removed peer without braking unique constraint
	checkFor(t, time.Second, 200*time.Millisecond, func() error {
		osi, err = jsc.StreamInfo("TEST")
		require_NoError(t, err)
		if len(osi.Cluster.Replicas) != 1 {
			return fmt.Errorf("expected R2, got R%d", len(osi.Cluster.Replicas)+1)
		}
		return nil
	})

	// Validate that remaining members still honor unique tags
	uTags = make(map[string]struct{}) //reset

	uTags[serverUTags[osi.Cluster.Leader]] = struct{}{}
	for _, replica := range osi.Cluster.Replicas {
		evalTag := serverUTags[replica.Name]
		if _, exists := uTags[evalTag]; !exists {
			uTags[evalTag] = struct{}{}
			continue
		} else {
			t.Fatalf("expected revised placement to honor unique_tag")
		}
	}
}

// https://github.com/nats-io/nats-server/issues/3191
func TestJetStreamClusterLeafnodeDuplicateConsumerMessages(t *testing.T) {
	// Cluster B
	c := createJetStreamCluster(t, jsClusterTempl, "B", _EMPTY_, 2, 22020, false)
	defer c.shutdown()

	// Cluster A
	// Domain is "A'
	lc := c.createLeafNodesWithStartPortAndDomain("A", 2, 22110, "A")
	defer lc.shutdown()

	lc.waitOnClusterReady()

	// We want A-S-1 connected to B-S-1 and A-S-2 connected to B-S-2
	// So adjust if needed.
	checkFor(t, 5*time.Second, 100*time.Millisecond, func() error {
		for i, ls := range lc.servers {
			ls.mu.RLock()
			var remoteServer string
			for _, rc := range ls.leafs {
				rc.mu.Lock()
				remoteServer = rc.leaf.remoteServer
				rc.mu.Unlock()
				break
			}
			ls.mu.RUnlock()

			wantedRemote := fmt.Sprintf("S-%d", i+1)
			if remoteServer != wantedRemote {
				ls.Shutdown()
				lc.restartServer(ls)
				return fmt.Errorf("Leafnode server %d not connected to %q", i+1, wantedRemote)
			}
		}
		return nil
	})

	// Wait on ready again.
	lc.waitOnClusterReady()

	// Create a stream and a durable pull consumer on cluster A.
	lnc, ljs := jsClientConnect(t, lc.randomServer())
	defer lnc.Close()

	_, err := ljs.AddStream(&nats.StreamConfig{
		Name:     "TEST",
		Subjects: []string{"foo"},
		Replicas: 2,
	})
	require_NoError(t, err)

	// Make sure stream leader is on S-1
	checkFor(t, 5*time.Second, 100*time.Millisecond, func() error {
		si, err := ljs.StreamInfo("TEST")
		require_NoError(t, err)
		if si.Cluster.Leader == "A-S-1" {
			return nil
		}
		_, err = lnc.Request(fmt.Sprintf(JSApiStreamLeaderStepDownT, "TEST"), nil, time.Second)
		require_NoError(t, err)
		return fmt.Errorf("Stream leader not placed on A-S-1")
	})

	_, err = ljs.StreamInfo("TEST")
	require_NoError(t, err)

	_, err = ljs.AddConsumer("TEST", &nats.ConsumerConfig{
		Durable:    "dlc",
		Replicas:   2,
		MaxDeliver: 1,
		AckPolicy:  nats.AckNonePolicy,
	})
	require_NoError(t, err)

	// Make sure consumer leader is on S-2
	checkFor(t, 5*time.Second, 100*time.Millisecond, func() error {
		ci, err := ljs.ConsumerInfo("TEST", "dlc")
		require_NoError(t, err)
		if ci.Cluster.Leader == "A-S-2" {
			return nil
		}
		_, err = lnc.Request(fmt.Sprintf(JSApiConsumerLeaderStepDownT, "TEST", "dlc"), nil, time.Second)
		require_NoError(t, err)
		return fmt.Errorf("Stream leader not placed on A-S-1")
	})

	_, err = ljs.ConsumerInfo("TEST", "dlc")
	require_NoError(t, err)

	// Send 2 messages.
	sendStreamMsg(t, lnc, "foo", "M-1")
	sendStreamMsg(t, lnc, "foo", "M-2")

	// Now bind apps to cluster B servers and bind to pull consumer.
	nc1, _ := jsClientConnect(t, c.servers[0])
	defer nc1.Close()
	js1, err := nc1.JetStream(nats.Domain("A"))
	require_NoError(t, err)

	sub1, err := js1.PullSubscribe("foo", "dlc", nats.BindStream("TEST"))
	require_NoError(t, err)
	defer sub1.Unsubscribe()

	nc2, _ := jsClientConnect(t, c.servers[1])
	defer nc2.Close()
	js2, err := nc2.JetStream(nats.Domain("A"))
	require_NoError(t, err)

	sub2, err := js2.PullSubscribe("foo", "dlc", nats.BindStream("TEST"))
	require_NoError(t, err)
	defer sub2.Unsubscribe()

	// Make sure we can properly get messages.
	msgs, err := sub1.Fetch(1)
	require_NoError(t, err)
	require_True(t, len(msgs) == 1)
	require_True(t, string(msgs[0].Data) == "M-1")

	msgs, err = sub2.Fetch(1)
	require_NoError(t, err)
	require_True(t, len(msgs) == 1)
	require_True(t, string(msgs[0].Data) == "M-2")

	// Make sure delivered state makes it to other server to not accidentally send M-2 again
	// and fail the test below.
	time.Sleep(250 * time.Millisecond)

	// Now let's introduce and event, where A-S-2 will now reconnect after a restart to B-S-2
	checkFor(t, 5*time.Second, 100*time.Millisecond, func() error {
		ls := lc.servers[1]
		wantedRemote := "S-1"
		var remoteServer string

		ls.mu.RLock()
		for _, rc := range ls.leafs {
			rc.mu.Lock()
			remoteServer = rc.leaf.remoteServer
			rc.mu.Unlock()
			break
		}
		ls.mu.RUnlock()

		if remoteServer != wantedRemote {
			ls.Shutdown()
			lc.restartServer(ls)
			return fmt.Errorf("Leafnode server not connected to %q", wantedRemote)
		}
		return nil
	})

	// Wait on ready again.
	lc.waitOnClusterReady()
	lc.waitOnStreamLeader(globalAccountName, "TEST")
	lc.waitOnConsumerLeader(globalAccountName, "TEST", "dlc")

	// Send 2 more messages.
	sendStreamMsg(t, lnc, "foo", "M-3")
	sendStreamMsg(t, lnc, "foo", "M-4")

	msgs, err = sub1.Fetch(2)
	require_NoError(t, err)
	require_True(t, len(msgs) == 2)
	require_True(t, string(msgs[0].Data) == "M-3")
	require_True(t, string(msgs[1].Data) == "M-4")

	// Send 2 more messages.
	sendStreamMsg(t, lnc, "foo", "M-5")
	sendStreamMsg(t, lnc, "foo", "M-6")

	msgs, err = sub2.Fetch(2)
	require_NoError(t, err)
	require_True(t, len(msgs) == 2)
	require_True(t, string(msgs[0].Data) == "M-5")
	require_True(t, string(msgs[1].Data) == "M-6")
}

func snapRGSet(pFlag bool, banner string, osi *nats.StreamInfo) *map[string]struct{} {
	var snapSet = make(map[string]struct{})
	if pFlag {
		fmt.Println(banner)
	}
	if osi == nil {
		if pFlag {
			fmt.Printf("bonkers!\n")
		}
		return nil
	}

	snapSet[osi.Cluster.Leader] = struct{}{}
	if pFlag {
		fmt.Printf("Leader: %s\n", osi.Cluster.Leader)
	}
	for _, replica := range osi.Cluster.Replicas {
		snapSet[replica.Name] = struct{}{}
		if pFlag {
			fmt.Printf("Replica: %s\n", replica.Name)
		}
	}

	return &snapSet
}

func TestJetStreamClusterAfterPeerRemoveZeroState(t *testing.T) {
	// R3 scenario (w/messages) in a 4-node cluster. Peer remove from RG and add back to same RG later.
	// Validate that original peer brought no memory or issues from its previous RG tour of duty, specifically
	// that the restored peer has the correct filestore usage bytes for the asset.
	var err error

	sc := createJetStreamClusterExplicit(t, "cl4", 4)
	defer sc.shutdown()

	sc.waitOnClusterReadyWithNumPeers(4)

	s := sc.leader()
	nc, jsc := jsClientConnect(t, s)
	defer nc.Close()

	_, err = jsc.AddStream(&nats.StreamConfig{
		Name:     "foo",
		Subjects: []string{"foo.*"},
		Replicas: 3,
	})
	require_NoError(t, err)

	sc.waitOnStreamLeader(globalAccountName, "foo")

	osi, err := jsc.StreamInfo("foo")
	require_NoError(t, err)

	// make sure 0 msgs
	require_True(t, osi.State.Msgs == 0)

	// load up messages
	toSend := 10000
	// storage bytes with JS message overhead
	assetStoreBytesExpected := uint64(460000)

	for i := 1; i <= toSend; i++ {
		msg := []byte("Hello World")
		if _, err = jsc.Publish("foo.a", msg); err != nil {
			t.Fatalf("unexpected publish error: %v", err)
		}
	}

	osi, err = jsc.StreamInfo("foo")
	require_NoError(t, err)

	// make sure 10000 msgs
	require_True(t, osi.State.Msgs == uint64(toSend))

	origSet := *snapRGSet(false, "== Orig RG Set ==", osi)

	// remove 1 peer replica (1 of 2 non-leaders)
	origPeer := osi.Cluster.Replicas[0].Name
	resp, err := nc.Request(fmt.Sprintf(JSApiStreamRemovePeerT, "foo"), []byte(`{"peer":"`+origPeer+`"}`), time.Second)
	require_NoError(t, err)
	var rpResp JSApiStreamRemovePeerResponse
	err = json.Unmarshal(resp.Data, &rpResp)
	require_NoError(t, err)
	require_True(t, rpResp.Success)

	// validate the origPeer is removed with a replacement newPeer
	sc.waitOnStreamLeader(globalAccountName, "foo")
	checkFor(t, time.Second, 200*time.Millisecond, func() error {
		osi, err = jsc.StreamInfo("foo")
		require_NoError(t, err)
		if len(osi.Cluster.Replicas) != 2 {
			return fmt.Errorf("expected R3, got R%d", len(osi.Cluster.Replicas)+1)
		}
		// STREAM.PEER.REMOVE is asynchronous command; make sure remove has occurred
		for _, replica := range osi.Cluster.Replicas {
			if replica.Name == origPeer {
				return fmt.Errorf("expected replaced replica, old replica still present")
			}
		}
		return nil
	})

	// identify the new peer
	var newPeer string
	osi, err = jsc.StreamInfo("foo")
	require_NoError(t, err)
	newSet := *snapRGSet(false, "== New RG Set ==", osi)
	for peer := range newSet {
		_, ok := origSet[peer]
		if !ok {
			newPeer = peer
			break
		}
	}
	require_True(t, newPeer != "")

	// kick out newPeer which will cause origPeer to be assigned to the RG again
	resp, err = nc.Request(fmt.Sprintf(JSApiStreamRemovePeerT, "foo"), []byte(`{"peer":"`+newPeer+`"}`), time.Second)
	require_NoError(t, err)
	err = json.Unmarshal(resp.Data, &rpResp)
	require_NoError(t, err)
	require_True(t, rpResp.Success)

	// validate the newPeer is removed and R3 has reformed (with origPeer)
	sc.waitOnStreamLeader(globalAccountName, "foo")
	checkFor(t, time.Second, 200*time.Millisecond, func() error {
		osi, err = jsc.StreamInfo("foo")
		require_NoError(t, err)
		if len(osi.Cluster.Replicas) != 2 {
			return fmt.Errorf("expected R3, got R%d", len(osi.Cluster.Replicas)+1)
		}
		// STREAM.PEER.REMOVE is asynchronous command; make sure remove has occurred
		for _, replica := range osi.Cluster.Replicas {
			if replica.Name == newPeer {
				return fmt.Errorf("expected replaced replica, old replica still present")
			}
		}
		return nil
	})

	osi, err = jsc.StreamInfo("foo")
	require_NoError(t, err)

	// make sure all msgs reported in stream at this point with original leader
	require_True(t, osi.State.Msgs == uint64(toSend))

	snapRGSet(false, "== RG Set w/origPeer Back ==", osi)

	// get a handle to original peer server
	var origServer *Server = sc.serverByName(origPeer)
	if origServer == nil {
		t.Fatalf("expected to get a handle to original peer server by name")
	}

	checkFor(t, time.Second, 200*time.Millisecond, func() error {
		jszResult, err := origServer.Jsz(nil)
		require_NoError(t, err)
		if jszResult.Store != assetStoreBytesExpected {
			return fmt.Errorf("expected %d storage on orig peer, got %d", assetStoreBytesExpected, jszResult.Store)
		}
		return nil
	})
}

func TestJetStreamClusterMemLeaderRestart(t *testing.T) {
	// Test if R3 clustered mem store asset leader server restarted, that asset remains stable with final quorum
	c := createJetStreamClusterExplicit(t, "R3S", 3)
	defer c.shutdown()

	ml := c.leader()
	nc, jsc := jsClientConnect(t, ml)
	defer nc.Close()

	_, err := jsc.AddStream(&nats.StreamConfig{
		Name:     "foo",
		Storage:  nats.MemoryStorage,
		Subjects: []string{"foo.*"},
		Replicas: 3,
	})
	require_NoError(t, err)

	// load up messages
	toSend := 10000
	for i := 1; i <= toSend; i++ {
		msg := []byte("Hello World")
		if _, err = jsc.Publish("foo.a", msg); err != nil {
			t.Fatalf("unexpected publish error: %v", err)
		}
	}

	osi, err := jsc.StreamInfo("foo")
	require_NoError(t, err)
	// make sure 10000 msgs
	require_True(t, osi.State.Msgs == uint64(toSend))

	// Shutdown the stream leader server
	rs := c.serverByName(osi.Cluster.Leader)
	rs.Shutdown()

	// Make sure that we have a META leader (there can always be a re-election)
	c.waitOnLeader()
	c.waitOnStreamLeader(globalAccountName, "foo")

	// Should still have quorum and a new leader
	checkFor(t, 5*time.Second, 200*time.Millisecond, func() error {
		osi, err = jsc.StreamInfo("foo")
		if err != nil {
			return fmt.Errorf("expected healthy stream asset, got %s", err.Error())
		}
		if osi.Cluster.Leader == _EMPTY_ {
			return fmt.Errorf("expected healthy stream asset with new leader")
		}
		if osi.State.Msgs != uint64(toSend) {
			return fmt.Errorf("expected healthy stream asset %d messages, got %d messages", toSend, osi.State.Msgs)
		}
		return nil
	})

	// Now restart the old leader peer (old stream state)
	oldrs := rs
	rs, _ = RunServerWithConfig(rs.getOpts().ConfigFile)
	defer rs.Shutdown()

	// Replaced old with new server
	for i := 0; i < len(c.servers); i++ {
		if c.servers[i] == oldrs {
			c.servers[i] = rs
		}
	}

	// Wait for cluster to be formed
	checkClusterFormed(t, c.servers...)

	// Make sure that we have a leader (there can always be a re-election)
	c.waitOnLeader()

	// Can we get stream info after return
	osi, err = jsc.StreamInfo("foo")
	if err != nil {
		t.Fatalf("expected stream asset info return, got %s", err.Error())
	}

	// When asset leader came back did we re-form with quorum
	if osi.Cluster.Leader == "" {
		t.Fatalf("expected a current leader after old leader restarted")
	}
}

// Customer reported R1 consumers that seemed to be ghosted after server restart.
func TestJetStreamClusterLostConsumers(t *testing.T) {
	c := createJetStreamClusterExplicit(t, "GHOST", 3)
	defer c.shutdown()

	nc, js := jsClientConnect(t, c.randomServer())
	defer nc.Close()

	_, err := js.AddStream(&nats.StreamConfig{
		Name:     "TEST",
		Subjects: []string{"events.>"},
		Replicas: 3,
	})
	require_NoError(t, err)

	for i := 0; i < 10; i++ {
		for j := 0; j < 10; j++ {
			_, err := js.Publish(fmt.Sprintf("events.%d.%d", i, j), []byte("test"))
			require_NoError(t, err)
		}
	}

	s := c.randomServer()
	s.Shutdown()

	c.waitOnLeader()
	c.waitOnStreamLeader(globalAccountName, "TEST")

	nc, _ = jsClientConnect(t, c.randomServer())
	defer nc.Close()

	cc := CreateConsumerRequest{
		Stream: "TEST",
		Config: ConsumerConfig{
			AckPolicy: AckExplicit,
		},
	}
	req, err := json.Marshal(cc)
	require_NoError(t, err)

	reqSubj := fmt.Sprintf(JSApiConsumerCreateT, "TEST")

	// Now create 50 consumers. We do not wait for the answer.
	for i := 0; i < 50; i++ {
		nc.Publish(reqSubj, req)
	}
	nc.Flush()

	// Grab the meta leader.
	ml := c.leader()
	require_NoError(t, ml.JetStreamSnapshotMeta())

	numConsumerAssignments := func(s *Server) int {
		t.Helper()
		js := s.getJetStream()
		js.mu.RLock()
		defer js.mu.RUnlock()
		cc := js.cluster
		for _, asa := range cc.streams {
			for _, sa := range asa {
				return len(sa.consumers)
			}
		}
		return 0
	}

	checkFor(t, time.Second, 100*time.Millisecond, func() error {
		num := numConsumerAssignments(ml)
		if num == 50 {
			return nil
		}
		return fmt.Errorf("Consumers is only %d", num)
	})

	// Restart the server we shutdown. We snapshotted to the snapshot
	// has to fill in the new consumers.
	// The bug would fail to add them to the meta state since the stream
	// existed.
	s = c.restartServer(s)

	checkFor(t, time.Second, 100*time.Millisecond, func() error {
		num := numConsumerAssignments(s)
		if num == 50 {
			return nil
		}
		return fmt.Errorf("Consumers is only %d", num)
	})
}

// https://github.com/nats-io/nats-server/issues/3636
func TestJetStreamClusterScaleDownDuringServerOffline(t *testing.T) {
	c := createJetStreamClusterExplicit(t, "R3S", 3)
	defer c.shutdown()

	nc, js := jsClientConnect(t, c.randomServer())
	defer nc.Close()

	_, err := js.AddStream(&nats.StreamConfig{
		Name:     "TEST",
		Subjects: []string{"foo"},
		Replicas: 3,
	})
	require_NoError(t, err)

	for i := 0; i < 100; i++ {
		sendStreamMsg(t, nc, "foo", "hello")
	}

	s := c.randomNonStreamLeader(globalAccountName, "TEST")
	s.Shutdown()

	c.waitOnLeader()

	nc, js = jsClientConnect(t, c.randomServer())
	defer nc.Close()

	_, err = js.UpdateStream(&nats.StreamConfig{
		Name:     "TEST",
		Subjects: []string{"foo"},
		Replicas: 1,
	})
	require_NoError(t, err)

	s = c.restartServer(s)
	checkFor(t, time.Second, 200*time.Millisecond, func() error {
		hs := s.healthz(nil)
		if hs.Error != _EMPTY_ {
			return errors.New(hs.Error)
		}
		return nil
	})
}

// Reported by a customer manually upgrading their streams to support direct gets.
// Worked if single replica but not in clustered mode.
func TestJetStreamClusterDirectGetStreamUpgrade(t *testing.T) {
	c := createJetStreamClusterExplicit(t, "R3S", 3)
	defer c.shutdown()

	nc, js := jsClientConnect(t, c.randomServer())
	defer nc.Close()

	_, err := js.AddStream(&nats.StreamConfig{
		Name:              "KV_TEST",
		Subjects:          []string{"$KV.TEST.>"},
		Discard:           nats.DiscardNew,
		MaxMsgsPerSubject: 1,
		DenyDelete:        true,
		Replicas:          3,
	})
	require_NoError(t, err)

	kv, err := js.KeyValue("TEST")
	require_NoError(t, err)

	_, err = kv.PutString("name", "derek")
	require_NoError(t, err)

	entry, err := kv.Get("name")
	require_NoError(t, err)
	require_True(t, string(entry.Value()) == "derek")

	// Now simulate a update to the stream to support direct gets.
	_, err = js.UpdateStream(&nats.StreamConfig{
		Name:              "KV_TEST",
		Subjects:          []string{"$KV.TEST.>"},
		Discard:           nats.DiscardNew,
		MaxMsgsPerSubject: 1,
		DenyDelete:        true,
		AllowDirect:       true,
		Replicas:          3,
	})
	require_NoError(t, err)

	// Rebind to KV to make sure we DIRECT version of Get().
	kv, err = js.KeyValue("TEST")
	require_NoError(t, err)

	// Make sure direct get works.
	entry, err = kv.Get("name")
	require_NoError(t, err)
	require_True(t, string(entry.Value()) == "derek")
}

// For interest (or workqueue) based streams its important to match the replication factor.
// This was the case but now that more control over consumer creation is allowed its possible
// to create a consumer where the replication factor does not match. This could cause
// instability in the state between servers and cause problems on leader switches.
func TestJetStreamClusterInterestPolicyStreamForConsumersToMatchRFactor(t *testing.T) {
	c := createJetStreamClusterExplicit(t, "R3S", 3)
	defer c.shutdown()

	nc, js := jsClientConnect(t, c.randomServer())
	defer nc.Close()

	_, err := js.AddStream(&nats.StreamConfig{
		Name:      "TEST",
		Subjects:  []string{"foo"},
		Retention: nats.InterestPolicy,
		Replicas:  3,
	})
	require_NoError(t, err)

	_, err = js.AddConsumer("TEST", &nats.ConsumerConfig{
		Durable:   "XX",
		AckPolicy: nats.AckExplicitPolicy,
		Replicas:  1,
	})

	require_Error(t, err, NewJSConsumerReplicasShouldMatchStreamError())
}

// https://github.com/nats-io/nats-server/issues/3791
func TestJetStreamClusterKVWatchersWithServerDown(t *testing.T) {
	c := createJetStreamClusterExplicit(t, "R3S", 3)
	defer c.shutdown()

	nc, js := jsClientConnect(t, c.randomServer())
	defer nc.Close()

	kv, err := js.CreateKeyValue(&nats.KeyValueConfig{
		Bucket:   "TEST",
		Replicas: 3,
	})
	require_NoError(t, err)

	kv.PutString("foo", "bar")
	kv.PutString("foo", "baz")

	// Shutdown a follower.
	s := c.randomNonStreamLeader(globalAccountName, "KV_TEST")
	s.Shutdown()
	c.waitOnLeader()

	nc, _ = jsClientConnect(t, c.randomServer())
	defer nc.Close()

	js, err = nc.JetStream(nats.MaxWait(2 * time.Second))
	require_NoError(t, err)

	kv, err = js.KeyValue("TEST")
	require_NoError(t, err)

	for i := 0; i < 100; i++ {
		w, err := kv.Watch("foo")
		require_NoError(t, err)
		w.Stop()
	}
}

// TestJetStreamClusterCurrentVsHealth is designed to show the
// difference between "current" and "healthy" when async publishes
// outpace the rate at which they can be applied.
func TestJetStreamClusterCurrentVsHealth(t *testing.T) {
	c := createJetStreamClusterExplicit(t, "R3S", 3)
	defer c.shutdown()

	c.waitOnLeader()
	server := c.randomNonLeader()

	nc, js := jsClientConnect(t, server)
	defer nc.Close()

	_, err := js.AddStream(&nats.StreamConfig{
		Name:     "TEST",
		Subjects: []string{"foo"},
		Replicas: 3,
	})
	require_NoError(t, err)

	server = c.randomNonStreamLeader(globalAccountName, "TEST")
	stream, err := server.GlobalAccount().lookupStream("TEST")
	require_NoError(t, err)

	raft, ok := stream.raftGroup().node.(*raft)
	require_True(t, ok)

	for i := 0; i < 1000; i++ {
		_, err := js.PublishAsync("foo", []byte("bar"))
		require_NoError(t, err)

		raft.RLock()
		commit := raft.commit
		applied := raft.applied
		raft.RUnlock()

		current := raft.Current()
		healthy := raft.Healthy()

		if !current || !healthy || commit != applied {
			t.Logf(
				"%d | Current %v, healthy %v, commit %d, applied %d, pending %d",
				i, current, healthy, commit, applied, commit-applied,
			)
		}
	}
}

// Several users and customers use this setup, but many times across leafnodes.
// This should be allowed in same account since we are really protecting against
// multiple pub acks with cycle detection.
func TestJetStreamClusterActiveActiveSourcedStreams(t *testing.T) {
	c := createJetStreamClusterExplicit(t, "R3S", 3)
	defer c.shutdown()

	nc, js := jsClientConnect(t, c.randomServer())
	defer nc.Close()

	_, err := js.AddStream(&nats.StreamConfig{
		Name:     "A",
		Subjects: []string{"A.>"},
	})
	require_NoError(t, err)

	_, err = js.AddStream(&nats.StreamConfig{
		Name:     "B",
		Subjects: []string{"B.>"},
	})
	require_NoError(t, err)

	_, err = js.UpdateStream(&nats.StreamConfig{
		Name:     "A",
		Subjects: []string{"A.>"},
		Sources: []*nats.StreamSource{{
			Name:          "B",
			FilterSubject: "B.>",
		}},
	})
	require_NoError(t, err)

	// Before this would fail.
	_, err = js.UpdateStream(&nats.StreamConfig{
		Name:     "B",
		Subjects: []string{"B.>"},
		Sources: []*nats.StreamSource{{
			Name:          "A",
			FilterSubject: "A.>",
		}},
	})
	require_NoError(t, err)
}

func TestJetStreamClusterUpdateConsumerShouldNotForceDeleteOnRestart(t *testing.T) {
	c := createJetStreamClusterExplicit(t, "R7S", 7)
	defer c.shutdown()

	nc, js := jsClientConnect(t, c.randomServer())
	defer nc.Close()

	_, err := js.AddStream(&nats.StreamConfig{
		Name:     "TEST",
		Subjects: []string{"foo", "bar"},
		Replicas: 3,
	})
	require_NoError(t, err)

	ci, err := js.AddConsumer("TEST", &nats.ConsumerConfig{
		Durable:        "D",
		DeliverSubject: "_no_bind_",
	})
	require_NoError(t, err)

	// Shutdown a consumer follower.
	nc.Close()
	s := c.serverByName(ci.Cluster.Replicas[0].Name)
	s.Shutdown()

	c.waitOnLeader()

	nc, js = jsClientConnect(t, c.randomServer())
	defer nc.Close()

	// Change delivery subject.
	_, err = js.UpdateConsumer("TEST", &nats.ConsumerConfig{
		Durable:        "D",
		DeliverSubject: "_d_",
	})
	require_NoError(t, err)

	// Create interest in new and old deliver subject.
	_, err = nc.SubscribeSync("_d_")
	require_NoError(t, err)
	_, err = nc.SubscribeSync("_no_bind_")
	require_NoError(t, err)
	nc.Flush()

	c.restartServer(s)
	c.waitOnAllCurrent()

	// Wait on bad error that would cleanup consumer.
	time.Sleep(time.Second)

	_, err = js.ConsumerInfo("TEST", "D")
	require_NoError(t, err)
}

func TestJetStreamClusterInterestPolicyEphemeral(t *testing.T) {
	c := createJetStreamClusterExplicit(t, "R3S", 3)
	defer c.shutdown()

	for _, test := range []struct {
		testName string
		stream   string
		subject  string
		durable  string
		name     string
	}{
		{testName: "InterestWithDurable", durable: "eph", subject: "intdur", stream: "INT_DUR"},
		{testName: "InterestWithName", name: "eph", subject: "inteph", stream: "INT_EPH"},
	} {
		t.Run(test.testName, func(t *testing.T) {
			var err error

			nc, js := jsClientConnect(t, c.randomServer())
			defer nc.Close()

			_, err = js.AddStream(&nats.StreamConfig{
				Name:      test.stream,
				Subjects:  []string{test.subject},
				Retention: nats.LimitsPolicy,
				Replicas:  3,
			})
			require_NoError(t, err)

			const inactiveThreshold = time.Second

			_, err = js.AddConsumer(test.stream, &nats.ConsumerConfig{
				DeliverSubject:    nats.NewInbox(),
				AckPolicy:         nats.AckExplicitPolicy,
				InactiveThreshold: inactiveThreshold,
				Durable:           test.durable,
				Name:              test.name,
			})
			require_NoError(t, err)

			name := test.durable
			if test.durable == _EMPTY_ {
				name = test.name
			}

			const msgs = 5_000
			done, count := make(chan bool, 1), 0

			sub, err := js.Subscribe(_EMPTY_, func(msg *nats.Msg) {
				require_NoError(t, msg.Ack())
				count++
				if count >= msgs {
					select {
					case done <- true:
					default:
					}
				}
			}, nats.Bind(test.stream, name), nats.ManualAck())
			require_NoError(t, err)

			// This happens only if we start publishing messages after consumer was created.
			pubDone := make(chan struct{})
			go func(subject string) {
				for i := 0; i < msgs; i++ {
					js.Publish(subject, []byte("DATA"))
				}
				close(pubDone)
			}(test.subject)

			// Wait for inactive threshold to expire and all messages to be published and received
			// Bug is we clean up active consumers when we should not.
			time.Sleep(3 * inactiveThreshold / 2)

			select {
			case <-pubDone:
			case <-time.After(10 * time.Second):
				t.Fatalf("Did not receive completion signal")
			}

			info, err := js.ConsumerInfo(test.stream, name)
			if err != nil {
				t.Fatalf("Expected to be able to retrieve consumer: %v", err)
			}
			require_True(t, info.Delivered.Stream == msgs)

			// Stop the subscription and remove the interest.
			err = sub.Unsubscribe()
			require_NoError(t, err)

			// Now wait for interest inactivity threshold to kick in.
			time.Sleep(3 * inactiveThreshold / 2)

			// Check if the consumer has been removed.
			_, err = js.ConsumerInfo(test.stream, name)
			require_Error(t, err, nats.ErrConsumerNotFound)
		})
	}
}

// TestJetStreamClusterWALBuildupOnNoOpPull tests whether or not the consumer
// RAFT log is being compacted when the stream is idle but we are performing
// lots of fetches. Otherwise the disk usage just spirals out of control if
// there are no other state changes to trigger a compaction.
func TestJetStreamClusterWALBuildupOnNoOpPull(t *testing.T) {
	c := createJetStreamClusterExplicit(t, "R3S", 3)
	defer c.shutdown()

	nc, js := jsClientConnect(t, c.randomServer())
	defer nc.Close()

	_, err := js.AddStream(&nats.StreamConfig{
		Name:     "TEST",
		Subjects: []string{"foo"},
		Replicas: 3,
	})
	require_NoError(t, err)

	sub, err := js.PullSubscribe(
		"foo",
		"durable",
		nats.ConsumerReplicas(3),
	)
	require_NoError(t, err)

	for i := 0; i < 10000; i++ {
		_, _ = sub.Fetch(1, nats.MaxWait(time.Microsecond))
	}

	// Needs to be at least 10 seconds, otherwise we won't hit the
	// minSnapDelta that prevents us from snapshotting too often
	time.Sleep(time.Second * 11)

	for i := 0; i < 1024; i++ {
		_, _ = sub.Fetch(1, nats.MaxWait(time.Microsecond))
	}

	time.Sleep(time.Second)

	server := c.randomNonConsumerLeader(globalAccountName, "TEST", "durable")

	stream, err := server.globalAccount().lookupStream("TEST")
	require_NoError(t, err)

	consumer := stream.lookupConsumer("durable")
	require_NotNil(t, consumer)

	entries, bytes := consumer.raftNode().Size()
	t.Log("new entries:", entries)
	t.Log("new bytes:", bytes)

	if max := uint64(1024); entries > max {
		t.Fatalf("got %d entries, expected less than %d entries", entries, max)
	}
}

// Found in https://github.com/nats-io/nats-server/issues/3848
// When Max Age was specified and stream was scaled up, new replicas
// were expiring messages much later than the leader.
func TestJetStreamClusterStreamMaxAgeScaleUp(t *testing.T) {
	c := createJetStreamClusterExplicit(t, "R3S", 3)
	defer c.shutdown()

	nc, js := jsClientConnect(t, c.randomServer())
	defer nc.Close()

	for _, test := range []struct {
		name    string
		storage nats.StorageType
		stream  string
		purge   bool
	}{
		{name: "file", storage: nats.FileStorage, stream: "A", purge: false},
		{name: "memory", storage: nats.MemoryStorage, stream: "B", purge: false},
		{name: "file with purge", storage: nats.FileStorage, stream: "C", purge: true},
		{name: "memory with purge", storage: nats.MemoryStorage, stream: "D", purge: true},
	} {

		t.Run(test.name, func(t *testing.T) {
			ttl := time.Second * 5
			// Add stream with one replica and short MaxAge.
			_, err := js.AddStream(&nats.StreamConfig{
				Name:     test.stream,
				Replicas: 1,
				Subjects: []string{test.stream},
				MaxAge:   ttl,
				Storage:  test.storage,
			})
			require_NoError(t, err)

			// Add some messages.
			for i := 0; i < 10; i++ {
				sendStreamMsg(t, nc, test.stream, "HELLO")
			}
			// We need to also test if we properly set expiry
			// if first sequence is not 1.
			if test.purge {
				err = js.PurgeStream(test.stream)
				require_NoError(t, err)
				// Add some messages.
				for i := 0; i < 10; i++ {
					sendStreamMsg(t, nc, test.stream, "HELLO")
				}
			}
			// Mark the time when all messages were published.
			start := time.Now()

			// Sleep for half of the MaxAge time.
			time.Sleep(ttl / 2)

			// Scale up the Stream to 3 replicas.
			_, err = js.UpdateStream(&nats.StreamConfig{
				Name:     test.stream,
				Replicas: 3,
				Subjects: []string{test.stream},
				MaxAge:   ttl,
				Storage:  test.storage,
			})
			require_NoError(t, err)

			// All messages should still be there.
			info, err := js.StreamInfo(test.stream)
			require_NoError(t, err)
			require_True(t, info.State.Msgs == 10)

			// Wait until MaxAge is reached.
			time.Sleep(ttl - time.Since(start) + (10 * time.Millisecond))

			// Check if all messages are expired.
			info, err = js.StreamInfo(test.stream)
			require_NoError(t, err)
			require_True(t, info.State.Msgs == 0)

			// Now switch leader to one of replicas
			_, err = nc.Request(fmt.Sprintf(JSApiStreamLeaderStepDownT, test.stream), nil, time.Second)
			require_NoError(t, err)
			c.waitOnStreamLeader("$G", test.stream)

			// and make sure that it also expired all messages
			info, err = js.StreamInfo(test.stream)
			require_NoError(t, err)
			require_True(t, info.State.Msgs == 0)
		})
	}
}

func TestJetStreamClusterWorkQueueConsumerReplicatedAfterScaleUp(t *testing.T) {
	c := createJetStreamClusterExplicit(t, "R3S", 3)
	defer c.shutdown()

	nc, js := jsClientConnect(t, c.randomServer())
	defer nc.Close()

	_, err := js.AddStream(&nats.StreamConfig{
		Name:      "TEST",
		Replicas:  1,
		Subjects:  []string{"WQ"},
		Retention: nats.WorkQueuePolicy,
	})
	require_NoError(t, err)

	// Create an ephemeral consumer.
	sub, err := js.SubscribeSync("WQ")
	require_NoError(t, err)

	// Scale up to R3.
	_, err = js.UpdateStream(&nats.StreamConfig{
		Name:      "TEST",
		Replicas:  3,
		Subjects:  []string{"WQ"},
		Retention: nats.WorkQueuePolicy,
	})
	require_NoError(t, err)
	c.waitOnStreamLeader(globalAccountName, "TEST")

	ci, err := sub.ConsumerInfo()
	require_NoError(t, err)

	require_True(t, ci.Config.Replicas == 0 || ci.Config.Replicas == 3)

	c.waitOnConsumerLeader(globalAccountName, "TEST", ci.Name)
	s := c.consumerLeader(globalAccountName, "TEST", ci.Name)
	require_NotNil(t, s)

	mset, err := s.GlobalAccount().lookupStream("TEST")
	require_NoError(t, err)

	o := mset.lookupConsumer(ci.Name)
	require_NotNil(t, o)
	require_NotNil(t, o.raftNode())
}

// https://github.com/nats-io/nats-server/issues/3953
func TestJetStreamClusterWorkQueueAfterScaleUp(t *testing.T) {
	c := createJetStreamClusterExplicit(t, "R3S", 3)
	defer c.shutdown()

	nc, js := jsClientConnect(t, c.randomServer())
	defer nc.Close()

	_, err := js.AddStream(&nats.StreamConfig{
		Name:      "TEST",
		Replicas:  1,
		Subjects:  []string{"WQ"},
		Retention: nats.WorkQueuePolicy,
	})
	require_NoError(t, err)

	_, err = js.AddConsumer("TEST", &nats.ConsumerConfig{
		Durable:        "d1",
		DeliverSubject: "d1",
		AckPolicy:      nats.AckExplicitPolicy,
	})
	require_NoError(t, err)

	wch := make(chan bool, 1)
	_, err = nc.Subscribe("d1", func(msg *nats.Msg) {
		msg.AckSync()
		wch <- true
	})
	require_NoError(t, err)

	_, err = js.UpdateStream(&nats.StreamConfig{
		Name:      "TEST",
		Replicas:  3,
		Subjects:  []string{"WQ"},
		Retention: nats.WorkQueuePolicy,
	})
	require_NoError(t, err)
	c.waitOnStreamLeader(globalAccountName, "TEST")

	sendStreamMsg(t, nc, "WQ", "SOME WORK")
	<-wch

	checkFor(t, time.Second, 200*time.Millisecond, func() error {
		si, err := js.StreamInfo("TEST")
		require_NoError(t, err)
		if si.State.Msgs == 0 {
			return nil
		}
		return fmt.Errorf("Still have %d msgs left", si.State.Msgs)
	})
}

func TestJetStreamClusterInterestBasedStreamAndConsumerSnapshots(t *testing.T) {
	c := createJetStreamClusterExplicit(t, "R3S", 3)
	defer c.shutdown()

	nc, js := jsClientConnect(t, c.randomServer())
	defer nc.Close()

	_, err := js.AddStream(&nats.StreamConfig{
		Name:      "TEST",
		Replicas:  3,
		Subjects:  []string{"foo"},
		Retention: nats.InterestPolicy,
	})
	require_NoError(t, err)

	sub, err := js.SubscribeSync("foo", nats.Durable("d22"))
	require_NoError(t, err)

	num := 200
	for i := 0; i < num; i++ {
		js.PublishAsync("foo", []byte("ok"))
	}
	select {
	case <-js.PublishAsyncComplete():
	case <-time.After(5 * time.Second):
		t.Fatalf("Did not receive completion signal")
	}

	checkSubsPending(t, sub, num)

	// Shutdown one server.
	s := c.randomServer()
	s.Shutdown()

	c.waitOnStreamLeader(globalAccountName, "TEST")

	nc, js = jsClientConnect(t, c.randomServer())
	defer nc.Close()

	// Now ack all messages while the other server is down.
	for i := 0; i < num; i++ {
		m, err := sub.NextMsg(time.Second)
		require_NoError(t, err)
		m.AckSync()
	}

	// Wait for all message acks to be processed and all messages to be removed.
	checkFor(t, time.Second, 200*time.Millisecond, func() error {
		si, err := js.StreamInfo("TEST")
		require_NoError(t, err)
		if si.State.Msgs == 0 {
			return nil
		}
		return fmt.Errorf("Still have %d msgs left", si.State.Msgs)
	})

	// Force a snapshot on the consumer leader before restarting the downed server.
	cl := c.consumerLeader(globalAccountName, "TEST", "d22")
	require_NotNil(t, cl)

	mset, err := cl.GlobalAccount().lookupStream("TEST")
	require_NoError(t, err)

	o := mset.lookupConsumer("d22")
	require_NotNil(t, o)

	snap, err := o.store.EncodedState()
	require_NoError(t, err)

	n := o.raftNode()
	require_NotNil(t, n)
	require_NoError(t, n.InstallSnapshot(snap))

	// Now restart the downed server.
	s = c.restartServer(s)

	// Make the restarted server the eventual leader.
	checkFor(t, 20*time.Second, 200*time.Millisecond, func() error {
		c.waitOnStreamLeader(globalAccountName, "TEST")
		if sl := c.streamLeader(globalAccountName, "TEST"); sl != s {
			sl.JetStreamStepdownStream(globalAccountName, "TEST")
			return fmt.Errorf("Server %s is not leader yet", s)
		}
		return nil
	})

	si, err := js.StreamInfo("TEST")
	require_NoError(t, err)
	require_True(t, si.State.Msgs == 0)
}

func TestJetStreamClusterConsumerFollowerStoreStateAckFloorBug(t *testing.T) {
	c := createJetStreamClusterExplicit(t, "R3S", 3)
	defer c.shutdown()

	nc, js := jsClientConnect(t, c.randomServer())
	defer nc.Close()

	_, err := js.AddStream(&nats.StreamConfig{
		Name:     "TEST",
		Replicas: 3,
		Subjects: []string{"foo"},
	})
	require_NoError(t, err)

	sub, err := js.PullSubscribe(_EMPTY_, "C", nats.BindStream("TEST"), nats.ManualAck())
	require_NoError(t, err)

	num := 100
	for i := 0; i < num; i++ {
		sendStreamMsg(t, nc, "foo", "data")
	}

	// This one prevents the state for pending from reaching 0 and resetting, which would not show the bug.
	sendStreamMsg(t, nc, "foo", "data")

	// Ack all but one and out of order and make sure all consumers have the same stored state.
	msgs, err := sub.Fetch(num, nats.MaxWait(time.Second))
	require_NoError(t, err)
	require_True(t, len(msgs) == num)

	_, err = sub.Fetch(1, nats.MaxWait(time.Second))
	require_NoError(t, err)

	rand.Shuffle(len(msgs), func(i, j int) { msgs[i], msgs[j] = msgs[j], msgs[i] })
	for _, m := range msgs {
		m.AckSync()
	}

	checkConsumerState := func(delivered, ackFloor nats.SequenceInfo, numAckPending int) {
		expectedDelivered := uint64(num) + 1
		if delivered.Stream != expectedDelivered || delivered.Consumer != expectedDelivered {
			t.Fatalf("Wrong delivered, expected %d got %+v", expectedDelivered, delivered)
		}
		expectedAck := uint64(num)
		if ackFloor.Stream != expectedAck || ackFloor.Consumer != expectedAck {
			t.Fatalf("Wrong ackFloor, expected %d got %+v", expectedAck, ackFloor)
		}
		require_True(t, numAckPending == 1)
	}

	ci, err := js.ConsumerInfo("TEST", "C")
	require_NoError(t, err)
	checkConsumerState(ci.Delivered, ci.AckFloor, ci.NumAckPending)

	// Check each consumer on each server for it's store state and make sure it matches as well.
	for _, s := range c.servers {
		mset, err := s.GlobalAccount().lookupStream("TEST")
		require_NoError(t, err)
		require_NotNil(t, mset)
		o := mset.lookupConsumer("C")
		require_NotNil(t, o)

		state, err := o.store.State()
		require_NoError(t, err)

		delivered := nats.SequenceInfo{Stream: state.Delivered.Stream, Consumer: state.Delivered.Consumer}
		ackFloor := nats.SequenceInfo{Stream: state.AckFloor.Stream, Consumer: state.AckFloor.Consumer}
		checkConsumerState(delivered, ackFloor, len(state.Pending))
	}

	// Now stepdown the consumer and move its leader and check the state after transition.
	// Make the restarted server the eventual leader.
	seen := make(map[*Server]bool)
	cl := c.consumerLeader(globalAccountName, "TEST", "C")
	require_NotNil(t, cl)
	seen[cl] = true

	allSeen := func() bool {
		for _, s := range c.servers {
			if !seen[s] {
				return false
			}
		}
		return true
	}

	checkAllLeaders := func() {
		t.Helper()
		checkFor(t, 20*time.Second, 200*time.Millisecond, func() error {
			c.waitOnConsumerLeader(globalAccountName, "TEST", "C")
			if allSeen() {
				return nil
			}
			cl := c.consumerLeader(globalAccountName, "TEST", "C")
			seen[cl] = true
			ci, err := js.ConsumerInfo("TEST", "C")
			require_NoError(t, err)
			checkConsumerState(ci.Delivered, ci.AckFloor, ci.NumAckPending)
			cl.JetStreamStepdownConsumer(globalAccountName, "TEST", "C")
			return fmt.Errorf("Not all servers have been consumer leader yet")
		})
	}

	checkAllLeaders()

	// No restart all servers and check again.
	c.stopAll()
	c.restartAll()
	c.waitOnLeader()

	nc, js = jsClientConnect(t, c.randomServer())
	defer nc.Close()

	seen = make(map[*Server]bool)
	checkAllLeaders()
}

func TestJetStreamClusterInterestLeakOnDisableJetStream(t *testing.T) {
	c := createJetStreamClusterExplicit(t, "R3S", 3)
	defer c.shutdown()

	nc, js := jsClientConnect(t, c.leader())
	defer nc.Close()

	for i := 1; i <= 5; i++ {
		_, err := js.AddStream(&nats.StreamConfig{
			Name:     fmt.Sprintf("test_%d", i),
			Subjects: []string{fmt.Sprintf("test_%d", i)},
			Replicas: 3,
		})
		require_NoError(t, err)
	}

	c.waitOnAllCurrent()

	server := c.randomNonLeader()
	account := server.SystemAccount()

	server.DisableJetStream()

	var sublist []*subscription
	account.sl.localSubs(&sublist, false)

	var danglingJSC, danglingRaft int
	for _, sub := range sublist {
		if strings.HasPrefix(string(sub.subject), "$JSC.") {
			danglingJSC++
		} else if strings.HasPrefix(string(sub.subject), "$NRG.") {
			danglingRaft++
		}
	}
	if danglingJSC > 0 || danglingRaft > 0 {
		t.Fatalf("unexpected dangling interests for JetStream assets after shutdown (%d $JSC, %d $NRG)", danglingJSC, danglingRaft)
	}
}

func TestJetStreamClusterNoLeadersDuringLameDuck(t *testing.T) {
	c := createJetStreamClusterExplicit(t, "R3S", 3)
	defer c.shutdown()

	// Grab the first server and set lameduck option directly.
	s := c.servers[0]
	s.optsMu.Lock()
	s.opts.LameDuckDuration = 5 * time.Second
	s.opts.LameDuckGracePeriod = -5 * time.Second
	s.optsMu.Unlock()

	// Connect to the third server.
	nc, js := jsClientConnect(t, c.servers[2])
	defer nc.Close()

	allServersHaveLeaders := func() bool {
		haveLeader := make(map[*Server]bool)
		for _, s := range c.servers {
			s.rnMu.RLock()
			for _, n := range s.raftNodes {
				if n.Leader() {
					haveLeader[s] = true
					break
				}
			}
			s.rnMu.RUnlock()
		}
		return len(haveLeader) == len(c.servers)
	}

	// Create streams until we have a leader on all the servers.
	var index int
	checkFor(t, 10*time.Second, time.Millisecond, func() error {
		if allServersHaveLeaders() {
			return nil
		}
		index++
		_, err := js.AddStream(&nats.StreamConfig{
			Name:     fmt.Sprintf("TEST_%d", index),
			Subjects: []string{fmt.Sprintf("foo.%d", index)},
			Replicas: 3,
		})
		require_NoError(t, err)
		return fmt.Errorf("All servers do not have at least one leader")
	})

	// Put our server into lameduck mode.
	// Need a client.
	dummy, _ := jsClientConnect(t, s)
	defer dummy.Close()
	go s.lameDuckMode()

	// Wait for all leaders to move off.
	checkFor(t, 2*time.Second, 50*time.Millisecond, func() error {
		s.rnMu.RLock()
		defer s.rnMu.RUnlock()
		for _, n := range s.raftNodes {
			if n.Leader() {
				return fmt.Errorf("Server still has a leader")
			}
		}
		return nil
	})

	// All leader evacuated.

	// Create a go routine that will create streams constantly.
	qch := make(chan bool)
	go func() {
		var index int
		for {
			select {
			case <-time.After(time.Millisecond):
				index++
				_, err := js.AddStream(&nats.StreamConfig{
					Name:     fmt.Sprintf("NEW_TEST_%d", index),
					Subjects: []string{fmt.Sprintf("bar.%d", index)},
					Replicas: 3,
				})
				if err != nil {
					return
				}
			case <-qch:
				return
			}
		}
	}()
	defer close(qch)

	// Make sure we do not have any leaders placed on the lameduck server.
	for s.isRunning() {
		var hasLeader bool
		s.rnMu.RLock()
		for _, n := range s.raftNodes {
			hasLeader = hasLeader || n.Leader()
		}
		s.rnMu.RUnlock()
		if hasLeader {
			t.Fatalf("Server had a leader when it should not due to lameduck mode")
		}
	}
}

// If a consumer has not been registered (possible in heavily loaded systems with lots  of assets)
// it could miss the signal of a message going away. If that message was pending and expires the
// ack floor could fall below the stream first sequence. This test will force that condition and
// make sure the system resolves itself.
func TestJetStreamClusterConsumerAckFloorDrift(t *testing.T) {
	c := createJetStreamClusterExplicit(t, "R3S", 3)
	defer c.shutdown()

	nc, js := jsClientConnect(t, c.randomServer())
	defer nc.Close()

	_, err := js.AddStream(&nats.StreamConfig{
		Name:     "TEST",
		Subjects: []string{"*"},
		Replicas: 3,
		MaxAge:   200 * time.Millisecond,
		MaxMsgs:  10,
	})
	require_NoError(t, err)

	sub, err := js.PullSubscribe("foo", "C")
	require_NoError(t, err)

	for i := 0; i < 10; i++ {
		sendStreamMsg(t, nc, "foo", "HELLO")
	}

	// No-op but will surface as delivered.
	_, err = sub.Fetch(10)
	require_NoError(t, err)

	// We will grab the state with delivered being 10 and ackfloor being 0 directly.
	cl := c.consumerLeader(globalAccountName, "TEST", "C")
	require_NotNil(t, cl)

	mset, err := cl.GlobalAccount().lookupStream("TEST")
	require_NoError(t, err)
	o := mset.lookupConsumer("C")
	require_NotNil(t, o)
	o.mu.RLock()
	state, err := o.store.State()
	o.mu.RUnlock()
	require_NoError(t, err)
	require_NotNil(t, state)

	// Now let messages expire.
	checkFor(t, time.Second, 100*time.Millisecond, func() error {
		si, err := js.StreamInfo("TEST")
		require_NoError(t, err)
		if si.State.Msgs == 0 {
			return nil
		}
		return fmt.Errorf("stream still has msgs")
	})

	// Set state to ackfloor of 5 and no pending.
	state.AckFloor.Consumer = 5
	state.AckFloor.Stream = 5
	state.Pending = nil

	// Now put back the state underneath of the consumers.
	for _, s := range c.servers {
		mset, err := s.GlobalAccount().lookupStream("TEST")
		require_NoError(t, err)
		o := mset.lookupConsumer("C")
		require_NotNil(t, o)
		o.mu.Lock()
		err = o.setStoreState(state)
		cfs := o.store.(*consumerFileStore)
		o.mu.Unlock()
		require_NoError(t, err)
		// The lower layer will ignore, so set more directly.
		cfs.mu.Lock()
		cfs.state = *state
		cfs.mu.Unlock()
		// Also snapshot to remove any raft entries that could affect it.
		snap, err := o.store.EncodedState()
		require_NoError(t, err)
		require_NoError(t, o.raftNode().InstallSnapshot(snap))
	}

	cl.JetStreamStepdownConsumer(globalAccountName, "TEST", "C")
	c.waitOnConsumerLeader(globalAccountName, "TEST", "C")

	checkFor(t, 5*time.Second, 100*time.Millisecond, func() error {
		ci, err := js.ConsumerInfo("TEST", "C")
		require_NoError(t, err)
		// Make sure we catch this and adjust.
		if ci.AckFloor.Stream == 10 && ci.AckFloor.Consumer == 10 {
			return nil
		}
		return fmt.Errorf("AckFloor not correct, expected 10, got %+v", ci.AckFloor)
	})
}

func TestJetStreamClusterInterestStreamFilteredConsumersWithNoInterest(t *testing.T) {
	c := createJetStreamClusterExplicit(t, "R5S", 5)
	defer c.shutdown()

	nc, js := jsClientConnect(t, c.randomServer())
	defer nc.Close()

	_, err := js.AddStream(&nats.StreamConfig{
		Name:      "TEST",
		Subjects:  []string{"*"},
		Retention: nats.InterestPolicy,
		Replicas:  3,
	})
	require_NoError(t, err)

	// Create three subscribers.
	ackCb := func(m *nats.Msg) { m.Ack() }

	_, err = js.Subscribe("foo", ackCb, nats.BindStream("TEST"), nats.ManualAck())
	require_NoError(t, err)

	_, err = js.Subscribe("bar", ackCb, nats.BindStream("TEST"), nats.ManualAck())
	require_NoError(t, err)

	_, err = js.Subscribe("baz", ackCb, nats.BindStream("TEST"), nats.ManualAck())
	require_NoError(t, err)

	// Now send 100 messages, randomly picking foo or bar, but never baz.
	for i := 0; i < 100; i++ {
		if rand.Intn(2) > 0 {
			sendStreamMsg(t, nc, "foo", "HELLO")
		} else {
			sendStreamMsg(t, nc, "bar", "WORLD")
		}
	}

	// Messages are expected to go to 0.
	checkFor(t, time.Second, 100*time.Millisecond, func() error {
		si, err := js.StreamInfo("TEST")
		require_NoError(t, err)
		if si.State.Msgs == 0 {
			return nil
		}
		return fmt.Errorf("stream still has msgs")
	})
}

func TestJetStreamClusterChangeClusterAfterStreamCreate(t *testing.T) {
	c := createJetStreamClusterExplicit(t, "NATS", 3)
	defer c.shutdown()

	nc, js := jsClientConnect(t, c.randomServer())
	defer nc.Close()

	_, err := js.AddStream(&nats.StreamConfig{
		Name:     "TEST",
		Subjects: []string{"*"},
		Replicas: 3,
	})
	require_NoError(t, err)

	for i := 0; i < 1000; i++ {
		sendStreamMsg(t, nc, "foo", "HELLO")
	}

	_, err = js.UpdateStream(&nats.StreamConfig{
		Name:     "TEST",
		Subjects: []string{"*"},
		Replicas: 1,
	})
	require_NoError(t, err)

	c.stopAll()

	c.name = "FOO"
	for _, o := range c.opts {
		buf, err := os.ReadFile(o.ConfigFile)
		require_NoError(t, err)
		nbuf := bytes.Replace(buf, []byte("name: NATS"), []byte("name: FOO"), 1)
		err = os.WriteFile(o.ConfigFile, nbuf, 0640)
		require_NoError(t, err)
	}

	c.restartAll()
	c.waitOnLeader()
	c.waitOnStreamLeader(globalAccountName, "TEST")

	nc, js = jsClientConnect(t, c.randomServer())
	defer nc.Close()

	_, err = js.UpdateStream(&nats.StreamConfig{
		Name:     "TEST",
		Subjects: []string{"*"},
		Replicas: 3,
	})
	// This should fail with no suitable peers, since the asset was created under the NATS cluster which has no peers.
	require_Error(t, err, errors.New("nats: no suitable peers for placement"))

	// Make sure we can swap the cluster.
	_, err = js.UpdateStream(&nats.StreamConfig{
		Name:      "TEST",
		Subjects:  []string{"*"},
		Placement: &nats.Placement{Cluster: "FOO"},
	})
	require_NoError(t, err)
}

// The consumer info() call does not take into account whether a consumer
// is a leader or not, so results would be very different when asking servers
// that housed consumer followers vs leaders.
func TestJetStreamClusterConsumerInfoForJszForFollowers(t *testing.T) {
	c := createJetStreamClusterExplicit(t, "NATS", 3)
	defer c.shutdown()

	nc, js := jsClientConnect(t, c.randomServer())
	defer nc.Close()

	_, err := js.AddStream(&nats.StreamConfig{
		Name:     "TEST",
		Subjects: []string{"*"},
		Replicas: 3,
	})
	require_NoError(t, err)

	for i := 0; i < 1000; i++ {
		sendStreamMsg(t, nc, "foo", "HELLO")
	}

	sub, err := js.PullSubscribe("foo", "d")
	require_NoError(t, err)

	fetch, ack := 122, 22
	msgs, err := sub.Fetch(fetch, nats.MaxWait(10*time.Second))
	require_NoError(t, err)
	require_True(t, len(msgs) == fetch)
	for _, m := range msgs[:ack] {
		m.AckSync()
	}
	// Let acks propagate.
	time.Sleep(100 * time.Millisecond)

	for _, s := range c.servers {
		jsz, err := s.Jsz(&JSzOptions{Accounts: true, Consumer: true})
		require_NoError(t, err)
		require_True(t, len(jsz.AccountDetails) == 1)
		require_True(t, len(jsz.AccountDetails[0].Streams) == 1)
		require_True(t, len(jsz.AccountDetails[0].Streams[0].Consumer) == 1)
		consumer := jsz.AccountDetails[0].Streams[0].Consumer[0]
		if consumer.Delivered.Consumer != uint64(fetch) || consumer.Delivered.Stream != uint64(fetch) {
			t.Fatalf("Incorrect delivered for %v: %+v", s, consumer.Delivered)
		}
		if consumer.AckFloor.Consumer != uint64(ack) || consumer.AckFloor.Stream != uint64(ack) {
			t.Fatalf("Incorrect ackfloor for %v: %+v", s, consumer.AckFloor)
		}
	}
}

// Under certain scenarios we have seen consumers become stopped and cause healthz to fail.
// The specific scneario is heavy loads, and stream resets on upgrades that could orphan consumers.
func TestJetStreamClusterHealthzCheckForStoppedAssets(t *testing.T) {
	c := createJetStreamClusterExplicit(t, "NATS", 3)
	defer c.shutdown()

	nc, js := jsClientConnect(t, c.randomServer())
	defer nc.Close()

	_, err := js.AddStream(&nats.StreamConfig{
		Name:     "TEST",
		Subjects: []string{"*"},
		Replicas: 3,
	})
	require_NoError(t, err)

	for i := 0; i < 1000; i++ {
		sendStreamMsg(t, nc, "foo", "HELLO")
	}

	sub, err := js.PullSubscribe("foo", "d")
	require_NoError(t, err)

	fetch, ack := 122, 22
	msgs, err := sub.Fetch(fetch, nats.MaxWait(10*time.Second))
	require_NoError(t, err)
	require_True(t, len(msgs) == fetch)
	for _, m := range msgs[:ack] {
		m.AckSync()
	}
	// Let acks propagate.
	time.Sleep(100 * time.Millisecond)

	// We will now stop a stream on a given server.
	s := c.randomServer()
	mset, err := s.GlobalAccount().lookupStream("TEST")
	require_NoError(t, err)
	// Stop the stream
	mset.stop(false, false)

	// Wait for exit.
	time.Sleep(100 * time.Millisecond)

	checkFor(t, 5*time.Second, 500*time.Millisecond, func() error {
		hs := s.healthz(nil)
		if hs.Error != _EMPTY_ {
			return errors.New(hs.Error)
		}
		return nil
	})

	// Now take out the consumer.
	mset, err = s.GlobalAccount().lookupStream("TEST")
	require_NoError(t, err)

	o := mset.lookupConsumer("d")
	require_NotNil(t, o)

	o.stop()
	// Wait for exit.
	time.Sleep(100 * time.Millisecond)

	checkFor(t, 5*time.Second, 500*time.Millisecond, func() error {
		hs := s.healthz(nil)
		if hs.Error != _EMPTY_ {
			return errors.New(hs.Error)
		}
		return nil
	})

	// Now just stop the raft node from underneath the consumer.
	o = mset.lookupConsumer("d")
	require_NotNil(t, o)
	node := o.raftNode()
	require_NotNil(t, node)
	node.Stop()

	checkFor(t, 5*time.Second, 500*time.Millisecond, func() error {
		hs := s.healthz(nil)
		if hs.Error != _EMPTY_ {
			return errors.New(hs.Error)
		}
		return nil
	})
}

// Make sure that stopping a stream shutdowns down it's raft node.
func TestJetStreamClusterStreamNodeShutdownBugOnStop(t *testing.T) {
	c := createJetStreamClusterExplicit(t, "NATS", 3)
	defer c.shutdown()

	nc, js := jsClientConnect(t, c.randomServer())
	defer nc.Close()

	_, err := js.AddStream(&nats.StreamConfig{
		Name:     "TEST",
		Subjects: []string{"*"},
		Replicas: 3,
	})
	require_NoError(t, err)

	for i := 0; i < 100; i++ {
		sendStreamMsg(t, nc, "foo", "HELLO")
	}

	s := c.randomServer()
	numNodesStart := s.numRaftNodes()
	mset, err := s.GlobalAccount().lookupStream("TEST")
	require_NoError(t, err)
	node := mset.raftNode()
	require_NotNil(t, node)
	node.InstallSnapshot(mset.stateSnapshot())
	// Stop the stream
	mset.stop(false, false)

	if numNodes := s.numRaftNodes(); numNodes != numNodesStart-1 {
		t.Fatalf("RAFT nodes after stream stop incorrect: %d vs %d", numNodesStart, numNodes)
	}
}

func TestJetStreamClusterStreamAccountingOnStoreError(t *testing.T) {
	c := createJetStreamClusterWithTemplate(t, jsClusterMaxBytesAccountLimitTempl, "NATS", 3)
	defer c.shutdown()

	nc, js := jsClientConnect(t, c.randomServer())
	defer nc.Close()

	_, err := js.AddStream(&nats.StreamConfig{
		Name:     "TEST",
		Subjects: []string{"*"},
		MaxBytes: 1 * 1024 * 1024 * 1024,
		Replicas: 3,
	})
	require_NoError(t, err)

	msg := strings.Repeat("Z", 32*1024)
	for i := 0; i < 10; i++ {
		sendStreamMsg(t, nc, "foo", msg)
	}
	s := c.randomServer()
	acc, err := s.LookupAccount("$U")
	require_NoError(t, err)
	mset, err := acc.lookupStream("TEST")
	require_NoError(t, err)
	mset.mu.Lock()
	mset.store.Stop()
	sjs := mset.js
	mset.mu.Unlock()

	// Now delete the stream
	js.DeleteStream("TEST")

	// Wait for this to propgate.
	// The bug will have us not release reserved resources properly.
	checkFor(t, 10*time.Second, 200*time.Millisecond, func() error {
		info, err := js.AccountInfo()
		require_NoError(t, err)
		// Default tier
		if info.Store != 0 {
			return fmt.Errorf("Expected store to be 0 but got %v", friendlyBytes(info.Store))
		}
		return nil
	})

	// Now check js from server directly regarding reserved.
	sjs.mu.RLock()
	reserved := sjs.storeReserved
	sjs.mu.RUnlock()
	// Under bug will show 1GB
	if reserved != 0 {
		t.Fatalf("Expected store reserved to be 0 after stream delete, got %v", friendlyBytes(reserved))
	}
}

func TestJetStreamClusterStreamAccountingDriftFixups(t *testing.T) {
	c := createJetStreamClusterWithTemplate(t, jsClusterMaxBytesAccountLimitTempl, "NATS", 3)
	defer c.shutdown()

	nc, js := jsClientConnect(t, c.randomServer())
	defer nc.Close()

	_, err := js.AddStream(&nats.StreamConfig{
		Name:     "TEST",
		Subjects: []string{"*"},
		MaxBytes: 2 * 1024 * 1024,
		Replicas: 3,
	})
	require_NoError(t, err)

	msg := strings.Repeat("Z", 32*1024)
	for i := 0; i < 100; i++ {
		sendStreamMsg(t, nc, "foo", msg)
	}

	err = js.PurgeStream("TEST")
	require_NoError(t, err)

	checkFor(t, 5*time.Second, 200*time.Millisecond, func() error {
		info, err := js.AccountInfo()
		require_NoError(t, err)
		if info.Store != 0 {
			return fmt.Errorf("Store usage not 0: %d", info.Store)
		}
		return nil
	})

	s := c.leader()
	jsz, err := s.Jsz(nil)
	require_NoError(t, err)
	require_True(t, jsz.JetStreamStats.Store == 0)

	acc, err := s.LookupAccount("$U")
	require_NoError(t, err)
	mset, err := acc.lookupStream("TEST")
	require_NoError(t, err)
	mset.mu.RLock()
	jsa, tier, stype := mset.jsa, mset.tier, mset.stype
	mset.mu.RUnlock()
	// Drift the usage.
	jsa.updateUsage(tier, stype, -100)

	checkFor(t, time.Second, 200*time.Millisecond, func() error {
		info, err := js.AccountInfo()
		require_NoError(t, err)
		if info.Store != 0 {
			return fmt.Errorf("Store usage not 0: %d", info.Store)
		}
		return nil
	})
	jsz, err = s.Jsz(nil)
	require_NoError(t, err)
	require_True(t, jsz.JetStreamStats.Store == 0)
}

// Some older streams seem to have been created or exist with no explicit cluster setting.
// For server <= 2.9.16 you could not scale the streams up since we could not place them in another cluster.
func TestJetStreamClusterStreamScaleUpNoGroupCluster(t *testing.T) {
	c := createJetStreamClusterExplicit(t, "NATS", 3)
	defer c.shutdown()

	nc, js := jsClientConnect(t, c.randomServer())
	defer nc.Close()

	_, err := js.AddStream(&nats.StreamConfig{
		Name:     "TEST",
		Subjects: []string{"*"},
	})
	require_NoError(t, err)

	// Manually going to grab stream assignment and update it to be without the group cluster.
	s := c.streamLeader(globalAccountName, "TEST")
	mset, err := s.GlobalAccount().lookupStream("TEST")
	require_NoError(t, err)

	sa := mset.streamAssignment()
	require_NotNil(t, sa)
	// Make copy to not change stream's
	sa = sa.copyGroup()
	// Remove cluster and preferred.
	sa.Group.Cluster = _EMPTY_
	sa.Group.Preferred = _EMPTY_
	// Insert into meta layer.
	s.mu.RLock()
	s.js.cluster.meta.ForwardProposal(encodeUpdateStreamAssignment(sa))
	s.mu.RUnlock()
	// Make sure it got propagated..
	checkFor(t, 10*time.Second, 200*time.Millisecond, func() error {
		sa := mset.streamAssignment().copyGroup()
		require_NotNil(t, sa)
		if sa.Group.Cluster != _EMPTY_ {
			return fmt.Errorf("Cluster still not cleared")
		}
		return nil
	})
	// Now we know it has been nil'd out. Make sure we can scale up.
	_, err = js.UpdateStream(&nats.StreamConfig{
		Name:     "TEST",
		Subjects: []string{"*"},
		Replicas: 3,
	})
	require_NoError(t, err)
}

// https://github.com/nats-io/nats-server/issues/4162
func TestJetStreamClusterStaleDirectGetOnRestart(t *testing.T) {
	c := createJetStreamClusterExplicit(t, "NATS", 3)
	defer c.shutdown()

	nc, js := jsClientConnect(t, c.randomServer())
	defer nc.Close()

	kv, err := js.CreateKeyValue(&nats.KeyValueConfig{
		Bucket:   "TEST",
		Replicas: 3,
	})
	require_NoError(t, err)

	_, err = kv.PutString("foo", "bar")
	require_NoError(t, err)

	// Close client in case we were connected to server below.
	// We will recreate.
	nc.Close()

	// Shutdown a non-leader.
	s := c.randomNonStreamLeader(globalAccountName, "KV_TEST")
	s.Shutdown()

	nc, js = jsClientConnect(t, c.randomServer())
	defer nc.Close()

	kv, err = js.KeyValue("TEST")
	require_NoError(t, err)

	_, err = kv.PutString("foo", "baz")
	require_NoError(t, err)

	errCh := make(chan error, 100)
	done := make(chan struct{})

	go func() {
		nc, js := jsClientConnect(t, c.randomServer())
		defer nc.Close()

		kv, err := js.KeyValue("TEST")
		if err != nil {
			errCh <- err
			return
		}

		for {
			select {
			case <-done:
				return
			default:
				entry, err := kv.Get("foo")
				if err != nil {
					errCh <- err
					return
				}
				if v := string(entry.Value()); v != "baz" {
					errCh <- fmt.Errorf("Got wrong value: %q", v)
				}
			}
		}
	}()

	// Restart
	c.restartServer(s)
	// Wait for a bit to make sure as this server participates in direct gets
	// it does not server stale reads.
	time.Sleep(2 * time.Second)
	close(done)

	if len(errCh) > 0 {
		t.Fatalf("Expected no errors but got %v", <-errCh)
	}
}

// This test mimics a user's setup where there is a cloud cluster/domain, and one for eu and ap that are leafnoded into the
// cloud cluster, and one for cn that is leafnoded into the ap cluster.
// We broke basic connectivity in 2.9.17 from publishing in eu for delivery in cn on same account which is daisy chained through ap.
// We will also test cross account delivery in this test as well.
func TestJetStreamClusterLeafnodePlusDaisyChainSetup(t *testing.T) {
	var cloudTmpl = `
		listen: 127.0.0.1:-1
		server_name: %s
		jetstream: {max_mem_store: 256MB, max_file_store: 2GB, domain: CLOUD, store_dir: '%s'}

		leaf { listen: 127.0.0.1:-1 }

		cluster {
			name: %s
			listen: 127.0.0.1:%d
			routes = [%s]
		}

		accounts {
			F {
				jetstream: enabled
				users = [ { user: "F", pass: "pass" } ]
				exports [ { stream: "F.>" } ]
			}
			T {
				jetstream: enabled
				users = [ { user: "T", pass: "pass" } ]
				imports [ { stream: { account: F, subject: "F.>"} } ]
			}
			$SYS { users = [ { user: "admin", pass: "s3cr3t!" } ] }
		}`

	// Now create the cloud and make sure we are connected.
	// Cloud
	c := createJetStreamCluster(t, cloudTmpl, "CLOUD", _EMPTY_, 3, 22020, false)
	defer c.shutdown()

	var lnTmpl = `
		listen: 127.0.0.1:-1
		server_name: %s
		jetstream: {max_mem_store: 256MB, max_file_store: 2GB, store_dir: '%s'}

		{{leaf}}

		cluster {
			name: %s
			listen: 127.0.0.1:%d
			routes = [%s]
		}

		accounts {
			F {
				jetstream: enabled
				users = [ { user: "F", pass: "pass" } ]
				exports [ { stream: "F.>" } ]
			}
			T {
				jetstream: enabled
				users = [ { user: "T", pass: "pass" } ]
				imports [ { stream: { account: F, subject: "F.>"} } ]
			}
			$SYS { users = [ { user: "admin", pass: "s3cr3t!" } ] }
		}`

	var leafFrag = `
			leaf {
				listen: 127.0.0.1:-1
				remotes [ { urls: [ %s ], account: "T" }, { urls: [ %s ], account: "F" } ]
			}`

	genLeafTmpl := func(tmpl string, c *cluster) string {
		t.Helper()
		// Create our leafnode cluster template first.
		var lnt, lnf []string
		for _, s := range c.servers {
			if s.ClusterName() != c.name {
				continue
			}
			ln := s.getOpts().LeafNode
			lnt = append(lnt, fmt.Sprintf("nats://T:pass@%s:%d", ln.Host, ln.Port))
			lnf = append(lnf, fmt.Sprintf("nats://F:pass@%s:%d", ln.Host, ln.Port))
		}
		lntc := strings.Join(lnt, ", ")
		lnfc := strings.Join(lnf, ", ")
		return strings.Replace(tmpl, "{{leaf}}", fmt.Sprintf(leafFrag, lntc, lnfc), 1)
	}

	// Cluster EU
	// Domain is "EU'
	tmpl := strings.Replace(lnTmpl, "store_dir:", fmt.Sprintf(`domain: "%s", store_dir:`, "EU"), 1)
	tmpl = genLeafTmpl(tmpl, c)
	lceu := createJetStreamCluster(t, tmpl, "EU", "EU-", 3, 22110, false)
	lceu.waitOnClusterReady()
	defer lceu.shutdown()

	for _, s := range lceu.servers {
		checkLeafNodeConnectedCount(t, s, 2)
	}

	// Cluster AP
	// Domain is "AP'
	tmpl = strings.Replace(lnTmpl, "store_dir:", fmt.Sprintf(`domain: "%s", store_dir:`, "AP"), 1)
	tmpl = genLeafTmpl(tmpl, c)
	lcap := createJetStreamCluster(t, tmpl, "AP", "AP-", 3, 22180, false)
	lcap.waitOnClusterReady()
	defer lcap.shutdown()

	for _, s := range lcap.servers {
		checkLeafNodeConnectedCount(t, s, 2)
	}

	// Cluster CN
	// Domain is "CN'
	// This one connects to AP, not the cloud hub.
	tmpl = strings.Replace(lnTmpl, "store_dir:", fmt.Sprintf(`domain: "%s", store_dir:`, "CN"), 1)
	tmpl = genLeafTmpl(tmpl, lcap)
	lccn := createJetStreamCluster(t, tmpl, "CN", "CN-", 3, 22280, false)
	lccn.waitOnClusterReady()
	defer lccn.shutdown()

	for _, s := range lccn.servers {
		checkLeafNodeConnectedCount(t, s, 2)
	}

	// Now connect to CN on account F and subscribe to data.
	nc, _ := jsClientConnect(t, lccn.randomServer(), nats.UserInfo("F", "pass"))
	defer nc.Close()
	fsub, err := nc.SubscribeSync("F.EU.>")
	require_NoError(t, err)

	// Same for account T where the import is.
	nc, _ = jsClientConnect(t, lccn.randomServer(), nats.UserInfo("T", "pass"))
	defer nc.Close()
	tsub, err := nc.SubscribeSync("F.EU.>")
	require_NoError(t, err)

	// Let sub propagate.
	time.Sleep(500 * time.Millisecond)

	// Now connect to EU on account F and generate data.
	nc, _ = jsClientConnect(t, lceu.randomServer(), nats.UserInfo("F", "pass"))
	defer nc.Close()

	num := 10
	for i := 0; i < num; i++ {
		err := nc.Publish("F.EU.DATA", []byte(fmt.Sprintf("MSG-%d", i)))
		require_NoError(t, err)
	}

	checkSubsPending(t, fsub, num)
	// Since we export and import in each cluster, we will receive 4x.
	// First hop from EU -> CLOUD is 1F and 1T
	// Second hop from CLOUD -> AP is 1F, 1T and another 1T
	// Third hop from AP -> CN is 1F, 1T, 1T and 1T
	// Each cluster hop that has the export/import mapping will add another T message copy.
	checkSubsPending(t, tsub, num*4)

	// Create stream in cloud.
	nc, js := jsClientConnect(t, c.randomServer(), nats.UserInfo("F", "pass"))
	defer nc.Close()

	_, err = js.AddStream(&nats.StreamConfig{
		Name:     "TEST",
		Subjects: []string{"TEST.>"},
		Replicas: 3,
	})
	require_NoError(t, err)

	for i := 0; i < 100; i++ {
		sendStreamMsg(t, nc, fmt.Sprintf("TEST.%d", i), "OK")
	}

	// Now connect to EU.
	nc, js = jsClientConnect(t, lceu.randomServer(), nats.UserInfo("F", "pass"))
	defer nc.Close()

	// Create a mirror.
	_, err = js.AddStream(&nats.StreamConfig{
		Name: "M",
		Mirror: &nats.StreamSource{
			Name:   "TEST",
			Domain: "CLOUD",
		},
	})
	require_NoError(t, err)

	checkFor(t, time.Second, 200*time.Millisecond, func() error {
		si, err := js.StreamInfo("M")
		require_NoError(t, err)
		if si.State.Msgs == 100 {
			return nil
		}
		return fmt.Errorf("State not current: %+v", si.State)
	})
}

// https://github.com/nats-io/nats-server/pull/4197
func TestJetStreamClusterPurgeExReplayAfterRestart(t *testing.T) {
	c := createJetStreamClusterExplicit(t, "P3F", 3)
	defer c.shutdown()

	// Client based API
	nc, js := jsClientConnect(t, c.randomServer())
	defer nc.Close()

	_, err := js.AddStream(&nats.StreamConfig{
		Name:     "TEST",
		Subjects: []string{"TEST.>"},
		Replicas: 3,
	})
	require_NoError(t, err)

	sendStreamMsg(t, nc, "TEST.0", "OK")
	sendStreamMsg(t, nc, "TEST.1", "OK")
	sendStreamMsg(t, nc, "TEST.2", "OK")

	runTest := func(f func(js nats.JetStreamManager)) *nats.StreamInfo {
		nc, js := jsClientConnect(t, c.randomServer())
		defer nc.Close()

		// install snapshot, then execute interior func, ensuring the purge will be recovered later
		fsl := c.streamLeader(globalAccountName, "TEST")
		fsl.JetStreamSnapshotStream(globalAccountName, "TEST")

		f(js)
		time.Sleep(250 * time.Millisecond)

		fsl.Shutdown()
		fsl.WaitForShutdown()
		fsl = c.restartServer(fsl)
		c.waitOnServerCurrent(fsl)

		nc, js = jsClientConnect(t, c.randomServer())
		defer nc.Close()

		c.waitOnStreamLeader(globalAccountName, "TEST")
		sl := c.streamLeader(globalAccountName, "TEST")

		// keep stepping down so the stream leader matches the initial leader
		// we need to check if it restored from the snapshot properly
		for sl != fsl {
			_, err := nc.Request(fmt.Sprintf(JSApiStreamLeaderStepDownT, "TEST"), nil, time.Second)
			require_NoError(t, err)
			c.waitOnStreamLeader(globalAccountName, "TEST")
			sl = c.streamLeader(globalAccountName, "TEST")
		}

		si, err := js.StreamInfo("TEST")
		require_NoError(t, err)
		return si
	}
	si := runTest(func(js nats.JetStreamManager) {
		err = js.PurgeStream("TEST", &nats.StreamPurgeRequest{Subject: "TEST.0"})
		require_NoError(t, err)
	})
	if si.State.Msgs != 2 {
		t.Fatalf("Expected 2 msgs after restart, got %d", si.State.Msgs)
	}
	if si.State.FirstSeq != 2 || si.State.LastSeq != 3 {
		t.Fatalf("Expected FirstSeq=2, LastSeq=3 after restart, got FirstSeq=%d, LastSeq=%d",
			si.State.FirstSeq, si.State.LastSeq)
	}

	si = runTest(func(js nats.JetStreamManager) {
		err = js.PurgeStream("TEST")
		require_NoError(t, err)
		// Send 2 more messages.
		sendStreamMsg(t, nc, "TEST.1", "OK")
		sendStreamMsg(t, nc, "TEST.2", "OK")
	})
	if si.State.Msgs != 2 {
		t.Fatalf("Expected 2 msgs after restart, got %d", si.State.Msgs)
	}
	if si.State.FirstSeq != 4 || si.State.LastSeq != 5 {
		t.Fatalf("Expected FirstSeq=4, LastSeq=5 after restart, got FirstSeq=%d, LastSeq=%d",
			si.State.FirstSeq, si.State.LastSeq)
	}

	// Now test a keep
	si = runTest(func(js nats.JetStreamManager) {
		err = js.PurgeStream("TEST", &nats.StreamPurgeRequest{Keep: 1})
		require_NoError(t, err)
		// Send 4 more messages.
		sendStreamMsg(t, nc, "TEST.1", "OK")
		sendStreamMsg(t, nc, "TEST.2", "OK")
		sendStreamMsg(t, nc, "TEST.3", "OK")
		sendStreamMsg(t, nc, "TEST.1", "OK")
	})
	if si.State.Msgs != 5 {
		t.Fatalf("Expected 5 msgs after restart, got %d", si.State.Msgs)
	}
	if si.State.FirstSeq != 5 || si.State.LastSeq != 9 {
		t.Fatalf("Expected FirstSeq=5, LastSeq=9 after restart, got FirstSeq=%d, LastSeq=%d",
			si.State.FirstSeq, si.State.LastSeq)
	}

	// Now test a keep on a subject
	si = runTest(func(js nats.JetStreamManager) {
		err = js.PurgeStream("TEST", &nats.StreamPurgeRequest{Subject: "TEST.1", Keep: 1})
		require_NoError(t, err)
		// Send 3 more messages.
		sendStreamMsg(t, nc, "TEST.1", "OK")
		sendStreamMsg(t, nc, "TEST.2", "OK")
		sendStreamMsg(t, nc, "TEST.3", "OK")
	})
	if si.State.Msgs != 7 {
		t.Fatalf("Expected 7 msgs after restart, got %d", si.State.Msgs)
	}
	if si.State.FirstSeq != 5 || si.State.LastSeq != 12 {
		t.Fatalf("Expected FirstSeq=5, LastSeq=12 after restart, got FirstSeq=%d, LastSeq=%d",
			si.State.FirstSeq, si.State.LastSeq)
	}
}

func TestJetStreamClusterConsumerCleanupWithSameName(t *testing.T) {
	c := createJetStreamClusterExplicit(t, "R3F", 3)
	defer c.shutdown()

	// Client based API
	nc, js := jsClientConnect(t, c.randomServer())
	defer nc.Close()

	_, err := js.AddStream(&nats.StreamConfig{
		Name:     "UPDATES",
		Subjects: []string{"DEVICE.*"},
		Replicas: 3,
	})
	require_NoError(t, err)

	// Create a consumer that will be an R1 that we will auto-recreate but using the same name.
	// We want to make sure that the system does not continually try to cleanup the new one from the old one.

	// Track the sequence for restart etc.
	var seq atomic.Uint64

	msgCB := func(msg *nats.Msg) {
		msg.AckSync()
		meta, err := msg.Metadata()
		require_NoError(t, err)
		seq.Store(meta.Sequence.Stream)
	}

	waitOnSeqDelivered := func(expected uint64) {
		checkFor(t, 10*time.Second, 200*time.Millisecond, func() error {
			received := seq.Load()
			if received == expected {
				return nil
			}
			return fmt.Errorf("Seq is %d, want %d", received, expected)
		})
	}

	doSub := func() {
		_, err = js.Subscribe(
			"DEVICE.22",
			msgCB,
			nats.ConsumerName("dlc"),
			nats.SkipConsumerLookup(),
			nats.StartSequence(seq.Load()+1),
			nats.MaxAckPending(1), // One at a time.
			nats.ManualAck(),
			nats.ConsumerReplicas(1),
			nats.ConsumerMemoryStorage(),
			nats.MaxDeliver(1),
			nats.InactiveThreshold(time.Second),
			nats.IdleHeartbeat(250*time.Millisecond),
		)
		require_NoError(t, err)
	}

	// Track any errors for consumer not active so we can recreate the consumer.
	errCh := make(chan error, 10)
	nc.SetErrorHandler(func(c *nats.Conn, s *nats.Subscription, err error) {
		if errors.Is(err, nats.ErrConsumerNotActive) {
			s.Unsubscribe()
			errCh <- err
			doSub()
		}
	})

	doSub()

	sendStreamMsg(t, nc, "DEVICE.22", "update-1")
	sendStreamMsg(t, nc, "DEVICE.22", "update-2")
	sendStreamMsg(t, nc, "DEVICE.22", "update-3")
	waitOnSeqDelivered(3)

	// Shutdown the consumer's leader.
	s := c.consumerLeader(globalAccountName, "UPDATES", "dlc")
	s.Shutdown()
	c.waitOnStreamLeader(globalAccountName, "UPDATES")

	// In case our client connection was to the same server.
	nc, _ = jsClientConnect(t, c.randomServer())
	defer nc.Close()

	sendStreamMsg(t, nc, "DEVICE.22", "update-4")
	sendStreamMsg(t, nc, "DEVICE.22", "update-5")
	sendStreamMsg(t, nc, "DEVICE.22", "update-6")

	// Wait for the consumer not active error.
	<-errCh
	// Now restart server with the old consumer.
	c.restartServer(s)
	// Wait on all messages delivered.
	waitOnSeqDelivered(6)
	// Make sure no other errors showed up
	require_True(t, len(errCh) == 0)
}

func TestJetStreamClusterSnapshotAndRestoreWithHealthz(t *testing.T) {
	c := createJetStreamClusterExplicit(t, "R3S", 3)
	defer c.shutdown()

	nc, js := jsClientConnect(t, c.randomServer())
	defer nc.Close()

	_, err := js.AddStream(&nats.StreamConfig{
		Name:     "TEST",
		Subjects: []string{"foo"},
		Replicas: 3,
	})
	require_NoError(t, err)

	toSend, msg := 1000, bytes.Repeat([]byte("Z"), 1024)
	for i := 0; i < toSend; i++ {
		_, err := js.PublishAsync("foo", msg)
		require_NoError(t, err)
	}
	select {
	case <-js.PublishAsyncComplete():
	case <-time.After(5 * time.Second):
		t.Fatalf("Did not receive completion signal")
	}

	sreq := &JSApiStreamSnapshotRequest{
		DeliverSubject: nats.NewInbox(),
		ChunkSize:      512,
	}
	req, _ := json.Marshal(sreq)
	rmsg, err := nc.Request(fmt.Sprintf(JSApiStreamSnapshotT, "TEST"), req, time.Second)
	require_NoError(t, err)

	var resp JSApiStreamSnapshotResponse
	json.Unmarshal(rmsg.Data, &resp)
	require_True(t, resp.Error == nil)

	state := *resp.State
	cfg := *resp.Config

	var snapshot []byte
	done := make(chan bool)

	sub, _ := nc.Subscribe(sreq.DeliverSubject, func(m *nats.Msg) {
		// EOF
		if len(m.Data) == 0 {
			done <- true
			return
		}
		// Could be writing to a file here too.
		snapshot = append(snapshot, m.Data...)
		// Flow ack
		m.Respond(nil)
	})
	defer sub.Unsubscribe()

	// Wait to receive the snapshot.
	select {
	case <-done:
	case <-time.After(5 * time.Second):
		t.Fatalf("Did not receive our snapshot in time")
	}

	// Delete before we try to restore.
	require_NoError(t, js.DeleteStream("TEST"))

	checkHealth := func() {
		for _, s := range c.servers {
			s.healthz(nil)
		}
	}

	var rresp JSApiStreamRestoreResponse
	rreq := &JSApiStreamRestoreRequest{
		Config: cfg,
		State:  state,
	}
	req, _ = json.Marshal(rreq)

	rmsg, err = nc.Request(fmt.Sprintf(JSApiStreamRestoreT, "TEST"), req, 5*time.Second)
	require_NoError(t, err)

	rresp.Error = nil
	json.Unmarshal(rmsg.Data, &rresp)
	require_True(t, resp.Error == nil)

	checkHealth()

	// We will now chunk the snapshot responses (and EOF).
	var chunk [1024]byte
	for i, r := 0, bytes.NewReader(snapshot); ; {
		n, err := r.Read(chunk[:])
		if err != nil {
			break
		}
		nc.Request(rresp.DeliverSubject, chunk[:n], time.Second)
		i++
		// We will call healthz for all servers half way through the restore.
		if i%100 == 0 {
			checkHealth()
		}
	}
	rmsg, err = nc.Request(rresp.DeliverSubject, nil, time.Second)
	require_NoError(t, err)
	rresp.Error = nil
	json.Unmarshal(rmsg.Data, &rresp)
	require_True(t, resp.Error == nil)

	si, err := js.StreamInfo("TEST")
	require_NoError(t, err)
	require_True(t, si.State.Msgs == uint64(toSend))

	// Make sure stepdown works, this would fail before the fix.
	_, err = nc.Request(fmt.Sprintf(JSApiStreamLeaderStepDownT, "TEST"), nil, 5*time.Second)
	require_NoError(t, err)

	si, err = js.StreamInfo("TEST")
	require_NoError(t, err)
	require_True(t, si.State.Msgs == uint64(toSend))
}

<<<<<<< HEAD
func TestJetStreamBinaryStreamSnapshotCapability(t *testing.T) {
	c := createJetStreamClusterExplicit(t, "NATS", 3)
=======
func TestJetStreamClusterBadEncryptKey(t *testing.T) {
	c := createJetStreamClusterWithTemplate(t, jsClusterEncryptedTempl, "JSC", 3)
>>>>>>> 9cfe8b8f
	defer c.shutdown()

	nc, js := jsClientConnect(t, c.randomServer())
	defer nc.Close()

<<<<<<< HEAD
	_, err := js.AddStream(&nats.StreamConfig{
		Name:     "TEST",
		Subjects: []string{"foo"},
		Replicas: 3,
	})
	require_NoError(t, err)

	mset, err := c.streamLeader(globalAccountName, "TEST").GlobalAccount().lookupStream("TEST")
	require_NoError(t, err)

	if !mset.supportsBinarySnapshot() {
		t.Fatalf("Expected to signal that we could support binary stream snapshots")
=======
	// Create 10 streams.
	for i := 0; i < 10; i++ {
		_, err := js.AddStream(&nats.StreamConfig{
			Name:     fmt.Sprintf("TEST-%d", i),
			Replicas: 3,
		})
		require_NoError(t, err)
	}

	// Grab random server.
	s := c.randomServer()
	s.Shutdown()
	s.WaitForShutdown()

	var opts *Options
	for i := 0; i < len(c.servers); i++ {
		if c.servers[i] == s {
			opts = c.opts[i]
			break
		}
	}
	require_NotNil(t, opts)

	// Replace key with an empty key.
	buf, err := os.ReadFile(opts.ConfigFile)
	require_NoError(t, err)
	nbuf := bytes.Replace(buf, []byte("key: \"s3cr3t!\""), []byte("key: \"\""), 1)
	err = os.WriteFile(opts.ConfigFile, nbuf, 0640)
	require_NoError(t, err)

	// Make sure trying to start the server now fails.
	s, err = NewServer(LoadConfig(opts.ConfigFile))
	require_NoError(t, err)
	require_NotNil(t, s)
	s.Start()
	if err := s.readyForConnections(1 * time.Second); err == nil {
		t.Fatalf("Expected server not to start")
>>>>>>> 9cfe8b8f
	}
}<|MERGE_RESOLUTION|>--- conflicted
+++ resolved
@@ -4520,19 +4520,13 @@
 	require_True(t, si.State.Msgs == uint64(toSend))
 }
 
-<<<<<<< HEAD
 func TestJetStreamBinaryStreamSnapshotCapability(t *testing.T) {
 	c := createJetStreamClusterExplicit(t, "NATS", 3)
-=======
-func TestJetStreamClusterBadEncryptKey(t *testing.T) {
-	c := createJetStreamClusterWithTemplate(t, jsClusterEncryptedTempl, "JSC", 3)
->>>>>>> 9cfe8b8f
 	defer c.shutdown()
 
 	nc, js := jsClientConnect(t, c.randomServer())
 	defer nc.Close()
 
-<<<<<<< HEAD
 	_, err := js.AddStream(&nats.StreamConfig{
 		Name:     "TEST",
 		Subjects: []string{"foo"},
@@ -4545,7 +4539,16 @@
 
 	if !mset.supportsBinarySnapshot() {
 		t.Fatalf("Expected to signal that we could support binary stream snapshots")
-=======
+	}
+}
+
+func TestJetStreamClusterBadEncryptKey(t *testing.T) {
+	c := createJetStreamClusterWithTemplate(t, jsClusterEncryptedTempl, "JSC", 3)
+	defer c.shutdown()
+
+	nc, js := jsClientConnect(t, c.randomServer())
+	defer nc.Close()
+
 	// Create 10 streams.
 	for i := 0; i < 10; i++ {
 		_, err := js.AddStream(&nats.StreamConfig{
@@ -4583,6 +4586,5 @@
 	s.Start()
 	if err := s.readyForConnections(1 * time.Second); err == nil {
 		t.Fatalf("Expected server not to start")
->>>>>>> 9cfe8b8f
 	}
 }
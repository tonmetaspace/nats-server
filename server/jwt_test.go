// Copyright 2018-2020 The NATS Authors
// Licensed under the Apache License, Version 2.0 (the "License");
// you may not use this file except in compliance with the License.
// You may obtain a copy of the License at
//
// http://www.apache.org/licenses/LICENSE-2.0
//
// Unless required by applicable law or agreed to in writing, software
// distributed under the License is distributed on an "AS IS" BASIS,
// WITHOUT WARRANTIES OR CONDITIONS OF ANY KIND, either express or implied.
// See the License for the specific language governing permissions and
// limitations under the License.

package server

import (
	"bufio"
	"encoding/base64"
	"encoding/json"
	"errors"
	"fmt"
	"io"
	"io/ioutil"
	"net/http"
	"net/http/httptest"
	"os"
	"path/filepath"
	"strings"
	"sync"
	"sync/atomic"
	"testing"
	"time"

	"github.com/nats-io/jwt/v2"
	"github.com/nats-io/nats.go"
	"github.com/nats-io/nkeys"
)

var (
	// This matches ./configs/nkeys_jwts/test.seed
	oSeed = []byte("SOAFYNORQLQFJYBYNUGC5D7SH2MXMUX5BFEWWGHN3EK4VGG5TPT5DZP7QU")
	// This matches ./configs/nkeys/op.jwt
	ojwt = "eyJ0eXAiOiJqd3QiLCJhbGciOiJlZDI1NTE5In0.eyJhdWQiOiJURVNUUyIsImV4cCI6MTg1OTEyMTI3NSwianRpIjoiWE5MWjZYWVBIVE1ESlFSTlFPSFVPSlFHV0NVN01JNVc1SlhDWk5YQllVS0VRVzY3STI1USIsImlhdCI6MTU0Mzc2MTI3NSwiaXNzIjoiT0NBVDMzTVRWVTJWVU9JTUdOR1VOWEo2NkFIMlJMU0RBRjNNVUJDWUFZNVFNSUw2NU5RTTZYUUciLCJuYW1lIjoiU3luYWRpYSBDb21tdW5pY2F0aW9ucyBJbmMuIiwibmJmIjoxNTQzNzYxMjc1LCJzdWIiOiJPQ0FUMzNNVFZVMlZVT0lNR05HVU5YSjY2QUgyUkxTREFGM01VQkNZQVk1UU1JTDY1TlFNNlhRRyIsInR5cGUiOiJvcGVyYXRvciIsIm5hdHMiOnsic2lnbmluZ19rZXlzIjpbIk9EU0tSN01ZRlFaNU1NQUo2RlBNRUVUQ1RFM1JJSE9GTFRZUEpSTUFWVk40T0xWMllZQU1IQ0FDIiwiT0RTS0FDU1JCV1A1MzdEWkRSVko2NTdKT0lHT1BPUTZLRzdUNEhONk9LNEY2SUVDR1hEQUhOUDIiLCJPRFNLSTM2TFpCNDRPWTVJVkNSNlA1MkZaSlpZTVlXWlZXTlVEVExFWjVUSzJQTjNPRU1SVEFCUiJdfX0.hyfz6E39BMUh0GLzovFfk3wT4OfualftjdJ_eYkLfPvu5tZubYQ_Pn9oFYGCV_6yKy3KMGhWGUCyCdHaPhalBw"
	oKp  nkeys.KeyPair
)

func init() {
	var err error
	oKp, err = nkeys.FromSeed(oSeed)
	if err != nil {
		panic(fmt.Sprintf("Parsing oSeed failed with: %v", err))
	}
}

func chanRecv(t *testing.T, recvChan <-chan struct{}, limit time.Duration) {
	t.Helper()
	select {
	case <-recvChan:
	case <-time.After(limit):
		t.Fatal("Should have received from channel")
	}
}

func opTrustBasicSetup() *Server {
	kp, _ := nkeys.FromSeed(oSeed)
	pub, _ := kp.PublicKey()
	opts := defaultServerOptions
	opts.TrustedKeys = []string{pub}
	s, c, _, _ := rawSetup(opts)
	c.close()
	return s
}

func buildMemAccResolver(s *Server) {
	mr := &MemAccResolver{}
	s.SetAccountResolver(mr)
}

func addAccountToMemResolver(s *Server, pub, jwtclaim string) {
	s.AccountResolver().Store(pub, jwtclaim)
}

func createClient(t *testing.T, s *Server, akp nkeys.KeyPair) (*testAsyncClient, *bufio.Reader, string) {
	return createClientWithIssuer(t, s, akp, "")
}

func createClientWithIssuer(t *testing.T, s *Server, akp nkeys.KeyPair, optIssuerAccount string) (*testAsyncClient, *bufio.Reader, string) {
	t.Helper()
	nkp, _ := nkeys.CreateUser()
	pub, _ := nkp.PublicKey()
	nuc := jwt.NewUserClaims(pub)
	if optIssuerAccount != "" {
		nuc.IssuerAccount = optIssuerAccount
	}
	ujwt, err := nuc.Encode(akp)
	if err != nil {
		t.Fatalf("Error generating user JWT: %v", err)
	}
	c, cr, l := newClientForServer(s)

	// Sign Nonce
	var info nonceInfo
	json.Unmarshal([]byte(l[5:]), &info)
	sigraw, _ := nkp.Sign([]byte(info.Nonce))
	sig := base64.RawURLEncoding.EncodeToString(sigraw)

	cs := fmt.Sprintf("CONNECT {\"jwt\":%q,\"sig\":\"%s\"}\r\nPING\r\n", ujwt, sig)
	return c, cr, cs
}

func setupJWTTestWithClaims(t *testing.T, nac *jwt.AccountClaims, nuc *jwt.UserClaims, expected string) (*Server, nkeys.KeyPair, *testAsyncClient, *bufio.Reader) {
	t.Helper()

	akp, _ := nkeys.CreateAccount()
	apub, _ := akp.PublicKey()
	if nac == nil {
		nac = jwt.NewAccountClaims(apub)
	} else {
		nac.Subject = apub
	}
	ajwt, err := nac.Encode(oKp)
	if err != nil {
		t.Fatalf("Error generating account JWT: %v", err)
	}

	nkp, _ := nkeys.CreateUser()
	pub, _ := nkp.PublicKey()
	if nuc == nil {
		nuc = jwt.NewUserClaims(pub)
	} else {
		nuc.Subject = pub
	}
	jwt, err := nuc.Encode(akp)
	if err != nil {
		t.Fatalf("Error generating user JWT: %v", err)
	}

	s := opTrustBasicSetup()
	buildMemAccResolver(s)
	addAccountToMemResolver(s, apub, ajwt)

	c, cr, l := newClientForServer(s)

	// Sign Nonce
	var info nonceInfo
	json.Unmarshal([]byte(l[5:]), &info)
	sigraw, _ := nkp.Sign([]byte(info.Nonce))
	sig := base64.RawURLEncoding.EncodeToString(sigraw)

	// PING needed to flush the +OK/-ERR to us.
	cs := fmt.Sprintf("CONNECT {\"jwt\":%q,\"sig\":\"%s\",\"verbose\":true,\"pedantic\":true}\r\nPING\r\n", jwt, sig)
	wg := sync.WaitGroup{}
	wg.Add(1)
	go func() {
		c.parse([]byte(cs))
		wg.Done()
	}()
	l, _ = cr.ReadString('\n')
	if !strings.HasPrefix(l, expected) {
		t.Fatalf("Expected %q, got %q", expected, l)
	}
	wg.Wait()

	return s, akp, c, cr
}

func setupJWTTestWitAccountClaims(t *testing.T, nac *jwt.AccountClaims, expected string) (*Server, nkeys.KeyPair, *testAsyncClient, *bufio.Reader) {
	t.Helper()
	return setupJWTTestWithClaims(t, nac, nil, expected)
}

// This is used in test to create account claims and pass it
// to setupJWTTestWitAccountClaims.
func newJWTTestAccountClaims() *jwt.AccountClaims {
	// We call NewAccountClaims() because it sets some defaults.
	// However, this call needs a subject, but the real subject will
	// be set in setupJWTTestWitAccountClaims(). Use some temporary one
	// here.
	return jwt.NewAccountClaims("temp")
}

func setupJWTTestWithUserClaims(t *testing.T, nuc *jwt.UserClaims, expected string) (*Server, *testAsyncClient, *bufio.Reader) {
	t.Helper()
	s, _, c, cr := setupJWTTestWithClaims(t, nil, nuc, expected)
	return s, c, cr
}

// This is used in test to create user claims and pass it
// to setupJWTTestWithUserClaims.
func newJWTTestUserClaims() *jwt.UserClaims {
	// As of now, tests could simply do &jwt.UserClaims{}, but in
	// case some defaults are later added, we call NewUserClaims().
	// However, this call needs a subject, but the real subject will
	// be set in setupJWTTestWithUserClaims(). Use some temporary one
	// here.
	return jwt.NewUserClaims("temp")
}

func TestJWTUser(t *testing.T) {
	s := opTrustBasicSetup()
	defer s.Shutdown()

	// Check to make sure we would have an authTimer
	if !s.info.AuthRequired {
		t.Fatalf("Expect the server to require auth")
	}

	c, cr, _ := newClientForServer(s)
	defer c.close()

	// Don't send jwt field, should fail.
	c.parseAsync("CONNECT {\"verbose\":true,\"pedantic\":true}\r\nPING\r\n")
	l, _ := cr.ReadString('\n')
	if !strings.HasPrefix(l, "-ERR ") {
		t.Fatalf("Expected an error")
	}

	okp, _ := nkeys.FromSeed(oSeed)

	// Create an account that will be expired.
	akp, _ := nkeys.CreateAccount()
	apub, _ := akp.PublicKey()
	nac := jwt.NewAccountClaims(apub)
	ajwt, err := nac.Encode(okp)
	if err != nil {
		t.Fatalf("Error generating account JWT: %v", err)
	}

	c, cr, cs := createClient(t, s, akp)
	defer c.close()

	// PING needed to flush the +OK/-ERR to us.
	// This should fail too since no account resolver is defined.
	c.parseAsync(cs)
	l, _ = cr.ReadString('\n')
	if !strings.HasPrefix(l, "-ERR ") {
		t.Fatalf("Expected an error")
	}

	// Ok now let's walk through and make sure all is good.
	// We will set the account resolver by hand to a memory resolver.
	buildMemAccResolver(s)
	addAccountToMemResolver(s, apub, ajwt)

	c, cr, cs = createClient(t, s, akp)
	defer c.close()

	c.parseAsync(cs)
	l, _ = cr.ReadString('\n')
	if !strings.HasPrefix(l, "PONG") {
		t.Fatalf("Expected a PONG, got %q", l)
	}
}

func TestJWTUserBadTrusted(t *testing.T) {
	s := opTrustBasicSetup()
	defer s.Shutdown()

	// Check to make sure we would have an authTimer
	if !s.info.AuthRequired {
		t.Fatalf("Expect the server to require auth")
	}
	// Now place bad trusted key
	s.mu.Lock()
	s.trustedKeys = []string{"bad"}
	s.mu.Unlock()

	buildMemAccResolver(s)

	okp, _ := nkeys.FromSeed(oSeed)

	// Create an account that will be expired.
	akp, _ := nkeys.CreateAccount()
	apub, _ := akp.PublicKey()
	nac := jwt.NewAccountClaims(apub)
	ajwt, err := nac.Encode(okp)
	if err != nil {
		t.Fatalf("Error generating account JWT: %v", err)
	}
	addAccountToMemResolver(s, apub, ajwt)

	c, cr, cs := createClient(t, s, akp)
	defer c.close()
	c.parseAsync(cs)
	l, _ := cr.ReadString('\n')
	if !strings.HasPrefix(l, "-ERR ") {
		t.Fatalf("Expected an error")
	}
}

// Test that if a user tries to connect with an expired user JWT we do the right thing.
func TestJWTUserExpired(t *testing.T) {
	nuc := newJWTTestUserClaims()
	nuc.IssuedAt = time.Now().Add(-10 * time.Second).Unix()
	nuc.Expires = time.Now().Add(-2 * time.Second).Unix()
	s, c, _ := setupJWTTestWithUserClaims(t, nuc, "-ERR ")
	c.close()
	s.Shutdown()
}

func TestJWTUserExpiresAfterConnect(t *testing.T) {
	nuc := newJWTTestUserClaims()
	nuc.IssuedAt = time.Now().Unix()
	nuc.Expires = time.Now().Add(time.Second).Unix()
	s, c, cr := setupJWTTestWithUserClaims(t, nuc, "+OK")
	defer s.Shutdown()
	defer c.close()
	l, err := cr.ReadString('\n')
	if err != nil {
		t.Fatalf("Received %v", err)
	}
	if !strings.HasPrefix(l, "PONG") {
		t.Fatalf("Expected a PONG")
	}

	// Now we should expire after 1 second or so.
	time.Sleep(1250 * time.Millisecond)

	l, err = cr.ReadString('\n')
	if err != nil {
		t.Fatalf("Received %v", err)
	}
	if !strings.HasPrefix(l, "-ERR ") {
		t.Fatalf("Expected an error")
	}
	if !strings.Contains(l, "Expired") {
		t.Fatalf("Expected 'Expired' to be in the error")
	}
}

func TestJWTUserPermissionClaims(t *testing.T) {
	nuc := newJWTTestUserClaims()
	nuc.Permissions.Pub.Allow.Add("foo")
	nuc.Permissions.Pub.Allow.Add("bar")
	nuc.Permissions.Pub.Deny.Add("baz")
	nuc.Permissions.Sub.Allow.Add("foo")
	nuc.Permissions.Sub.Allow.Add("bar")
	nuc.Permissions.Sub.Deny.Add("baz")

	s, c, _ := setupJWTTestWithUserClaims(t, nuc, "+OK")
	defer s.Shutdown()
	defer c.close()

	// Now check client to make sure permissions transferred.
	c.mu.Lock()
	defer c.mu.Unlock()

	if c.perms == nil {
		t.Fatalf("Expected client permissions to be set")
	}

	if lpa := c.perms.pub.allow.Count(); lpa != 2 {
		t.Fatalf("Expected 2 publish allow subjects, got %d", lpa)
	}
	if lpd := c.perms.pub.deny.Count(); lpd != 1 {
		t.Fatalf("Expected 1 publish deny subjects, got %d", lpd)
	}
	if lsa := c.perms.sub.allow.Count(); lsa != 2 {
		t.Fatalf("Expected 2 subscribe allow subjects, got %d", lsa)
	}
	if lsd := c.perms.sub.deny.Count(); lsd != 1 {
		t.Fatalf("Expected 1 subscribe deny subjects, got %d", lsd)
	}
}

func TestJWTUserResponsePermissionClaims(t *testing.T) {
	nuc := newJWTTestUserClaims()
	nuc.Permissions.Resp = &jwt.ResponsePermission{
		MaxMsgs: 22,
		Expires: 100 * time.Millisecond,
	}
	s, c, _ := setupJWTTestWithUserClaims(t, nuc, "+OK")
	defer s.Shutdown()
	defer c.close()

	// Now check client to make sure permissions transferred.
	c.mu.Lock()
	defer c.mu.Unlock()

	if c.perms == nil {
		t.Fatalf("Expected client permissions to be set")
	}
	if c.perms.pub.allow == nil {
		t.Fatalf("Expected client perms for pub allow to be non-nil")
	}
	if lpa := c.perms.pub.allow.Count(); lpa != 0 {
		t.Fatalf("Expected 0 publish allow subjects, got %d", lpa)
	}
	if c.perms.resp == nil {
		t.Fatalf("Expected client perms for response permissions to be non-nil")
	}
	if c.perms.resp.MaxMsgs != nuc.Permissions.Resp.MaxMsgs {
		t.Fatalf("Expected client perms for response permissions MaxMsgs to be same as jwt: %d vs %d",
			c.perms.resp.MaxMsgs, nuc.Permissions.Resp.MaxMsgs)
	}
	if c.perms.resp.Expires != nuc.Permissions.Resp.Expires {
		t.Fatalf("Expected client perms for response permissions Expires to be same as jwt: %v vs %v",
			c.perms.resp.Expires, nuc.Permissions.Resp.Expires)
	}
}

func TestJWTUserResponsePermissionClaimsDefaultValues(t *testing.T) {
	nuc := newJWTTestUserClaims()
	nuc.Permissions.Resp = &jwt.ResponsePermission{}
	s, c, _ := setupJWTTestWithUserClaims(t, nuc, "+OK")
	defer s.Shutdown()
	defer c.close()

	// Now check client to make sure permissions transferred
	// and defaults are set.
	c.mu.Lock()
	defer c.mu.Unlock()

	if c.perms == nil {
		t.Fatalf("Expected client permissions to be set")
	}
	if c.perms.pub.allow == nil {
		t.Fatalf("Expected client perms for pub allow to be non-nil")
	}
	if lpa := c.perms.pub.allow.Count(); lpa != 0 {
		t.Fatalf("Expected 0 publish allow subjects, got %d", lpa)
	}
	if c.perms.resp == nil {
		t.Fatalf("Expected client perms for response permissions to be non-nil")
	}
	if c.perms.resp.MaxMsgs != DEFAULT_ALLOW_RESPONSE_MAX_MSGS {
		t.Fatalf("Expected client perms for response permissions MaxMsgs to be default %v, got %v",
			DEFAULT_ALLOW_RESPONSE_MAX_MSGS, c.perms.resp.MaxMsgs)
	}
	if c.perms.resp.Expires != DEFAULT_ALLOW_RESPONSE_EXPIRATION {
		t.Fatalf("Expected client perms for response permissions Expires to be default %v, got %v",
			DEFAULT_ALLOW_RESPONSE_EXPIRATION, c.perms.resp.Expires)
	}
}

func TestJWTUserResponsePermissionClaimsNegativeValues(t *testing.T) {
	nuc := newJWTTestUserClaims()
	nuc.Permissions.Resp = &jwt.ResponsePermission{
		MaxMsgs: -1,
		Expires: -1 * time.Second,
	}
	s, c, _ := setupJWTTestWithUserClaims(t, nuc, "+OK")
	defer s.Shutdown()
	defer c.close()

	// Now check client to make sure permissions transferred
	// and negative values are transferred.
	c.mu.Lock()
	defer c.mu.Unlock()

	if c.perms == nil {
		t.Fatalf("Expected client permissions to be set")
	}
	if c.perms.pub.allow == nil {
		t.Fatalf("Expected client perms for pub allow to be non-nil")
	}
	if lpa := c.perms.pub.allow.Count(); lpa != 0 {
		t.Fatalf("Expected 0 publish allow subjects, got %d", lpa)
	}
	if c.perms.resp == nil {
		t.Fatalf("Expected client perms for response permissions to be non-nil")
	}
	if c.perms.resp.MaxMsgs != -1 {
		t.Fatalf("Expected client perms for response permissions MaxMsgs to be %v, got %v",
			-1, c.perms.resp.MaxMsgs)
	}
	if c.perms.resp.Expires != -1*time.Second {
		t.Fatalf("Expected client perms for response permissions Expires to be %v, got %v",
			-1*time.Second, c.perms.resp.Expires)
	}
}

func TestJWTAccountExpired(t *testing.T) {
	nac := newJWTTestAccountClaims()
	nac.IssuedAt = time.Now().Add(-10 * time.Second).Unix()
	nac.Expires = time.Now().Add(-2 * time.Second).Unix()
	s, _, c, _ := setupJWTTestWitAccountClaims(t, nac, "-ERR ")
	defer s.Shutdown()
	defer c.close()
}

func TestJWTAccountExpiresAfterConnect(t *testing.T) {
	nac := newJWTTestAccountClaims()
	now := time.Now()
	nac.IssuedAt = now.Add(-10 * time.Second).Unix()
	nac.Expires = now.Round(time.Second).Add(time.Second).Unix()
	s, akp, c, cr := setupJWTTestWitAccountClaims(t, nac, "+OK")
	defer s.Shutdown()
	defer c.close()

	apub, _ := akp.PublicKey()
	acc, err := s.LookupAccount(apub)
	if acc == nil || err != nil {
		t.Fatalf("Expected to retrieve the account")
	}

	if l, _ := cr.ReadString('\n'); !strings.HasPrefix(l, "PONG") {
		t.Fatalf("Expected PONG, got %q", l)
	}

	// Wait for the account to be expired.
	checkFor(t, 3*time.Second, 100*time.Millisecond, func() error {
		if acc.IsExpired() {
			return nil
		}
		return fmt.Errorf("Account not expired yet")
	})

	l, _ := cr.ReadString('\n')
	if !strings.HasPrefix(l, "-ERR ") {
		t.Fatalf("Expected an error, got %q", l)
	}
	if !strings.Contains(l, "Expired") {
		t.Fatalf("Expected 'Expired' to be in the error")
	}

	// Now make sure that accounts that have expired return an error.
	c, cr, cs := createClient(t, s, akp)
	defer c.close()
	c.parseAsync(cs)
	l, _ = cr.ReadString('\n')
	if !strings.HasPrefix(l, "-ERR ") {
		t.Fatalf("Expected an error")
	}
}

func TestJWTAccountRenew(t *testing.T) {
	nac := newJWTTestAccountClaims()
	// Create an account that has expired.
	nac.IssuedAt = time.Now().Add(-10 * time.Second).Unix()
	nac.Expires = time.Now().Add(-2 * time.Second).Unix()
	// Expect an error
	s, akp, c, _ := setupJWTTestWitAccountClaims(t, nac, "-ERR ")
	defer s.Shutdown()
	defer c.close()

	okp, _ := nkeys.FromSeed(oSeed)
	apub, _ := akp.PublicKey()

	// Now update with new expiration
	nac.IssuedAt = time.Now().Unix()
	nac.Expires = time.Now().Add(5 * time.Second).Unix()
	ajwt, err := nac.Encode(okp)
	if err != nil {
		t.Fatalf("Error generating account JWT: %v", err)
	}

	// Update the account
	addAccountToMemResolver(s, apub, ajwt)
	acc, _ := s.LookupAccount(apub)
	if acc == nil {
		t.Fatalf("Expected to retrieve the account")
	}
	s.UpdateAccountClaims(acc, nac)

	// Now make sure we can connect.
	c, cr, cs := createClient(t, s, akp)
	defer c.close()
	c.parseAsync(cs)
	if l, _ := cr.ReadString('\n'); !strings.HasPrefix(l, "PONG") {
		t.Fatalf("Expected a PONG, got: %q", l)
	}
}

func TestJWTAccountRenewFromResolver(t *testing.T) {
	s := opTrustBasicSetup()
	defer s.Shutdown()
	buildMemAccResolver(s)

	okp, _ := nkeys.FromSeed(oSeed)

	akp, _ := nkeys.CreateAccount()
	apub, _ := akp.PublicKey()
	nac := jwt.NewAccountClaims(apub)
	nac.IssuedAt = time.Now().Add(-10 * time.Second).Unix()
	nac.Expires = time.Now().Add(time.Second).Unix()
	ajwt, err := nac.Encode(okp)
	if err != nil {
		t.Fatalf("Error generating account JWT: %v", err)
	}

	addAccountToMemResolver(s, apub, ajwt)
	// Force it to be loaded by the server and start the expiration timer.
	acc, _ := s.LookupAccount(apub)
	if acc == nil {
		t.Fatalf("Could not retrieve account for %q", apub)
	}

	// Create a new user
	c, cr, cs := createClient(t, s, akp)
	defer c.close()
	// Wait for expiration.
	time.Sleep(1250 * time.Millisecond)

	c.parseAsync(cs)
	l, _ := cr.ReadString('\n')
	if !strings.HasPrefix(l, "-ERR ") {
		t.Fatalf("Expected an error")
	}

	// Now update with new expiration
	nac.IssuedAt = time.Now().Unix()
	nac.Expires = time.Now().Add(5 * time.Second).Unix()
	ajwt, err = nac.Encode(okp)
	if err != nil {
		t.Fatalf("Error generating account JWT: %v", err)
	}

	// Update the account
	addAccountToMemResolver(s, apub, ajwt)
	// Make sure the too quick update suppression does not bite us.
	acc.mu.Lock()
	acc.updated = time.Now().Add(-1 * time.Hour)
	acc.mu.Unlock()

	// Do not update the account directly. The resolver should
	// happen automatically.

	// Now make sure we can connect.
	c, cr, cs = createClient(t, s, akp)
	defer c.close()
	c.parseAsync(cs)
	l, _ = cr.ReadString('\n')
	if !strings.HasPrefix(l, "PONG") {
		t.Fatalf("Expected a PONG, got: %q", l)
	}
}

func TestJWTAccountBasicImportExport(t *testing.T) {
	s := opTrustBasicSetup()
	defer s.Shutdown()
	buildMemAccResolver(s)

	okp, _ := nkeys.FromSeed(oSeed)

	// Create accounts and imports/exports.
	fooKP, _ := nkeys.CreateAccount()
	fooPub, _ := fooKP.PublicKey()
	fooAC := jwt.NewAccountClaims(fooPub)

	// Now create Exports.
	streamExport := &jwt.Export{Subject: "foo", Type: jwt.Stream}
	streamExport2 := &jwt.Export{Subject: "private", Type: jwt.Stream, TokenReq: true}
	serviceExport := &jwt.Export{Subject: "req.echo", Type: jwt.Service, TokenReq: true}
	serviceExport2 := &jwt.Export{Subject: "req.add", Type: jwt.Service, TokenReq: true}

	fooAC.Exports.Add(streamExport, streamExport2, serviceExport, serviceExport2)
	fooJWT, err := fooAC.Encode(okp)
	if err != nil {
		t.Fatalf("Error generating account JWT: %v", err)
	}

	addAccountToMemResolver(s, fooPub, fooJWT)

	acc, _ := s.LookupAccount(fooPub)
	if acc == nil {
		t.Fatalf("Expected to retrieve the account")
	}

	// Check to make sure exports transferred over.
	if les := len(acc.exports.streams); les != 2 {
		t.Fatalf("Expected exports streams len of 2, got %d", les)
	}
	if les := len(acc.exports.services); les != 2 {
		t.Fatalf("Expected exports services len of 2, got %d", les)
	}
	_, ok := acc.exports.streams["foo"]
	if !ok {
		t.Fatalf("Expected to map a stream export")
	}
	se, ok := acc.exports.services["req.echo"]
	if !ok || se == nil {
		t.Fatalf("Expected to map a service export")
	}
	if !se.tokenReq {
		t.Fatalf("Expected the service export to require tokens")
	}

	barKP, _ := nkeys.CreateAccount()
	barPub, _ := barKP.PublicKey()
	barAC := jwt.NewAccountClaims(barPub)

	streamImport := &jwt.Import{Account: fooPub, Subject: "foo", To: "import.foo", Type: jwt.Stream}
	serviceImport := &jwt.Import{Account: fooPub, Subject: "req.echo", Type: jwt.Service}
	barAC.Imports.Add(streamImport, serviceImport)
	barJWT, err := barAC.Encode(okp)
	if err != nil {
		t.Fatalf("Error generating account JWT: %v", err)
	}
	addAccountToMemResolver(s, barPub, barJWT)

	acc, _ = s.LookupAccount(barPub)
	if acc == nil {
		t.Fatalf("Expected to retrieve the account")
	}
	if les := len(acc.imports.streams); les != 1 {
		t.Fatalf("Expected imports streams len of 1, got %d", les)
	}
	// Our service import should have failed without a token.
	if les := len(acc.imports.services); les != 0 {
		t.Fatalf("Expected imports services len of 0, got %d", les)
	}

	// Now add in a bad activation token.
	barAC = jwt.NewAccountClaims(barPub)
	serviceImport = &jwt.Import{Account: fooPub, Subject: "req.echo", Token: "not a token", Type: jwt.Service}
	barAC.Imports.Add(serviceImport)
	barJWT, err = barAC.Encode(okp)
	if err != nil {
		t.Fatalf("Error generating account JWT: %v", err)
	}
	addAccountToMemResolver(s, barPub, barJWT)

	s.UpdateAccountClaims(acc, barAC)

	// Our service import should have failed with a bad token.
	if les := len(acc.imports.services); les != 0 {
		t.Fatalf("Expected imports services len of 0, got %d", les)
	}

	// Now make a correct one.
	barAC = jwt.NewAccountClaims(barPub)
	serviceImport = &jwt.Import{Account: fooPub, Subject: "req.echo", Type: jwt.Service}

	activation := jwt.NewActivationClaims(barPub)
	activation.ImportSubject = "req.echo"
	activation.ImportType = jwt.Service
	actJWT, err := activation.Encode(fooKP)
	if err != nil {
		t.Fatalf("Error generating activation token: %v", err)
	}
	serviceImport.Token = actJWT
	barAC.Imports.Add(serviceImport)
	barJWT, err = barAC.Encode(okp)
	if err != nil {
		t.Fatalf("Error generating account JWT: %v", err)
	}

	vr := jwt.ValidationResults{}
	barAC.Validate(&vr)
	if vr.IsBlocking(true) {
		t.Fatalf("Error generating account JWT: %v", vr)
	}

	addAccountToMemResolver(s, barPub, barJWT)
	s.UpdateAccountClaims(acc, barAC)
	// Our service import should have succeeded.
	if les := len(acc.imports.services); les != 1 {
		t.Fatalf("Expected imports services len of 1, got %d", les)
	}

	// Now test url
	barAC = jwt.NewAccountClaims(barPub)
	serviceImport = &jwt.Import{Account: fooPub, Subject: "req.add", Type: jwt.Service}

	activation = jwt.NewActivationClaims(barPub)
	activation.ImportSubject = "req.add"
	activation.ImportType = jwt.Service
	actJWT, err = activation.Encode(fooKP)
	if err != nil {
		t.Fatalf("Error generating activation token: %v", err)
	}

	ts := httptest.NewServer(http.HandlerFunc(func(w http.ResponseWriter, r *http.Request) {
		w.Write([]byte(actJWT))
	}))
	defer ts.Close()

	serviceImport.Token = ts.URL
	barAC.Imports.Add(serviceImport)
	barJWT, err = barAC.Encode(okp)
	if err != nil {
		t.Fatalf("Error generating account JWT: %v", err)
	}
	addAccountToMemResolver(s, barPub, barJWT)
	s.UpdateAccountClaims(acc, barAC)
	// Our service import should have succeeded. Should be the only one since we reset.
	if les := len(acc.imports.services); les != 1 {
		t.Fatalf("Expected imports services len of 1, got %d", les)
	}

	// Now streams
	barAC = jwt.NewAccountClaims(barPub)
	streamImport = &jwt.Import{Account: fooPub, Subject: "private", To: "import.private", Type: jwt.Stream}

	barAC.Imports.Add(streamImport)
	barJWT, err = barAC.Encode(okp)
	if err != nil {
		t.Fatalf("Error generating account JWT: %v", err)
	}
	addAccountToMemResolver(s, barPub, barJWT)
	s.UpdateAccountClaims(acc, barAC)
	// Our stream import should have not succeeded.
	if les := len(acc.imports.streams); les != 0 {
		t.Fatalf("Expected imports services len of 0, got %d", les)
	}

	// Now add in activation.
	barAC = jwt.NewAccountClaims(barPub)
	streamImport = &jwt.Import{Account: fooPub, Subject: "private", To: "import.private", Type: jwt.Stream}

	activation = jwt.NewActivationClaims(barPub)
	activation.ImportSubject = "private"
	activation.ImportType = jwt.Stream
	actJWT, err = activation.Encode(fooKP)
	if err != nil {
		t.Fatalf("Error generating activation token: %v", err)
	}
	streamImport.Token = actJWT
	barAC.Imports.Add(streamImport)
	barJWT, err = barAC.Encode(okp)
	if err != nil {
		t.Fatalf("Error generating account JWT: %v", err)
	}
	addAccountToMemResolver(s, barPub, barJWT)
	s.UpdateAccountClaims(acc, barAC)
	// Our stream import should have not succeeded.
	if les := len(acc.imports.streams); les != 1 {
		t.Fatalf("Expected imports services len of 1, got %d", les)
	}
}

func TestJWTAccountExportWithResponseType(t *testing.T) {
	s := opTrustBasicSetup()
	defer s.Shutdown()
	buildMemAccResolver(s)

	okp, _ := nkeys.FromSeed(oSeed)

	// Create accounts and imports/exports.
	fooKP, _ := nkeys.CreateAccount()
	fooPub, _ := fooKP.PublicKey()
	fooAC := jwt.NewAccountClaims(fooPub)

	// Now create Exports.
	serviceStreamExport := &jwt.Export{Subject: "test.stream", Type: jwt.Service, ResponseType: jwt.ResponseTypeStream, TokenReq: false}
	serviceChunkExport := &jwt.Export{Subject: "test.chunk", Type: jwt.Service, ResponseType: jwt.ResponseTypeChunked, TokenReq: false}
	serviceSingletonExport := &jwt.Export{Subject: "test.single", Type: jwt.Service, ResponseType: jwt.ResponseTypeSingleton, TokenReq: true}
	serviceDefExport := &jwt.Export{Subject: "test.def", Type: jwt.Service, TokenReq: true}
	serviceOldExport := &jwt.Export{Subject: "test.old", Type: jwt.Service, TokenReq: false}

	fooAC.Exports.Add(serviceStreamExport, serviceSingletonExport, serviceChunkExport, serviceDefExport, serviceOldExport)
	fooJWT, err := fooAC.Encode(okp)
	if err != nil {
		t.Fatalf("Error generating account JWT: %v", err)
	}

	addAccountToMemResolver(s, fooPub, fooJWT)

	fooAcc, _ := s.LookupAccount(fooPub)
	if fooAcc == nil {
		t.Fatalf("Expected to retrieve the account")
	}

	services := fooAcc.exports.services

	if len(services) != 5 {
		t.Fatalf("Expected 4 services")
	}

	se, ok := services["test.stream"]
	if !ok || se == nil {
		t.Fatalf("Expected to map a service export")
	}
	if se.tokenReq {
		t.Fatalf("Expected the service export to not require tokens")
	}
	if se.respType != Streamed {
		t.Fatalf("Expected the service export to respond with a stream")
	}

	se, ok = services["test.chunk"]
	if !ok || se == nil {
		t.Fatalf("Expected to map a service export")
	}
	if se.tokenReq {
		t.Fatalf("Expected the service export to not require tokens")
	}
	if se.respType != Chunked {
		t.Fatalf("Expected the service export to respond with a stream")
	}

	se, ok = services["test.def"]
	if !ok || se == nil {
		t.Fatalf("Expected to map a service export")
	}
	if !se.tokenReq {
		t.Fatalf("Expected the service export to not require tokens")
	}
	if se.respType != Singleton {
		t.Fatalf("Expected the service export to respond with a stream")
	}

	se, ok = services["test.single"]
	if !ok || se == nil {
		t.Fatalf("Expected to map a service export")
	}
	if !se.tokenReq {
		t.Fatalf("Expected the service export to not require tokens")
	}
	if se.respType != Singleton {
		t.Fatalf("Expected the service export to respond with a stream")
	}

	se, ok = services["test.old"]
	if !ok || se == nil || len(se.approved) > 0 {
		t.Fatalf("Service with a singleton response and no tokens should not be nil and have no approvals")
	}
}

func expectPong(t *testing.T, cr *bufio.Reader) {
	t.Helper()
	l, _ := cr.ReadString('\n')
	if !strings.HasPrefix(l, "PONG") {
		t.Fatalf("Expected a PONG, got %q", l)
	}
}

func expectMsg(t *testing.T, cr *bufio.Reader, sub, payload string) {
	t.Helper()
	l, _ := cr.ReadString('\n')
	expected := "MSG " + sub
	if !strings.HasPrefix(l, expected) {
		t.Fatalf("Expected %q, got %q", expected, l)
	}
	l, _ = cr.ReadString('\n')
	if l != payload+"\r\n" {
		t.Fatalf("Expected %q, got %q", payload, l)
	}
	expectPong(t, cr)
}

func TestJWTAccountImportExportUpdates(t *testing.T) {
	s := opTrustBasicSetup()
	defer s.Shutdown()
	buildMemAccResolver(s)

	okp, _ := nkeys.FromSeed(oSeed)

	// Create accounts and imports/exports.
	fooKP, _ := nkeys.CreateAccount()
	fooPub, _ := fooKP.PublicKey()
	fooAC := jwt.NewAccountClaims(fooPub)
	streamExport := &jwt.Export{Subject: "foo", Type: jwt.Stream}

	fooAC.Exports.Add(streamExport)
	fooJWT, err := fooAC.Encode(okp)
	if err != nil {
		t.Fatalf("Error generating account JWT: %v", err)
	}
	addAccountToMemResolver(s, fooPub, fooJWT)

	barKP, _ := nkeys.CreateAccount()
	barPub, _ := barKP.PublicKey()
	barAC := jwt.NewAccountClaims(barPub)
	streamImport := &jwt.Import{Account: fooPub, Subject: "foo", To: "import", Type: jwt.Stream}

	barAC.Imports.Add(streamImport)
	barJWT, err := barAC.Encode(okp)
	if err != nil {
		t.Fatalf("Error generating account JWT: %v", err)
	}
	addAccountToMemResolver(s, barPub, barJWT)

	// Create a client.
	c, cr, cs := createClient(t, s, barKP)
	defer c.close()

	c.parseAsync(cs)
	expectPong(t, cr)

	c.parseAsync("SUB import.foo 1\r\nPING\r\n")
	expectPong(t, cr)

	checkShadow := func(expected int) {
		t.Helper()
		c.mu.Lock()
		defer c.mu.Unlock()
		sub := c.subs["1"]
		if ls := len(sub.shadow); ls != expected {
			t.Fatalf("Expected shadows to be %d, got %d", expected, ls)
		}
	}

	// We created a SUB on foo which should create a shadow subscription.
	checkShadow(1)

	// Now update bar and remove the import which should make the shadow go away.
	barAC = jwt.NewAccountClaims(barPub)
	barJWT, _ = barAC.Encode(okp)
	addAccountToMemResolver(s, barPub, barJWT)
	acc, _ := s.LookupAccount(barPub)
	s.UpdateAccountClaims(acc, barAC)

	checkShadow(0)

	// Now add it back and make sure the shadow comes back.
	streamImport = &jwt.Import{Account: string(fooPub), Subject: "foo", To: "import", Type: jwt.Stream}
	barAC.Imports.Add(streamImport)
	barJWT, _ = barAC.Encode(okp)
	addAccountToMemResolver(s, barPub, barJWT)
	s.UpdateAccountClaims(acc, barAC)

	checkShadow(1)

	// Now change export and make sure it goes away as well. So no exports anymore.
	fooAC = jwt.NewAccountClaims(fooPub)
	fooJWT, _ = fooAC.Encode(okp)
	addAccountToMemResolver(s, fooPub, fooJWT)
	acc, _ = s.LookupAccount(fooPub)
	s.UpdateAccountClaims(acc, fooAC)
	checkShadow(0)

	// Now add it in but with permission required.
	streamExport = &jwt.Export{Subject: "foo", Type: jwt.Stream, TokenReq: true}
	fooAC.Exports.Add(streamExport)
	fooJWT, _ = fooAC.Encode(okp)
	addAccountToMemResolver(s, fooPub, fooJWT)
	s.UpdateAccountClaims(acc, fooAC)

	checkShadow(0)

	// Now put it back as normal.
	fooAC = jwt.NewAccountClaims(fooPub)
	streamExport = &jwt.Export{Subject: "foo", Type: jwt.Stream}
	fooAC.Exports.Add(streamExport)
	fooJWT, _ = fooAC.Encode(okp)
	addAccountToMemResolver(s, fooPub, fooJWT)
	s.UpdateAccountClaims(acc, fooAC)

	checkShadow(1)
}

func TestJWTAccountImportActivationExpires(t *testing.T) {
	s := opTrustBasicSetup()
	defer s.Shutdown()
	buildMemAccResolver(s)

	okp, _ := nkeys.FromSeed(oSeed)

	// Create accounts and imports/exports.
	fooKP, _ := nkeys.CreateAccount()
	fooPub, _ := fooKP.PublicKey()
	fooAC := jwt.NewAccountClaims(fooPub)
	streamExport := &jwt.Export{Subject: "foo", Type: jwt.Stream, TokenReq: true}
	fooAC.Exports.Add(streamExport)

	fooJWT, err := fooAC.Encode(okp)
	if err != nil {
		t.Fatalf("Error generating account JWT: %v", err)
	}

	addAccountToMemResolver(s, fooPub, fooJWT)
	acc, _ := s.LookupAccount(fooPub)
	if acc == nil {
		t.Fatalf("Expected to retrieve the account")
	}

	barKP, _ := nkeys.CreateAccount()
	barPub, _ := barKP.PublicKey()
	barAC := jwt.NewAccountClaims(barPub)
	streamImport := &jwt.Import{Account: fooPub, Subject: "foo", To: "import.", Type: jwt.Stream}

	activation := jwt.NewActivationClaims(barPub)
	activation.ImportSubject = "foo"
	activation.ImportType = jwt.Stream
	now := time.Now()
	activation.IssuedAt = now.Add(-10 * time.Second).Unix()
	// These are second resolution. So round up before adding a second.
	activation.Expires = now.Round(time.Second).Add(time.Second).Unix()
	actJWT, err := activation.Encode(fooKP)
	if err != nil {
		t.Fatalf("Error generating activation token: %v", err)
	}
	streamImport.Token = actJWT
	barAC.Imports.Add(streamImport)
	barJWT, err := barAC.Encode(okp)
	if err != nil {
		t.Fatalf("Error generating account JWT: %v", err)
	}
	addAccountToMemResolver(s, barPub, barJWT)
	if acc, _ := s.LookupAccount(barPub); acc == nil {
		t.Fatalf("Expected to retrieve the account")
	}

	// Create a client.
	c, cr, cs := createClient(t, s, barKP)
	defer c.close()

	c.parseAsync(cs)
	expectPong(t, cr)

	c.parseAsync("SUB import.foo 1\r\nPING\r\n")
	expectPong(t, cr)

	checkShadow := func(t *testing.T, expected int) {
		t.Helper()
		checkFor(t, 3*time.Second, 15*time.Millisecond, func() error {
			c.mu.Lock()
			defer c.mu.Unlock()
			sub := c.subs["1"]
			if ls := len(sub.shadow); ls != expected {
				return fmt.Errorf("Expected shadows to be %d, got %d", expected, ls)
			}
			return nil
		})
	}

	// We created a SUB on foo which should create a shadow subscription.
	checkShadow(t, 1)

	time.Sleep(1250 * time.Millisecond)

	// Should have expired and been removed.
	checkShadow(t, 0)
}

func TestJWTAccountLimitsSubs(t *testing.T) {
	fooAC := newJWTTestAccountClaims()
	fooAC.Limits.Subs = 10
	s, fooKP, c, _ := setupJWTTestWitAccountClaims(t, fooAC, "+OK")
	defer s.Shutdown()
	defer c.close()

	okp, _ := nkeys.FromSeed(oSeed)
	fooPub, _ := fooKP.PublicKey()

	// Create a client.
	c, cr, cs := createClient(t, s, fooKP)
	defer c.close()

	c.parseAsync(cs)
	expectPong(t, cr)

	// Check to make sure we have the limit set.
	// Account first
	fooAcc, _ := s.LookupAccount(fooPub)
	fooAcc.mu.RLock()
	if fooAcc.msubs != 10 {
		fooAcc.mu.RUnlock()
		t.Fatalf("Expected account to have msubs of 10, got %d", fooAcc.msubs)
	}
	fooAcc.mu.RUnlock()
	// Now test that the client has limits too.
	c.mu.Lock()
	if c.msubs != 10 {
		c.mu.Unlock()
		t.Fatalf("Expected client msubs to be 10, got %d", c.msubs)
	}
	c.mu.Unlock()

	// Now make sure its enforced.
	/// These should all work ok.
	for i := 0; i < 10; i++ {
		c.parseAsync(fmt.Sprintf("SUB foo %d\r\nPING\r\n", i))
		expectPong(t, cr)
	}

	// This one should fail.
	c.parseAsync("SUB foo 22\r\n")
	l, _ := cr.ReadString('\n')
	if !strings.HasPrefix(l, "-ERR") {
		t.Fatalf("Expected an ERR, got: %v", l)
	}
	if !strings.Contains(l, "maximum subscriptions exceeded") {
		t.Fatalf("Expected an ERR for max subscriptions exceeded, got: %v", l)
	}

	// Now update the claims and expect if max is lower to be disconnected.
	fooAC.Limits.Subs = 5
	fooJWT, err := fooAC.Encode(okp)
	if err != nil {
		t.Fatalf("Error generating account JWT: %v", err)
	}
	addAccountToMemResolver(s, fooPub, fooJWT)
	s.UpdateAccountClaims(fooAcc, fooAC)
	l, _ = cr.ReadString('\n')
	if !strings.HasPrefix(l, "-ERR") {
		t.Fatalf("Expected an ERR, got: %v", l)
	}
	if !strings.Contains(l, "maximum subscriptions exceeded") {
		t.Fatalf("Expected an ERR for max subscriptions exceeded, got: %v", l)
	}
}

func TestJWTAccountLimitsSubsButServerOverrides(t *testing.T) {
	s := opTrustBasicSetup()
	defer s.Shutdown()
	buildMemAccResolver(s)

	// override with server setting of 2.
	opts := s.getOpts()
	opts.MaxSubs = 2

	okp, _ := nkeys.FromSeed(oSeed)

	// Create accounts and imports/exports.
	fooKP, _ := nkeys.CreateAccount()
	fooPub, _ := fooKP.PublicKey()
	fooAC := jwt.NewAccountClaims(fooPub)
	fooAC.Limits.Subs = 10
	fooJWT, err := fooAC.Encode(okp)
	if err != nil {
		t.Fatalf("Error generating account JWT: %v", err)
	}
	addAccountToMemResolver(s, fooPub, fooJWT)
	fooAcc, _ := s.LookupAccount(fooPub)
	fooAcc.mu.RLock()
	if fooAcc.msubs != 10 {
		fooAcc.mu.RUnlock()
		t.Fatalf("Expected account to have msubs of 10, got %d", fooAcc.msubs)
	}
	fooAcc.mu.RUnlock()

	// Create a client.
	c, cr, cs := createClient(t, s, fooKP)
	defer c.close()

	c.parseAsync(cs)
	expectPong(t, cr)

	c.parseAsync("SUB foo 1\r\nSUB bar 2\r\nSUB baz 3\r\nPING\r\n")
	l, _ := cr.ReadString('\n')

	if !strings.HasPrefix(l, "-ERR ") {
		t.Fatalf("Expected an error")
	}
	if !strings.Contains(l, "maximum subscriptions exceeded") {
		t.Fatalf("Expected an ERR for max subscriptions exceeded, got: %v", l)
	}
	// Read last PONG so does not hold up test.
	cr.ReadString('\n')
}

func TestJWTAccountLimitsMaxPayload(t *testing.T) {
	fooAC := newJWTTestAccountClaims()
	fooAC.Limits.Payload = 8
	s, fooKP, c, _ := setupJWTTestWitAccountClaims(t, fooAC, "+OK")
	defer s.Shutdown()
	defer c.close()

	fooPub, _ := fooKP.PublicKey()

	// Create a client.
	c, cr, cs := createClient(t, s, fooKP)
	defer c.close()

	c.parseAsync(cs)
	expectPong(t, cr)

	// Check to make sure we have the limit set.
	// Account first
	fooAcc, _ := s.LookupAccount(fooPub)
	fooAcc.mu.RLock()
	if fooAcc.mpay != 8 {
		fooAcc.mu.RUnlock()
		t.Fatalf("Expected account to have mpay of 8, got %d", fooAcc.mpay)
	}
	fooAcc.mu.RUnlock()
	// Now test that the client has limits too.
	c.mu.Lock()
	if c.mpay != 8 {
		c.mu.Unlock()
		t.Fatalf("Expected client to have mpay of 10, got %d", c.mpay)
	}
	c.mu.Unlock()

	c.parseAsync("PUB foo 4\r\nXXXX\r\nPING\r\n")
	expectPong(t, cr)

	c.parseAsync("PUB foo 10\r\nXXXXXXXXXX\r\nPING\r\n")
	l, _ := cr.ReadString('\n')
	if !strings.HasPrefix(l, "-ERR ") {
		t.Fatalf("Expected an error")
	}
	if !strings.Contains(l, "Maximum Payload") {
		t.Fatalf("Expected an ERR for max payload violation, got: %v", l)
	}
}

func TestJWTAccountLimitsMaxPayloadButServerOverrides(t *testing.T) {
	s := opTrustBasicSetup()
	defer s.Shutdown()
	buildMemAccResolver(s)

	// override with server setting of 4.
	opts := s.getOpts()
	opts.MaxPayload = 4

	okp, _ := nkeys.FromSeed(oSeed)

	// Create accounts and imports/exports.
	fooKP, _ := nkeys.CreateAccount()
	fooPub, _ := fooKP.PublicKey()
	fooAC := jwt.NewAccountClaims(fooPub)
	fooAC.Limits.Payload = 8
	fooJWT, err := fooAC.Encode(okp)
	if err != nil {
		t.Fatalf("Error generating account JWT: %v", err)
	}
	addAccountToMemResolver(s, fooPub, fooJWT)

	// Create a client.
	c, cr, cs := createClient(t, s, fooKP)
	defer c.close()

	c.parseAsync(cs)
	expectPong(t, cr)

	c.parseAsync("PUB foo 6\r\nXXXXXX\r\nPING\r\n")
	l, _ := cr.ReadString('\n')
	if !strings.HasPrefix(l, "-ERR ") {
		t.Fatalf("Expected an error")
	}
	if !strings.Contains(l, "Maximum Payload") {
		t.Fatalf("Expected an ERR for max payload violation, got: %v", l)
	}
}

func TestJWTAccountLimitsMaxConns(t *testing.T) {
	fooAC := newJWTTestAccountClaims()
	fooAC.Limits.Conn = 8
	s, fooKP, c, _ := setupJWTTestWitAccountClaims(t, fooAC, "+OK")
	defer s.Shutdown()
	defer c.close()

	newClient := func(expPre string) *testAsyncClient {
		t.Helper()
		// Create a client.
		c, cr, cs := createClient(t, s, fooKP)
		c.parseAsync(cs)
		l, _ := cr.ReadString('\n')
		if !strings.HasPrefix(l, expPre) {
			t.Fatalf("Expected a response starting with %q, got %q", expPre, l)
		}
		return c
	}

	// A connection is created in setupJWTTestWitAccountClaims(), so limit
	// to 7 here (8 total).
	for i := 0; i < 7; i++ {
		c := newClient("PONG")
		defer c.close()
	}
	// Now this one should fail.
	c = newClient("-ERR ")
	c.close()
}

// This will test that we can switch from a public export to a private
// one and back with export claims to make sure the claim update mechanism
// is working properly.
func TestJWTAccountServiceImportAuthSwitch(t *testing.T) {
	s := opTrustBasicSetup()
	defer s.Shutdown()
	buildMemAccResolver(s)

	okp, _ := nkeys.FromSeed(oSeed)

	// Create accounts and imports/exports.
	fooKP, _ := nkeys.CreateAccount()
	fooPub, _ := fooKP.PublicKey()
	fooAC := jwt.NewAccountClaims(fooPub)
	serviceExport := &jwt.Export{Subject: "ngs.usage.*", Type: jwt.Service}
	fooAC.Exports.Add(serviceExport)
	fooJWT, err := fooAC.Encode(okp)
	if err != nil {
		t.Fatalf("Error generating account JWT: %v", err)
	}
	addAccountToMemResolver(s, fooPub, fooJWT)

	barKP, _ := nkeys.CreateAccount()
	barPub, _ := barKP.PublicKey()
	barAC := jwt.NewAccountClaims(barPub)
	serviceImport := &jwt.Import{Account: fooPub, Subject: "ngs.usage", To: "ngs.usage.DEREK", Type: jwt.Service}
	barAC.Imports.Add(serviceImport)
	barJWT, err := barAC.Encode(okp)
	if err != nil {
		t.Fatalf("Error generating account JWT: %v", err)
	}
	addAccountToMemResolver(s, barPub, barJWT)

	// Create a client that will send the request
	ca, cra, csa := createClient(t, s, barKP)
	defer ca.close()
	ca.parseAsync(csa)
	expectPong(t, cra)

	// Create the client that will respond to the requests.
	cb, crb, csb := createClient(t, s, fooKP)
	defer cb.close()
	cb.parseAsync(csb)
	expectPong(t, crb)

	// Create Subscriber.
	cb.parseAsync("SUB ngs.usage.* 1\r\nPING\r\n")
	expectPong(t, crb)

	// Send Request
	ca.parseAsync("PUB ngs.usage 2\r\nhi\r\nPING\r\n")
	expectPong(t, cra)

	// We should receive the request mapped into our account. PING needed to flush.
	cb.parseAsync("PING\r\n")
	expectMsg(t, crb, "ngs.usage.DEREK", "hi")

	// Now update to make the export private.
	fooACPrivate := jwt.NewAccountClaims(fooPub)
	serviceExport = &jwt.Export{Subject: "ngs.usage.*", Type: jwt.Service, TokenReq: true}
	fooACPrivate.Exports.Add(serviceExport)
	fooJWTPrivate, err := fooACPrivate.Encode(okp)
	if err != nil {
		t.Fatalf("Error generating account JWT: %v", err)
	}
	addAccountToMemResolver(s, fooPub, fooJWTPrivate)
	acc, _ := s.LookupAccount(fooPub)
	s.UpdateAccountClaims(acc, fooACPrivate)

	// Send Another Request
	ca.parseAsync("PUB ngs.usage 2\r\nhi\r\nPING\r\n")
	expectPong(t, cra)

	// We should not receive the request this time.
	cb.parseAsync("PING\r\n")
	expectPong(t, crb)

	// Now put it back again to public and make sure it works again.
	addAccountToMemResolver(s, fooPub, fooJWT)
	s.UpdateAccountClaims(acc, fooAC)

	// Send Request
	ca.parseAsync("PUB ngs.usage 2\r\nhi\r\nPING\r\n")
	expectPong(t, cra)

	// We should receive the request mapped into our account. PING needed to flush.
	cb.parseAsync("PING\r\n")
	expectMsg(t, crb, "ngs.usage.DEREK", "hi")
}

func TestJWTAccountServiceImportExpires(t *testing.T) {
	s := opTrustBasicSetup()
	defer s.Shutdown()
	buildMemAccResolver(s)

	okp, _ := nkeys.FromSeed(oSeed)

	// Create accounts and imports/exports.
	fooKP, _ := nkeys.CreateAccount()
	fooPub, _ := fooKP.PublicKey()
	fooAC := jwt.NewAccountClaims(fooPub)
	serviceExport := &jwt.Export{Subject: "foo", Type: jwt.Service}

	fooAC.Exports.Add(serviceExport)
	fooJWT, err := fooAC.Encode(okp)
	if err != nil {
		t.Fatalf("Error generating account JWT: %v", err)
	}
	addAccountToMemResolver(s, fooPub, fooJWT)

	barKP, _ := nkeys.CreateAccount()
	barPub, _ := barKP.PublicKey()
	barAC := jwt.NewAccountClaims(barPub)
	serviceImport := &jwt.Import{Account: fooPub, Subject: "foo", Type: jwt.Service}

	barAC.Imports.Add(serviceImport)
	barJWT, err := barAC.Encode(okp)
	if err != nil {
		t.Fatalf("Error generating account JWT: %v", err)
	}
	addAccountToMemResolver(s, barPub, barJWT)

	// Create a client that will send the request
	ca, cra, csa := createClient(t, s, barKP)
	defer ca.close()
	ca.parseAsync(csa)
	expectPong(t, cra)

	// Create the client that will respond to the requests.
	cb, crb, csb := createClient(t, s, fooKP)
	defer cb.close()
	cb.parseAsync(csb)
	expectPong(t, crb)

	// Create Subscriber.
	cb.parseAsync("SUB foo 1\r\nPING\r\n")
	expectPong(t, crb)

	// Send Request
	ca.parseAsync("PUB foo 2\r\nhi\r\nPING\r\n")
	expectPong(t, cra)

	// We should receive the request. PING needed to flush.
	cb.parseAsync("PING\r\n")
	expectMsg(t, crb, "foo", "hi")

	// Now update the exported service to require auth.
	fooAC = jwt.NewAccountClaims(fooPub)
	serviceExport = &jwt.Export{Subject: "foo", Type: jwt.Service, TokenReq: true}

	fooAC.Exports.Add(serviceExport)
	fooJWT, err = fooAC.Encode(okp)
	if err != nil {
		t.Fatalf("Error generating account JWT: %v", err)
	}
	addAccountToMemResolver(s, fooPub, fooJWT)
	acc, _ := s.LookupAccount(fooPub)
	s.UpdateAccountClaims(acc, fooAC)

	// Send Another Request
	ca.parseAsync("PUB foo 2\r\nhi\r\nPING\r\n")
	expectPong(t, cra)

	// We should not receive the request this time.
	cb.parseAsync("PING\r\n")
	expectPong(t, crb)

	// Now get an activation token such that it will work, but will expire.
	barAC = jwt.NewAccountClaims(barPub)
	serviceImport = &jwt.Import{Account: fooPub, Subject: "foo", Type: jwt.Service}

	now := time.Now()
	activation := jwt.NewActivationClaims(barPub)
	activation.ImportSubject = "foo"
	activation.ImportType = jwt.Service
	activation.IssuedAt = now.Add(-10 * time.Second).Unix()
	activation.Expires = now.Add(time.Second).Round(time.Second).Unix()
	actJWT, err := activation.Encode(fooKP)
	if err != nil {
		t.Fatalf("Error generating activation token: %v", err)
	}
	serviceImport.Token = actJWT

	barAC.Imports.Add(serviceImport)
	barJWT, err = barAC.Encode(okp)
	if err != nil {
		t.Fatalf("Error generating account JWT: %v", err)
	}
	addAccountToMemResolver(s, barPub, barJWT)
	acc, _ = s.LookupAccount(barPub)
	s.UpdateAccountClaims(acc, barAC)

	// Now it should work again.
	// Send Another Request
	ca.parseAsync("PUB foo 3\r\nhi2\r\nPING\r\n")
	expectPong(t, cra)

	// We should receive the request. PING needed to flush.
	cb.parseAsync("PING\r\n")
	expectMsg(t, crb, "foo", "hi2")

	// Now wait for it to expire, then retry.
	waitTime := time.Duration(activation.Expires-time.Now().Unix()) * time.Second
	time.Sleep(waitTime + 250*time.Millisecond)

	// Send Another Request
	ca.parseAsync("PUB foo 3\r\nhi3\r\nPING\r\n")
	expectPong(t, cra)

	// We should NOT receive the request. PING needed to flush.
	cb.parseAsync("PING\r\n")
	expectPong(t, crb)
}

func TestAccountURLResolver(t *testing.T) {
	for _, test := range []struct {
		name   string
		useTLS bool
	}{
		{"plain", false},
		{"tls", true},
	} {
		t.Run(test.name, func(t *testing.T) {
			kp, _ := nkeys.FromSeed(oSeed)
			akp, _ := nkeys.CreateAccount()
			apub, _ := akp.PublicKey()
			nac := jwt.NewAccountClaims(apub)
			ajwt, err := nac.Encode(kp)
			if err != nil {
				t.Fatalf("Error generating account JWT: %v", err)
			}

			hf := http.HandlerFunc(func(w http.ResponseWriter, r *http.Request) {
				w.Write([]byte(ajwt))
			})
			var ts *httptest.Server
			if test.useTLS {
				ts = httptest.NewTLSServer(hf)
			} else {
				ts = httptest.NewServer(hf)
			}
			defer ts.Close()

			confTemplate := `
				operator: %s
				listen: -1
				resolver: URL("%s/ngs/v1/accounts/jwt/")
				resolver_tls {
					insecure: true
				}
			`
			conf := createConfFile(t, []byte(fmt.Sprintf(confTemplate, ojwt, ts.URL)))
			defer os.Remove(conf)

			s, opts := RunServerWithConfig(conf)
			pub, _ := kp.PublicKey()
			opts.TrustedKeys = []string{pub}
			defer s.Shutdown()

			acc, _ := s.LookupAccount(apub)
			if acc == nil {
				t.Fatalf("Expected to receive an account")
			}
			if acc.Name != apub {
				t.Fatalf("Account name did not match claim key")
			}
		})
	}
}

func TestAccountURLResolverTimeout(t *testing.T) {
	kp, _ := nkeys.FromSeed(oSeed)
	akp, _ := nkeys.CreateAccount()
	apub, _ := akp.PublicKey()
	nac := jwt.NewAccountClaims(apub)
	ajwt, err := nac.Encode(kp)
	if err != nil {
		t.Fatalf("Error generating account JWT: %v", err)
	}

	basePath := "/ngs/v1/accounts/jwt/"

	ts := httptest.NewServer(http.HandlerFunc(func(w http.ResponseWriter, r *http.Request) {
		if r.URL.Path == basePath {
			w.Write([]byte("ok"))
			return
		}
		// Purposely be slow on account lookup.
		time.Sleep(200 * time.Millisecond)
		w.Write([]byte(ajwt))
	}))
	defer ts.Close()

	confTemplate := `
		listen: -1
		resolver: URL("%s%s")
    `
	conf := createConfFile(t, []byte(fmt.Sprintf(confTemplate, ts.URL, basePath)))
	defer os.Remove(conf)

	s, opts := RunServerWithConfig(conf)
	pub, _ := kp.PublicKey()
	opts.TrustedKeys = []string{pub}
	defer s.Shutdown()

	// Lower default timeout to speed-up test
	s.AccountResolver().(*URLAccResolver).c.Timeout = 50 * time.Millisecond

	acc, _ := s.LookupAccount(apub)
	if acc != nil {
		t.Fatalf("Expected to not receive an account due to timeout")
	}
}

func TestAccountURLResolverNoFetchOnReload(t *testing.T) {
	kp, _ := nkeys.FromSeed(oSeed)
	akp, _ := nkeys.CreateAccount()
	apub, _ := akp.PublicKey()
	nac := jwt.NewAccountClaims(apub)
	ajwt, err := nac.Encode(kp)
	if err != nil {
		t.Fatalf("Error generating account JWT: %v", err)
	}

	ts := httptest.NewServer(http.HandlerFunc(func(w http.ResponseWriter, r *http.Request) {
		w.Write([]byte(ajwt))
	}))
	defer ts.Close()

	confTemplate := `
		operator: %s
		listen: -1
		resolver: URL("%s/ngs/v1/accounts/jwt/")
    `
	conf := createConfFile(t, []byte(fmt.Sprintf(confTemplate, ojwt, ts.URL)))
	defer os.Remove(conf)

	s, _ := RunServerWithConfig(conf)
	defer s.Shutdown()

	acc, _ := s.LookupAccount(apub)
	if acc == nil {
		t.Fatalf("Expected to receive an account")
	}

	// Reload would produce a DATA race during the DeepEqual check for the account resolver,
	// so close the current one and we will create a new one that keeps track of fetch calls.
	ts.Close()

	fetch := int32(0)
	ts = httptest.NewServer(http.HandlerFunc(func(w http.ResponseWriter, r *http.Request) {
		atomic.AddInt32(&fetch, 1)
		w.Write([]byte(ajwt))
	}))
	defer ts.Close()

	changeCurrentConfigContentWithNewContent(t, conf, []byte(fmt.Sprintf(confTemplate, ojwt, ts.URL)))

	if err := s.Reload(); err != nil {
		t.Fatalf("Error on reload: %v", err)
	}
	if atomic.LoadInt32(&fetch) != 0 {
		t.Fatalf("Fetch invoked during reload")
	}

	// Now stop the resolver and make sure that on startup, we report URL resolver failure
	s.Shutdown()
	s = nil
	ts.Close()

	opts := LoadConfig(conf)
	if s, err := NewServer(opts); err == nil || !strings.Contains(err.Error(), "could not fetch") {
		if s != nil {
			s.Shutdown()
		}
		t.Fatalf("Expected error regarding account resolver, got %v", err)
	}
}

func TestAccountURLResolverFetchFailureInServer1(t *testing.T) {
	const subj = "test"
	const crossAccSubj = "test"
	// Create Exporting Account
	expkp, _ := nkeys.CreateAccount()
	exppub, _ := expkp.PublicKey()
	expac := jwt.NewAccountClaims(exppub)
	expac.Exports.Add(&jwt.Export{
		Subject: crossAccSubj,
		Type:    jwt.Stream,
	})
	expjwt, err := expac.Encode(oKp)
	if err != nil {
		t.Fatalf("Error generating account JWT: %v", err)
	}
	// Create importing Account
	impkp, _ := nkeys.CreateAccount()
	imppub, _ := impkp.PublicKey()
	impac := jwt.NewAccountClaims(imppub)
	impac.Imports.Add(&jwt.Import{
		Account: exppub,
		Subject: crossAccSubj,
		Type:    jwt.Stream,
	})
	impjwt, err := impac.Encode(oKp)
	if err != nil {
		t.Fatalf("Error generating account JWT: %v", err)
	}
	// Simulate an account server that drops the first request to exppub
	chanImpA := make(chan struct{}, 10)
	defer close(chanImpA)
	chanExpS := make(chan struct{}, 10)
	defer close(chanExpS)
	chanExpF := make(chan struct{}, 1)
	defer close(chanExpF)
	failureCnt := int32(0)
	ts := httptest.NewServer(http.HandlerFunc(func(w http.ResponseWriter, r *http.Request) {
		if r.URL.Path == "/A/" {
			// Server startup
			w.Write(nil)
			chanImpA <- struct{}{}
		} else if r.URL.Path == "/A/"+imppub {
			w.Write([]byte(impjwt))
			chanImpA <- struct{}{}
		} else if r.URL.Path == "/A/"+exppub {
			if atomic.AddInt32(&failureCnt, 1) <= 1 {
				// skip the write to simulate the failure
				chanExpF <- struct{}{}
			} else {
				w.Write([]byte(expjwt))
				chanExpS <- struct{}{}
			}
		} else {
			t.Fatal("not expected")
		}
	}))
	defer ts.Close()
	// Create server
	confA := createConfFile(t, []byte(fmt.Sprintf(`
		listen: -1
		operator: %s
		resolver: URL("%s/A/")
    `, ojwt, ts.URL)))
	defer os.Remove(confA)
	sA := RunServer(LoadConfig(confA))
	defer sA.Shutdown()
	// server observed one fetch on startup
	chanRecv(t, chanImpA, 10*time.Second)
	// Create first client
	ncA := natsConnect(t, sA.ClientURL(), createUserCreds(t, nil, impkp))
	defer ncA.Close()
	// create a test subscription
	subA, err := ncA.SubscribeSync(subj)
	if err != nil {
		t.Fatalf("Expected no error during subscribe: %v", err)
	}
	defer subA.Unsubscribe()
	// Connect of client triggered a fetch of both accounts
	// the fetch for the imported account will fail
	chanRecv(t, chanImpA, 10*time.Second)
	chanRecv(t, chanExpF, 10*time.Second)
	// create second client for user exporting
	ncB := natsConnect(t, sA.ClientURL(), createUserCreds(t, nil, expkp))
	defer ncB.Close()
	chanRecv(t, chanExpS, 10*time.Second)
	// Connect of client triggered another fetch, this time passing
	checkSubInterest(t, sA, imppub, subj, 10*time.Second)
	checkSubInterest(t, sA, exppub, crossAccSubj, 10*time.Second) // Will fail as a result of this issue
}

func TestAccountURLResolverFetchFailurePushReorder(t *testing.T) {
	const subj = "test"
	const crossAccSubj = "test"
	// Create System Account
	syskp, _ := nkeys.CreateAccount()
	syspub, _ := syskp.PublicKey()
	sysAc := jwt.NewAccountClaims(syspub)
	sysjwt, err := sysAc.Encode(oKp)
	if err != nil {
		t.Fatalf("Error generating account JWT: %v", err)
	}
	// Create Exporting Account
	expkp, _ := nkeys.CreateAccount()
	exppub, _ := expkp.PublicKey()
	expac := jwt.NewAccountClaims(exppub)
	expjwt1, err := expac.Encode(oKp)
	if err != nil {
		t.Fatalf("Error generating account JWT: %v", err)
	}
	expac.Exports.Add(&jwt.Export{
		Subject: crossAccSubj,
		Type:    jwt.Stream,
	})
	expjwt2, err := expac.Encode(oKp)
	if err != nil {
		t.Fatalf("Error generating account JWT: %v", err)
	}
	// Create importing Account
	impkp, _ := nkeys.CreateAccount()
	imppub, _ := impkp.PublicKey()
	impac := jwt.NewAccountClaims(imppub)
	impac.Imports.Add(&jwt.Import{
		Account: exppub,
		Subject: crossAccSubj,
		Type:    jwt.Stream,
	})
	impjwt, err := impac.Encode(oKp)
	if err != nil {
		t.Fatalf("Error generating account JWT: %v", err)
	}
	// Simulate an account server that does not serve the updated jwt for exppub
	chanImpA := make(chan struct{}, 10)
	defer close(chanImpA)
	chanExpS := make(chan struct{}, 10)
	defer close(chanExpS)
	ts := httptest.NewServer(http.HandlerFunc(func(w http.ResponseWriter, r *http.Request) {
		if r.URL.Path == "/A/" {
			// Server startup
			w.Write(nil)
			chanImpA <- struct{}{}
		} else if r.URL.Path == "/A/"+imppub {
			w.Write([]byte(impjwt))
			chanImpA <- struct{}{}
		} else if r.URL.Path == "/A/"+exppub {
			// respond with jwt that does not have the export
			// this simulates an ordering issue
			w.Write([]byte(expjwt1))
			chanExpS <- struct{}{}
		} else if r.URL.Path == "/A/"+syspub {
			w.Write([]byte(sysjwt))
		} else {
			t.Fatal("not expected")
		}
	}))
	defer ts.Close()
	confA := createConfFile(t, []byte(fmt.Sprintf(`
		listen: -1
		operator: %s
		resolver: URL("%s/A/")
		system_account: %s
    `, ojwt, ts.URL, syspub)))
	defer os.Remove(confA)
	sA := RunServer(LoadConfig(confA))
	defer sA.Shutdown()
	// server observed one fetch on startup
	chanRecv(t, chanImpA, 10*time.Second)
	// Create first client
	ncA := natsConnect(t, sA.ClientURL(), createUserCreds(t, nil, impkp))
	defer ncA.Close()
	// create a test subscription
	subA, err := ncA.SubscribeSync(subj)
	if err != nil {
		t.Fatalf("Expected no error during subscribe: %v", err)
	}
	defer subA.Unsubscribe()
	// Connect of client triggered a fetch of both accounts
	// the fetch for the imported account will fail
	chanRecv(t, chanImpA, 10*time.Second)
	chanRecv(t, chanExpS, 10*time.Second)
	// create second client for user exporting
	ncB := natsConnect(t, sA.ClientURL(), createUserCreds(t, nil, expkp))
	defer ncB.Close()
	// update expjwt2, this will correct the import issue
	sysc := natsConnect(t, sA.ClientURL(), createUserCreds(t, nil, syskp))
	defer sysc.Close()
	natsPub(t, sysc, fmt.Sprintf(accUpdateEventSubjNew, exppub), []byte(expjwt2))
	sysc.Flush()
	// updating expjwt should cause this to pass
	checkSubInterest(t, sA, imppub, subj, 10*time.Second)
	checkSubInterest(t, sA, exppub, crossAccSubj, 10*time.Second) // Will fail as a result of this issue
}

type captureDebugLogger struct {
	DummyLogger
	dbgCh chan string
}

func (l *captureDebugLogger) Debugf(format string, v ...interface{}) {
	select {
	case l.dbgCh <- fmt.Sprintf(format, v...):
	default:
	}
}

func TestAccountURLResolverPermanentFetchFailure(t *testing.T) {
	const crossAccSubj = "test"
	expkp, _ := nkeys.CreateAccount()
	exppub, _ := expkp.PublicKey()
	impkp, _ := nkeys.CreateAccount()
	imppub, _ := impkp.PublicKey()
	// Create System Account
	syskp, _ := nkeys.CreateAccount()
	syspub, _ := syskp.PublicKey()
	sysAc := jwt.NewAccountClaims(syspub)
	sysjwt, err := sysAc.Encode(oKp)
	if err != nil {
		t.Fatalf("Error generating account JWT: %v", err)
	}
	// Create 2 Accounts. Each importing from the other, but NO matching export
	expac := jwt.NewAccountClaims(exppub)
	expac.Imports.Add(&jwt.Import{
		Account: imppub,
		Subject: crossAccSubj,
		Type:    jwt.Stream,
	})
	expjwt, err := expac.Encode(oKp)
	if err != nil {
		t.Fatalf("Error generating account JWT: %v", err)
	}
	// Create importing Account
	impac := jwt.NewAccountClaims(imppub)
	impac.Imports.Add(&jwt.Import{
		Account: exppub,
		Subject: crossAccSubj,
		Type:    jwt.Stream,
	})
	impjwt, err := impac.Encode(oKp)
	if err != nil {
		t.Fatalf("Error generating account JWT: %v", err)
	}
	// Simulate an account server that does not serve the updated jwt for exppub
	ts := httptest.NewServer(http.HandlerFunc(func(w http.ResponseWriter, r *http.Request) {
		if r.URL.Path == "/A/" {
			// Server startup
			w.Write(nil)
		} else if r.URL.Path == "/A/"+imppub {
			w.Write([]byte(impjwt))
		} else if r.URL.Path == "/A/"+exppub {
			w.Write([]byte(expjwt))
		} else if r.URL.Path == "/A/"+syspub {
			w.Write([]byte(sysjwt))
		} else {
			t.Fatal("not expected")
		}
	}))
	defer ts.Close()
	confA := createConfFile(t, []byte(fmt.Sprintf(`
		listen: -1
		operator: %s
		resolver: URL("%s/A/")
		system_account: %s
    `, ojwt, ts.URL, syspub)))
	defer os.Remove(confA)
	o := LoadConfig(confA)
	sA := RunServer(o)
	defer sA.Shutdown()
	l := &captureDebugLogger{dbgCh: make(chan string, 100)} // has enough space to not block
	sA.SetLogger(l, true, false)
	// Create clients
	ncA := natsConnect(t, sA.ClientURL(), createUserCreds(t, nil, impkp))
	defer ncA.Close()
	ncB := natsConnect(t, sA.ClientURL(), createUserCreds(t, nil, expkp))
	defer ncB.Close()
	sysc := natsConnect(t, sA.ClientURL(), createUserCreds(t, nil, syskp))
	defer sysc.Close()
	// push accounts
	natsPub(t, sysc, fmt.Sprintf(accUpdateEventSubjNew, imppub), []byte(impjwt))
	natsPub(t, sysc, fmt.Sprintf(accUpdateEventSubjOld, exppub), []byte(expjwt))
	sysc.Flush()
	importErrCnt := 0
	tmr := time.NewTimer(500 * time.Millisecond)
	defer tmr.Stop()
	for {
		select {
		case line := <-l.dbgCh:
			if strings.HasPrefix(line, "Error adding stream import to account") {
				importErrCnt++
			}
		case <-tmr.C:
			// connecting and updating, each cause 3 traces (2 + 1 on iteration)
			if importErrCnt != 6 {
				t.Fatalf("Expected 6 debug traces, got %d", importErrCnt)
			}
			return
		}
	}
}

func TestAccountURLResolverFetchFailureInCluster(t *testing.T) {
	assertChanLen := func(x int, chans ...chan struct{}) {
		t.Helper()
		for _, c := range chans {
			if len(c) != x {
				t.Fatalf("length of channel is not %d", x)
			}
		}
	}
	const subj = ">"
	const crossAccSubj = "test"
	// Create Exporting Account
	expkp, _ := nkeys.CreateAccount()
	exppub, _ := expkp.PublicKey()
	expac := jwt.NewAccountClaims(exppub)
	expac.Exports.Add(&jwt.Export{
		Subject: crossAccSubj,
		Type:    jwt.Stream,
	})
	expjwt, err := expac.Encode(oKp)
	if err != nil {
		t.Fatalf("Error generating account JWT: %v", err)
	}
	// Create importing Account
	impkp, _ := nkeys.CreateAccount()
	imppub, _ := impkp.PublicKey()
	impac := jwt.NewAccountClaims(imppub)
	impac.Imports.Add(&jwt.Import{
		Account: exppub,
		Subject: crossAccSubj,
		Type:    jwt.Stream,
	})
	impac.Exports.Add(&jwt.Export{
		Subject: "srvc",
		Type:    jwt.Service,
	})
	impjwt, err := impac.Encode(oKp)
	if err != nil {
		t.Fatalf("Error generating account JWT: %v", err)
	}
	// Create User
	nkp, _ := nkeys.CreateUser()
	uSeed, _ := nkp.Seed()
	upub, _ := nkp.PublicKey()
	nuc := newJWTTestUserClaims()
	nuc.Subject = upub
	uJwt, err := nuc.Encode(impkp)
	if err != nil {
		t.Fatalf("Error generating user JWT: %v", err)
	}
	creds := genCredsFile(t, uJwt, uSeed)
	defer os.Remove(creds)
	// Simulate an account server that drops the first request to /B/acc
	chanImpA := make(chan struct{}, 4)
	defer close(chanImpA)
	chanImpB := make(chan struct{}, 4)
	defer close(chanImpB)
	chanExpA := make(chan struct{}, 4)
	defer close(chanExpA)
	chanExpB := make(chan struct{}, 4)
	defer close(chanExpB)
	ts := httptest.NewServer(http.HandlerFunc(func(w http.ResponseWriter, r *http.Request) {
		if r.URL.Path == "/A/" {
			// Server A startup
			w.Write(nil)
			chanImpA <- struct{}{}
		} else if r.URL.Path == "/B/" {
			// Server B startup
			w.Write(nil)
			chanImpB <- struct{}{}
		} else if r.URL.Path == "/A/"+imppub {
			// First Client connecting to Server A
			w.Write([]byte(impjwt))
			chanImpA <- struct{}{}
		} else if r.URL.Path == "/B/"+imppub {
			// Second Client connecting to Server B
			w.Write([]byte(impjwt))
			chanImpB <- struct{}{}
		} else if r.URL.Path == "/A/"+exppub {
			// First Client connecting to Server A
			w.Write([]byte(expjwt))
			chanExpA <- struct{}{}
		} else if r.URL.Path == "/B/"+exppub {
			// Second Client connecting to Server B
			w.Write([]byte(expjwt))
			chanExpB <- struct{}{}
		} else {
			t.Fatal("not expected")
		}
	}))
	defer ts.Close()
	// Create seed server A
	confA := createConfFile(t, []byte(fmt.Sprintf(`
		listen: -1
		operator: %s
		resolver: URL("%s/A/")
		cluster {
			name: clust
			no_advertise: true
			listen: -1
		}
    `, ojwt, ts.URL)))
	defer os.Remove(confA)
	sA := RunServer(LoadConfig(confA))
	defer sA.Shutdown()
	// Create Server B (using no_advertise to prevent failover)
	confB := createConfFile(t, []byte(fmt.Sprintf(`
		listen: -1
		operator: %s
		resolver: URL("%s/B/")
		cluster {
			name: clust
			no_advertise: true
			listen: -1
			routes [
				nats-route://localhost:%d
			]
		}
    `, ojwt, ts.URL, sA.opts.Cluster.Port)))
	defer os.Remove(confB)
	sB := RunServer(LoadConfig(confB))
	defer sB.Shutdown()
	// startup cluster
	checkClusterFormed(t, sA, sB)
	// Both server observed one fetch on startup
	chanRecv(t, chanImpA, 10*time.Second)
	chanRecv(t, chanImpB, 10*time.Second)
	assertChanLen(0, chanImpA, chanImpB, chanExpA, chanExpB)
	// Create first client, directly connects to A
	urlA := fmt.Sprintf("nats://%s:%d", sA.opts.Host, sA.opts.Port)
	ncA, err := nats.Connect(urlA, nats.UserCredentials(creds),
		nats.DisconnectErrHandler(func(_ *nats.Conn, err error) {
			if err != nil {
				t.Fatal("error not expected in this test", err)
			}
		}),
		nats.ErrorHandler(func(_ *nats.Conn, _ *nats.Subscription, err error) {
			t.Fatal("error not expected in this test", err)
		}),
	)
	if err != nil {
		t.Fatalf("Expected to connect, got %v %s", err, urlA)
	}
	defer ncA.Close()
	// create a test subscription
	subA, err := ncA.SubscribeSync(subj)
	if err != nil {
		t.Fatalf("Expected no error during subscribe: %v", err)
	}
	defer subA.Unsubscribe()
	// Connect of client triggered a fetch by Server A
	chanRecv(t, chanImpA, 10*time.Second)
	chanRecv(t, chanExpA, 10*time.Second)
	assertChanLen(0, chanImpA, chanImpB, chanExpA, chanExpB)
	//time.Sleep(10 * time.Second)
	// create second client, directly connect to B
	urlB := fmt.Sprintf("nats://%s:%d", sB.opts.Host, sB.opts.Port)
	ncB, err := nats.Connect(urlB, nats.UserCredentials(creds), nats.NoReconnect())
	if err != nil {
		t.Fatalf("Expected to connect, got %v %s", err, urlB)
	}
	defer ncB.Close()
	// Connect of client triggered a fetch by Server B
	chanRecv(t, chanImpB, 10*time.Second)
	chanRecv(t, chanExpB, 10*time.Second)
	assertChanLen(0, chanImpA, chanImpB, chanExpA, chanExpB)
	checkClusterFormed(t, sA, sB)
	// the route subscription was lost due to the failed fetch
	// Now we test if some recover mechanism is in play
	checkSubInterest(t, sB, imppub, subj, 10*time.Second)         // Will fail as a result of this issue
	checkSubInterest(t, sB, exppub, crossAccSubj, 10*time.Second) // Will fail as a result of this issue
	if err := ncB.Publish(subj, []byte("msg")); err != nil {
		t.Fatalf("Expected to publish %v", err)
	}
	// expect the message from B to flow to A
	if m, err := subA.NextMsg(10 * time.Second); err != nil {
		t.Fatalf("Expected to receive a message %v", err)
	} else if string(m.Data) != "msg" {
		t.Fatalf("Expected to receive 'msg', got: %s", string(m.Data))
	}
	assertChanLen(0, chanImpA, chanImpB, chanExpA, chanExpB)
}

func TestAccountURLResolverReturnDifferentOperator(t *testing.T) {
	// Create a valid chain of op/acc/usr using a different operator
	// This is so we can test if the server rejects this chain.
	// Create Operator
	op, _ := nkeys.CreateOperator()
	// Create Account, this account is the one returned by the resolver
	akp, _ := nkeys.CreateAccount()
	apub, _ := akp.PublicKey()
	nac := jwt.NewAccountClaims(apub)
	ajwt, err := nac.Encode(op)
	if err != nil {
		t.Fatalf("Error generating account JWT: %v", err)
	}
	// Create User
	nkp, _ := nkeys.CreateUser()
	uSeed, _ := nkp.Seed()
	upub, _ := nkp.PublicKey()
	nuc := newJWTTestUserClaims()
	nuc.Subject = upub
	uJwt, err := nuc.Encode(akp)
	if err != nil {
		t.Fatalf("Error generating user JWT: %v", err)
	}
	creds := genCredsFile(t, uJwt, uSeed)
	defer os.Remove(creds)
	// Simulate an account server that was hijacked/mis configured
	ts := httptest.NewServer(http.HandlerFunc(func(w http.ResponseWriter, r *http.Request) {
		w.Write([]byte(ajwt))
	}))
	defer ts.Close()
	// Create Server
	confA := createConfFile(t, []byte(fmt.Sprintf(`
		listen: -1
		operator: %s
		resolver: URL("%s/A/")
    `, ojwt, ts.URL)))
	defer os.Remove(confA)
	sA, _ := RunServerWithConfig(confA)
	defer sA.Shutdown()
	// Create first client, directly connects to A
	urlA := fmt.Sprintf("nats://%s:%d", sA.opts.Host, sA.opts.Port)
	if _, err := nats.Connect(urlA, nats.UserCredentials(creds),
		nats.DisconnectErrHandler(func(_ *nats.Conn, err error) {
			if err != nil {
				t.Fatal("error not expected in this test", err)
			}
		}),
		nats.ErrorHandler(func(_ *nats.Conn, _ *nats.Subscription, err error) {
			t.Fatal("error not expected in this test", err)
		}),
	); err == nil {
		t.Fatal("Expected connect to fail")
	}
	// Test if the server has the account in memory. (shouldn't)
	if v, ok := sA.accounts.Load(apub); ok {
		t.Fatalf("Expected account to NOT be in memory: %v", v.(*Account))
	}
}

func TestJWTUserSigningKey(t *testing.T) {
	s := opTrustBasicSetup()
	defer s.Shutdown()

	// Check to make sure we would have an authTimer
	if !s.info.AuthRequired {
		t.Fatalf("Expect the server to require auth")
	}

	c, cr, _ := newClientForServer(s)
	defer c.close()
	// Don't send jwt field, should fail.
	c.parseAsync("CONNECT {\"verbose\":true,\"pedantic\":true}\r\nPING\r\n")
	l, _ := cr.ReadString('\n')
	if !strings.HasPrefix(l, "-ERR ") {
		t.Fatalf("Expected an error")
	}

	okp, _ := nkeys.FromSeed(oSeed)

	// Create an account
	akp, _ := nkeys.CreateAccount()
	apub, _ := akp.PublicKey()

	// Create a signing key for the account
	askp, _ := nkeys.CreateAccount()
	aspub, _ := askp.PublicKey()

	nac := jwt.NewAccountClaims(apub)
	ajwt, err := nac.Encode(okp)
	if err != nil {
		t.Fatalf("Error generating account JWT: %v", err)
	}

	// Create a client with the account signing key
	c, cr, cs := createClientWithIssuer(t, s, askp, apub)
	defer c.close()

	// PING needed to flush the +OK/-ERR to us.
	// This should fail too since no account resolver is defined.
	c.parseAsync(cs)
	l, _ = cr.ReadString('\n')
	if !strings.HasPrefix(l, "-ERR ") {
		t.Fatalf("Expected an error")
	}

	// Ok now let's walk through and make sure all is good.
	// We will set the account resolver by hand to a memory resolver.
	buildMemAccResolver(s)
	addAccountToMemResolver(s, apub, ajwt)

	// Create a client with a signing key
	c, cr, cs = createClientWithIssuer(t, s, askp, apub)
	defer c.close()
	// should fail because the signing key is not known
	c.parseAsync(cs)
	l, _ = cr.ReadString('\n')
	if !strings.HasPrefix(l, "-ERR ") {
		t.Fatalf("Expected an error: %v", l)
	}

	// add a signing key
	nac.SigningKeys.Add(aspub)
	// update the memory resolver
	acc, _ := s.LookupAccount(apub)
	s.UpdateAccountClaims(acc, nac)

	// Create a client with a signing key
	c, cr, cs = createClientWithIssuer(t, s, askp, apub)
	defer c.close()

	// expect this to work
	c.parseAsync(cs)
	l, _ = cr.ReadString('\n')
	if !strings.HasPrefix(l, "PONG") {
		t.Fatalf("Expected a PONG, got %q", l)
	}

	isClosed := func() bool {
		c.mu.Lock()
		defer c.mu.Unlock()
		return c.isClosed()
	}

	if isClosed() {
		t.Fatal("expected client to be alive")
	}
	// remove the signing key should bounce client
	nac.SigningKeys = nil
	acc, _ = s.LookupAccount(apub)
	s.UpdateAccountClaims(acc, nac)

	if !isClosed() {
		t.Fatal("expected client to be gone")
	}
}

func TestJWTAccountImportSignerRemoved(t *testing.T) {
	s := opTrustBasicSetup()
	defer s.Shutdown()
	buildMemAccResolver(s)

	okp, _ := nkeys.FromSeed(oSeed)

	// Exporter keys
	srvKP, _ := nkeys.CreateAccount()
	srvPK, _ := srvKP.PublicKey()
	srvSignerKP, _ := nkeys.CreateAccount()
	srvSignerPK, _ := srvSignerKP.PublicKey()

	// Importer keys
	clientKP, _ := nkeys.CreateAccount()
	clientPK, _ := clientKP.PublicKey()

	createSrvJwt := func(signingKeys ...string) (string, *jwt.AccountClaims) {
		ac := jwt.NewAccountClaims(srvPK)
		ac.SigningKeys.Add(signingKeys...)
		ac.Exports.Add(&jwt.Export{Subject: "foo", Type: jwt.Service, TokenReq: true})
		ac.Exports.Add(&jwt.Export{Subject: "bar", Type: jwt.Stream, TokenReq: true})
		token, err := ac.Encode(okp)
		if err != nil {
			t.Fatalf("Error generating exporter JWT: %v", err)
		}
		return token, ac
	}

	createImportToken := func(sub string, kind jwt.ExportType) string {
		actC := jwt.NewActivationClaims(clientPK)
		actC.IssuerAccount = srvPK
		actC.ImportType = kind
		actC.ImportSubject = jwt.Subject(sub)
		token, err := actC.Encode(srvSignerKP)
		if err != nil {
			t.Fatal(err)
		}
		return token
	}

	createClientJwt := func() string {
		ac := jwt.NewAccountClaims(clientPK)
		ac.Imports.Add(&jwt.Import{Account: srvPK, Subject: "foo", Type: jwt.Service, Token: createImportToken("foo", jwt.Service)})
		ac.Imports.Add(&jwt.Import{Account: srvPK, Subject: "bar", Type: jwt.Stream, Token: createImportToken("bar", jwt.Stream)})
		token, err := ac.Encode(okp)
		if err != nil {
			t.Fatalf("Error generating importer JWT: %v", err)
		}
		return token
	}

	srvJWT, _ := createSrvJwt(srvSignerPK)
	addAccountToMemResolver(s, srvPK, srvJWT)

	clientJWT := createClientJwt()
	addAccountToMemResolver(s, clientPK, clientJWT)

	// Create a client that will send the request
	client, clientReader, clientCS := createClient(t, s, clientKP)
	defer client.close()
	client.parseAsync(clientCS)
	expectPong(t, clientReader)

	checkShadow := func(expected int) {
		t.Helper()
		client.mu.Lock()
		defer client.mu.Unlock()
		sub := client.subs["1"]
		count := 0
		if sub != nil {
			count = len(sub.shadow)
		}
		if count != expected {
			t.Fatalf("Expected shadows to be %d, got %d", expected, count)
		}
	}

	checkShadow(0)
	// Create the client that will respond to the requests.
	srv, srvReader, srvCS := createClient(t, s, srvKP)
	defer srv.close()
	srv.parseAsync(srvCS)
	expectPong(t, srvReader)

	// Create Subscriber.
	srv.parseAsync("SUB foo 1\r\nPING\r\n")
	expectPong(t, srvReader)

	// Send Request
	client.parseAsync("PUB foo 2\r\nhi\r\nPING\r\n")
	expectPong(t, clientReader)

	// We should receive the request. PING needed to flush.
	srv.parseAsync("PING\r\n")
	expectMsg(t, srvReader, "foo", "hi")

	client.parseAsync("SUB bar 1\r\nPING\r\n")
	expectPong(t, clientReader)
	checkShadow(1)

	srv.parseAsync("PUB bar 2\r\nhi\r\nPING\r\n")
	expectPong(t, srvReader)

	// We should receive from stream. PING needed to flush.
	client.parseAsync("PING\r\n")
	expectMsg(t, clientReader, "bar", "hi")

	// Now update the exported service no signer
	srvJWT, srvAC := createSrvJwt()
	addAccountToMemResolver(s, srvPK, srvJWT)
	acc, _ := s.LookupAccount(srvPK)
	s.UpdateAccountClaims(acc, srvAC)

	// Send Another Request
	client.parseAsync("PUB foo 2\r\nhi\r\nPING\r\n")
	expectPong(t, clientReader)

	// We should not receive the request this time.
	srv.parseAsync("PING\r\n")
	expectPong(t, srvReader)

	// Publish on the stream
	srv.parseAsync("PUB bar 2\r\nhi\r\nPING\r\n")
	expectPong(t, srvReader)

	// We should not receive from the stream this time
	client.parseAsync("PING\r\n")
	expectPong(t, clientReader)
	checkShadow(0)
}

func TestJWTAccountImportSignerDeadlock(t *testing.T) {
	s := opTrustBasicSetup()
	defer s.Shutdown()
	buildMemAccResolver(s)

	okp, _ := nkeys.FromSeed(oSeed)

	// Exporter keys
	srvKP, _ := nkeys.CreateAccount()
	srvPK, _ := srvKP.PublicKey()
	srvSignerKP, _ := nkeys.CreateAccount()
	srvSignerPK, _ := srvSignerKP.PublicKey()

	// Importer keys
	clientKP, _ := nkeys.CreateAccount()
	clientPK, _ := clientKP.PublicKey()

	createSrvJwt := func(signingKeys ...string) (string, *jwt.AccountClaims) {
		ac := jwt.NewAccountClaims(srvPK)
		ac.SigningKeys.Add(signingKeys...)
		ac.Exports.Add(&jwt.Export{Subject: "foo", Type: jwt.Service, TokenReq: true})
		ac.Exports.Add(&jwt.Export{Subject: "bar", Type: jwt.Stream, TokenReq: true})
		token, err := ac.Encode(okp)
		if err != nil {
			t.Fatalf("Error generating exporter JWT: %v", err)
		}
		return token, ac
	}

	createImportToken := func(sub string, kind jwt.ExportType) string {
		actC := jwt.NewActivationClaims(clientPK)
		actC.IssuerAccount = srvPK
		actC.ImportType = kind
		actC.ImportSubject = jwt.Subject(sub)
		token, err := actC.Encode(srvSignerKP)
		if err != nil {
			t.Fatal(err)
		}
		return token
	}

	createClientJwt := func() string {
		ac := jwt.NewAccountClaims(clientPK)
		ac.Imports.Add(&jwt.Import{Account: srvPK, Subject: "foo", Type: jwt.Service, Token: createImportToken("foo", jwt.Service)})
		ac.Imports.Add(&jwt.Import{Account: srvPK, Subject: "bar", Type: jwt.Stream, Token: createImportToken("bar", jwt.Stream)})
		token, err := ac.Encode(okp)
		if err != nil {
			t.Fatalf("Error generating importer JWT: %v", err)
		}
		return token
	}

	srvJWT, _ := createSrvJwt(srvSignerPK)
	addAccountToMemResolver(s, srvPK, srvJWT)

	clientJWT := createClientJwt()
	addAccountToMemResolver(s, clientPK, clientJWT)

	acc, _ := s.LookupAccount(srvPK)
	// Have a go routine that constantly gets/releases the acc's write lock.
	// There was a bug that could cause AddServiceImportWithClaim to deadlock.
	ch := make(chan bool, 1)
	wg := sync.WaitGroup{}
	wg.Add(1)
	go func() {
		defer wg.Done()
		for {
			select {
			case <-ch:
				return
			default:
				acc.mu.Lock()
				acc.mu.Unlock()
				time.Sleep(time.Millisecond)
			}
		}
	}()

	// Create a client that will send the request
	client, clientReader, clientCS := createClient(t, s, clientKP)
	defer client.close()
	client.parseAsync(clientCS)
	expectPong(t, clientReader)

	close(ch)
	wg.Wait()
}

func TestJWTAccountImportWrongIssuerAccount(t *testing.T) {
	s := opTrustBasicSetup()
	defer s.Shutdown()
	buildMemAccResolver(s)

	l := &captureErrorLogger{errCh: make(chan string, 2)}
	s.SetLogger(l, false, false)

	okp, _ := nkeys.FromSeed(oSeed)

	// Exporter keys
	srvKP, _ := nkeys.CreateAccount()
	srvPK, _ := srvKP.PublicKey()
	srvSignerKP, _ := nkeys.CreateAccount()
	srvSignerPK, _ := srvSignerKP.PublicKey()

	// Importer keys
	clientKP, _ := nkeys.CreateAccount()
	clientPK, _ := clientKP.PublicKey()

	createSrvJwt := func(signingKeys ...string) (string, *jwt.AccountClaims) {
		ac := jwt.NewAccountClaims(srvPK)
		ac.SigningKeys.Add(signingKeys...)
		ac.Exports.Add(&jwt.Export{Subject: "foo", Type: jwt.Service, TokenReq: true})
		ac.Exports.Add(&jwt.Export{Subject: "bar", Type: jwt.Stream, TokenReq: true})
		token, err := ac.Encode(okp)
		if err != nil {
			t.Fatalf("Error generating exporter JWT: %v", err)
		}
		return token, ac
	}

	createImportToken := func(sub string, kind jwt.ExportType) string {
		actC := jwt.NewActivationClaims(clientPK)
		// Reference ourselves, which is wrong.
		actC.IssuerAccount = clientPK
		actC.ImportType = kind
		actC.ImportSubject = jwt.Subject(sub)
		token, err := actC.Encode(srvSignerKP)
		if err != nil {
			t.Fatal(err)
		}
		return token
	}

	createClientJwt := func() string {
		ac := jwt.NewAccountClaims(clientPK)
		ac.Imports.Add(&jwt.Import{Account: srvPK, Subject: "foo", Type: jwt.Service, Token: createImportToken("foo", jwt.Service)})
		ac.Imports.Add(&jwt.Import{Account: srvPK, Subject: "bar", Type: jwt.Stream, Token: createImportToken("bar", jwt.Stream)})
		token, err := ac.Encode(okp)
		if err != nil {
			t.Fatalf("Error generating importer JWT: %v", err)
		}
		return token
	}

	srvJWT, _ := createSrvJwt(srvSignerPK)
	addAccountToMemResolver(s, srvPK, srvJWT)

	clientJWT := createClientJwt()
	addAccountToMemResolver(s, clientPK, clientJWT)

	// Create a client that will send the request
	client, clientReader, clientCS := createClient(t, s, clientKP)
	defer client.close()
	client.parseAsync(clientCS)
	if l, _, err := clientReader.ReadLine(); err != nil {
		t.Fatalf("Expected no Error, got: %v", err)
	} else if !strings.Contains(string(l), "-ERR 'Authorization Violation'") {
		t.Fatalf("Expected Error, got: %v", l)
	}
}

func TestJWTUserRevokedOnAccountUpdate(t *testing.T) {
	nac := newJWTTestAccountClaims()
	s, akp, c, cr := setupJWTTestWitAccountClaims(t, nac, "+OK")
	defer s.Shutdown()
	defer c.close()

	expectPong(t, cr)

	okp, _ := nkeys.FromSeed(oSeed)
	apub, _ := akp.PublicKey()

	c.mu.Lock()
	pub := c.user.Nkey
	c.mu.Unlock()

	// Now revoke the user.
	nac.Revoke(pub)

	ajwt, err := nac.Encode(okp)
	if err != nil {
		t.Fatalf("Error generating account JWT: %v", err)
	}

	// Update the account on the server.
	addAccountToMemResolver(s, apub, ajwt)
	acc, err := s.LookupAccount(apub)
	if err != nil {
		t.Fatalf("Error looking up the account: %v", err)
	}

	// This is simulating a system update for the account claims.
	go s.updateAccountWithClaimJWT(acc, ajwt)

	l, _ := cr.ReadString('\n')
	if !strings.HasPrefix(l, "-ERR ") {
		t.Fatalf("Expected an error")
	}
	if !strings.Contains(l, "Revoked") {
		t.Fatalf("Expected 'Revoked' to be in the error")
	}
}

func TestJWTUserRevoked(t *testing.T) {
	okp, _ := nkeys.FromSeed(oSeed)

	// Create a new user that we will make sure has been revoked.
	nkp, _ := nkeys.CreateUser()
	pub, _ := nkp.PublicKey()
	nuc := jwt.NewUserClaims(pub)

	akp, _ := nkeys.CreateAccount()
	apub, _ := akp.PublicKey()
	nac := jwt.NewAccountClaims(apub)
	// Revoke the user right away.
	nac.Revoke(pub)
	ajwt, err := nac.Encode(okp)
	if err != nil {
		t.Fatalf("Error generating account JWT: %v", err)
	}

	// Sign for the user.
	jwt, err := nuc.Encode(akp)
	if err != nil {
		t.Fatalf("Error generating user JWT: %v", err)
	}

	s := opTrustBasicSetup()
	defer s.Shutdown()
	buildMemAccResolver(s)
	addAccountToMemResolver(s, apub, ajwt)

	c, cr, l := newClientForServer(s)
	defer c.close()

	// Sign Nonce
	var info nonceInfo
	json.Unmarshal([]byte(l[5:]), &info)
	sigraw, _ := nkp.Sign([]byte(info.Nonce))
	sig := base64.RawURLEncoding.EncodeToString(sigraw)

	// PING needed to flush the +OK/-ERR to us.
	cs := fmt.Sprintf("CONNECT {\"jwt\":%q,\"sig\":\"%s\"}\r\nPING\r\n", jwt, sig)

	c.parseAsync(cs)

	l, _ = cr.ReadString('\n')
	if !strings.HasPrefix(l, "-ERR ") {
		t.Fatalf("Expected an error")
	}
	if !strings.Contains(l, "Authorization") {
		t.Fatalf("Expected 'Revoked' to be in the error")
	}
}

// Test that an account update that revokes an import authorization cancels the import.
func TestJWTImportTokenRevokedAfter(t *testing.T) {
	s := opTrustBasicSetup()
	defer s.Shutdown()
	buildMemAccResolver(s)

	okp, _ := nkeys.FromSeed(oSeed)

	// Create accounts and imports/exports.
	fooKP, _ := nkeys.CreateAccount()
	fooPub, _ := fooKP.PublicKey()
	fooAC := jwt.NewAccountClaims(fooPub)

	// Now create Exports.
	export := &jwt.Export{Subject: "foo.private", Type: jwt.Stream, TokenReq: true}

	fooAC.Exports.Add(export)
	fooJWT, err := fooAC.Encode(okp)
	if err != nil {
		t.Fatalf("Error generating account JWT: %v", err)
	}

	addAccountToMemResolver(s, fooPub, fooJWT)

	barKP, _ := nkeys.CreateAccount()
	barPub, _ := barKP.PublicKey()
	barAC := jwt.NewAccountClaims(barPub)
	simport := &jwt.Import{Account: fooPub, Subject: "foo.private", Type: jwt.Stream}

	activation := jwt.NewActivationClaims(barPub)
	activation.ImportSubject = "foo.private"
	activation.ImportType = jwt.Stream
	actJWT, err := activation.Encode(fooKP)
	if err != nil {
		t.Fatalf("Error generating activation token: %v", err)
	}

	simport.Token = actJWT
	barAC.Imports.Add(simport)
	barJWT, err := barAC.Encode(okp)
	if err != nil {
		t.Fatalf("Error generating account JWT: %v", err)
	}
	addAccountToMemResolver(s, barPub, barJWT)

	// Now revoke the export.
	decoded, _ := jwt.DecodeActivationClaims(actJWT)
	export.Revoke(decoded.Subject)

	fooJWT, err = fooAC.Encode(okp)
	if err != nil {
		t.Fatalf("Error generating account JWT: %v", err)
	}

	addAccountToMemResolver(s, fooPub, fooJWT)

	fooAcc, _ := s.LookupAccount(fooPub)
	if fooAcc == nil {
		t.Fatalf("Expected to retrieve the account")
	}

	// Now lookup bar account and make sure it was revoked.
	acc, _ := s.LookupAccount(barPub)
	if acc == nil {
		t.Fatalf("Expected to retrieve the account")
	}
	if les := len(acc.imports.streams); les != 0 {
		t.Fatalf("Expected imports streams len of 0, got %d", les)
	}
}

// Test that an account update that revokes an import authorization cancels the import.
func TestJWTImportTokenRevokedBefore(t *testing.T) {
	s := opTrustBasicSetup()
	defer s.Shutdown()
	buildMemAccResolver(s)

	okp, _ := nkeys.FromSeed(oSeed)

	// Create accounts and imports/exports.
	fooKP, _ := nkeys.CreateAccount()
	fooPub, _ := fooKP.PublicKey()
	fooAC := jwt.NewAccountClaims(fooPub)

	// Now create Exports.
	export := &jwt.Export{Subject: "foo.private", Type: jwt.Stream, TokenReq: true}

	fooAC.Exports.Add(export)

	// Import account
	barKP, _ := nkeys.CreateAccount()
	barPub, _ := barKP.PublicKey()
	barAC := jwt.NewAccountClaims(barPub)
	simport := &jwt.Import{Account: fooPub, Subject: "foo.private", Type: jwt.Stream}

	activation := jwt.NewActivationClaims(barPub)
	activation.ImportSubject = "foo.private"
	activation.ImportType = jwt.Stream
	actJWT, err := activation.Encode(fooKP)
	if err != nil {
		t.Fatalf("Error generating activation token: %v", err)
	}

	simport.Token = actJWT
	barAC.Imports.Add(simport)

	// Now revoke the export.
	decoded, _ := jwt.DecodeActivationClaims(actJWT)
	export.Revoke(decoded.Subject)

	fooJWT, err := fooAC.Encode(okp)
	if err != nil {
		t.Fatalf("Error generating account JWT: %v", err)
	}

	addAccountToMemResolver(s, fooPub, fooJWT)

	barJWT, err := barAC.Encode(okp)
	if err != nil {
		t.Fatalf("Error generating account JWT: %v", err)
	}
	addAccountToMemResolver(s, barPub, barJWT)

	fooAcc, _ := s.LookupAccount(fooPub)
	if fooAcc == nil {
		t.Fatalf("Expected to retrieve the account")
	}

	// Now lookup bar account and make sure it was revoked.
	acc, _ := s.LookupAccount(barPub)
	if acc == nil {
		t.Fatalf("Expected to retrieve the account")
	}
	if les := len(acc.imports.streams); les != 0 {
		t.Fatalf("Expected imports streams len of 0, got %d", les)
	}
}

func TestJWTCircularAccountServiceImport(t *testing.T) {
	s := opTrustBasicSetup()
	defer s.Shutdown()
	buildMemAccResolver(s)

	okp, _ := nkeys.FromSeed(oSeed)

	// Create accounts
	fooKP, _ := nkeys.CreateAccount()
	fooPub, _ := fooKP.PublicKey()
	fooAC := jwt.NewAccountClaims(fooPub)

	barKP, _ := nkeys.CreateAccount()
	barPub, _ := barKP.PublicKey()
	barAC := jwt.NewAccountClaims(barPub)

	// Create service export/import for account foo
	serviceExport := &jwt.Export{Subject: "foo", Type: jwt.Service, TokenReq: true}
	serviceImport := &jwt.Import{Account: barPub, Subject: "bar", Type: jwt.Service}

	fooAC.Exports.Add(serviceExport)
	fooAC.Imports.Add(serviceImport)
	fooJWT, err := fooAC.Encode(okp)
	if err != nil {
		t.Fatalf("Error generating account JWT: %v", err)
	}

	addAccountToMemResolver(s, fooPub, fooJWT)

	// Create service export/import for account bar
	serviceExport = &jwt.Export{Subject: "bar", Type: jwt.Service, TokenReq: true}
	serviceImport = &jwt.Import{Account: fooPub, Subject: "foo", Type: jwt.Service}

	barAC.Exports.Add(serviceExport)
	barAC.Imports.Add(serviceImport)
	barJWT, err := barAC.Encode(okp)
	if err != nil {
		t.Fatalf("Error generating account JWT: %v", err)
	}

	addAccountToMemResolver(s, barPub, barJWT)

	c, cr, cs := createClient(t, s, fooKP)
	defer c.close()

	c.parseAsync(cs)
	expectPong(t, cr)

	c.parseAsync("SUB foo 1\r\nPING\r\n")
	expectPong(t, cr)
}

// This test ensures that connected clients are properly evicted
// (no deadlock) if the max conns of an account has been lowered
// and the account is being updated (following expiration during
// a lookup).
func TestJWTAccountLimitsMaxConnsAfterExpired(t *testing.T) {
	s := opTrustBasicSetup()
	defer s.Shutdown()
	buildMemAccResolver(s)

	okp, _ := nkeys.FromSeed(oSeed)

	// Create accounts and imports/exports.
	fooKP, _ := nkeys.CreateAccount()
	fooPub, _ := fooKP.PublicKey()
	fooAC := jwt.NewAccountClaims(fooPub)
	fooAC.Limits.Conn = 10
	fooJWT, err := fooAC.Encode(okp)
	if err != nil {
		t.Fatalf("Error generating account JWT: %v", err)
	}
	addAccountToMemResolver(s, fooPub, fooJWT)

	newClient := func(expPre string) *testAsyncClient {
		t.Helper()
		// Create a client.
		c, cr, cs := createClient(t, s, fooKP)
		c.parseAsync(cs)
		l, _ := cr.ReadString('\n')
		if !strings.HasPrefix(l, expPre) {
			t.Fatalf("Expected a response starting with %q, got %q", expPre, l)
		}
		go func() {
			for {
				if _, _, err := cr.ReadLine(); err != nil {
					return
				}
			}
		}()
		return c
	}

	for i := 0; i < 4; i++ {
		c := newClient("PONG")
		defer c.close()
	}

	// We will simulate that the account has expired. When
	// a new client will connect, the server will do a lookup
	// and find the account expired, which then will cause
	// a fetch and a rebuild of the account. Since max conns
	// is now lower, some clients should have been removed.
	acc, _ := s.LookupAccount(fooPub)
	acc.mu.Lock()
	acc.expired = true
	acc.updated = time.Now().Add(-2 * time.Second) // work around updating to quickly
	acc.mu.Unlock()

	// Now update with new expiration and max connections lowered to 2
	fooAC.Limits.Conn = 2
	fooJWT, err = fooAC.Encode(okp)
	if err != nil {
		t.Fatalf("Error generating account JWT: %v", err)
	}
	addAccountToMemResolver(s, fooPub, fooJWT)

	// Cause the lookup that will detect that account was expired
	// and rebuild it, and kick clients out.
	c := newClient("-ERR ")
	defer c.close()

	acc, _ = s.LookupAccount(fooPub)
	checkFor(t, 2*time.Second, 15*time.Millisecond, func() error {
		acc.mu.RLock()
		numClients := len(acc.clients)
		acc.mu.RUnlock()
		if numClients != 2 {
			return fmt.Errorf("Should have 2 clients, got %v", numClients)
		}
		return nil
	})
}

func TestBearerToken(t *testing.T) {
	okp, _ := nkeys.FromSeed(oSeed)
	akp, _ := nkeys.CreateAccount()
	apub, _ := akp.PublicKey()
	nac := jwt.NewAccountClaims(apub)
	ajwt, err := nac.Encode(okp)
	if err != nil {
		t.Fatalf("Error generating account JWT: %v", err)
	}

	nkp, _ := nkeys.CreateUser()
	pub, _ := nkp.PublicKey()
	nuc := newJWTTestUserClaims()
	nuc.Subject = pub
	// Set bearer token.
	nuc.BearerToken = true
	jwt, err := nuc.Encode(akp)
	if err != nil {
		t.Fatalf("Error generating user JWT: %v", err)
	}

	s := opTrustBasicSetup()
	defer s.Shutdown()
	buildMemAccResolver(s)
	addAccountToMemResolver(s, apub, ajwt)

	c, cr, _ := newClientForServer(s)
	defer c.close()

	// Skip nonce signature...

	// PING needed to flush the +OK/-ERR to us.
	cs := fmt.Sprintf("CONNECT {\"jwt\":%q,\"verbose\":true,\"pedantic\":true}\r\nPING\r\n", jwt)
	wg := sync.WaitGroup{}
	wg.Add(1)
	go func() {
		c.parse([]byte(cs))
		wg.Done()
	}()
	l, _ := cr.ReadString('\n')
	if !strings.HasPrefix(l, "+OK") {
		t.Fatalf("Expected +OK, got %s", l)
	}
	wg.Wait()
}

func TestBearerWithIssuerSameAsAccountToken(t *testing.T) {
	okp, _ := nkeys.FromSeed(oSeed)
	akp, _ := nkeys.CreateAccount()
	apub, _ := akp.PublicKey()
	nac := jwt.NewAccountClaims(apub)
	ajwt, err := nac.Encode(okp)
	if err != nil {
		t.Fatalf("Error generating account JWT: %v", err)
	}

	nkp, _ := nkeys.CreateUser()
	pub, _ := nkp.PublicKey()
	nuc := newJWTTestUserClaims()
	// we are setting the issuer account here to trigger verification
	// of the issuer - the account has no signing keys, but the issuer
	// account is set to the public key of the account which should be OK.
	nuc.IssuerAccount = apub
	nuc.Subject = pub
	// Set bearer token.
	nuc.BearerToken = true
	jwt, err := nuc.Encode(akp)
	if err != nil {
		t.Fatalf("Error generating user JWT: %v", err)
	}

	s := opTrustBasicSetup()
	defer s.Shutdown()
	buildMemAccResolver(s)
	addAccountToMemResolver(s, apub, ajwt)

	c, cr, _ := newClientForServer(s)
	defer c.close()

	// Skip nonce signature...

	// PING needed to flush the +OK/-ERR to us.
	cs := fmt.Sprintf("CONNECT {\"jwt\":%q,\"verbose\":true,\"pedantic\":true}\r\nPING\r\n", jwt)
	wg := sync.WaitGroup{}
	wg.Add(1)
	go func() {
		c.parse([]byte(cs))
		wg.Done()
	}()
	l, _ := cr.ReadString('\n')
	if !strings.HasPrefix(l, "+OK") {
		t.Fatalf("Expected +OK, got %s", l)
	}
	wg.Wait()
}

func TestBearerWithBadIssuerToken(t *testing.T) {
	okp, _ := nkeys.FromSeed(oSeed)
	akp, _ := nkeys.CreateAccount()
	apub, _ := akp.PublicKey()
	nac := jwt.NewAccountClaims(apub)
	ajwt, err := nac.Encode(okp)
	if err != nil {
		t.Fatalf("Error generating account JWT: %v", err)
	}

	nkp, _ := nkeys.CreateUser()
	pub, _ := nkp.PublicKey()
	nuc := newJWTTestUserClaims()
	bakp, _ := nkeys.CreateAccount()
	bapub, _ := bakp.PublicKey()
	nuc.IssuerAccount = bapub
	nuc.Subject = pub
	// Set bearer token.
	nuc.BearerToken = true
	jwt, err := nuc.Encode(akp)
	if err != nil {
		t.Fatalf("Error generating user JWT: %v", err)
	}

	s := opTrustBasicSetup()
	defer s.Shutdown()
	buildMemAccResolver(s)
	addAccountToMemResolver(s, apub, ajwt)

	c, cr, _ := newClientForServer(s)
	defer c.close()

	// Skip nonce signature...

	// PING needed to flush the +OK/-ERR to us.
	cs := fmt.Sprintf("CONNECT {\"jwt\":%q,\"verbose\":true,\"pedantic\":true}\r\nPING\r\n", jwt)
	wg := sync.WaitGroup{}
	wg.Add(1)
	go func() {
		c.parse([]byte(cs))
		wg.Done()
	}()
	l, _ := cr.ReadString('\n')
	if !strings.HasPrefix(l, "-ERR") {
		t.Fatalf("Expected -ERR, got %s", l)
	}
	wg.Wait()
}

func TestExpiredUserCredentialsRenewal(t *testing.T) {
	createTmpFile := func(t *testing.T, content []byte) string {
		t.Helper()
		conf, err := ioutil.TempFile("", "")
		if err != nil {
			t.Fatalf("Error creating conf file: %v", err)
		}
		fName := conf.Name()
		conf.Close()
		if err := ioutil.WriteFile(fName, content, 0666); err != nil {
			os.Remove(fName)
			t.Fatalf("Error writing conf file: %v", err)
		}
		return fName
	}
	waitTime := func(ch chan bool, timeout time.Duration) error {
		select {
		case <-ch:
			return nil
		case <-time.After(timeout):
		}
		return errors.New("timeout")
	}

	okp, _ := nkeys.FromSeed(oSeed)
	akp, err := nkeys.CreateAccount()
	if err != nil {
		t.Fatalf("Error generating account")
	}
	aPub, _ := akp.PublicKey()
	nac := jwt.NewAccountClaims(aPub)
	aJwt, err := nac.Encode(okp)
	if err != nil {
		t.Fatalf("Error generating account JWT: %v", err)
	}

	kp, _ := nkeys.FromSeed(oSeed)
	oPub, _ := kp.PublicKey()
	opts := defaultServerOptions
	opts.TrustedKeys = []string{oPub}
	s := RunServer(&opts)
	if s == nil {
		t.Fatal("Server did not start")
	}
	defer s.Shutdown()
	buildMemAccResolver(s)
	addAccountToMemResolver(s, aPub, aJwt)

	nkp, _ := nkeys.CreateUser()
	pub, _ := nkp.PublicKey()
	uSeed, _ := nkp.Seed()
	nuc := newJWTTestUserClaims()
	nuc.Subject = pub
	nuc.Expires = time.Now().Add(time.Second).Unix()
	uJwt, err := nuc.Encode(akp)
	if err != nil {
		t.Fatalf("Error generating user JWT: %v", err)
	}

	creds, err := jwt.FormatUserConfig(uJwt, uSeed)
	if err != nil {
		t.Fatalf("Error encoding credentials: %v", err)
	}
	chainedFile := createTmpFile(t, creds)
	defer os.Remove(chainedFile)

	rch := make(chan bool)

	url := fmt.Sprintf("nats://%s:%d", s.opts.Host, s.opts.Port)
	nc, err := nats.Connect(url,
		nats.UserCredentials(chainedFile),
		nats.ReconnectWait(25*time.Millisecond),
		nats.ReconnectJitter(0, 0),
		nats.MaxReconnects(2),
		nats.ErrorHandler(noOpErrHandler),
		nats.ReconnectHandler(func(nc *nats.Conn) {
			rch <- true
		}),
	)
	if err != nil {
		t.Fatalf("Expected to connect, got %v %s", err, url)
	}
	defer nc.Close()

	// Place new credentials underneath.
	nuc.Expires = time.Now().Add(30 * time.Second).Unix()
	uJwt, err = nuc.Encode(akp)
	if err != nil {
		t.Fatalf("Error encoding user jwt: %v", err)
	}
	creds, err = jwt.FormatUserConfig(uJwt, uSeed)
	if err != nil {
		t.Fatalf("Error encoding credentials: %v", err)
	}
	if err := ioutil.WriteFile(chainedFile, creds, 0666); err != nil {
		t.Fatalf("Error writing conf file: %v", err)
	}

	// Make sure we get disconnected and reconnected first.
	if err := waitTime(rch, 2*time.Second); err != nil {
		t.Fatal("Should have reconnected.")
	}

	// We should not have been closed.
	if nc.IsClosed() {
		t.Fatal("Got disconnected when we should have reconnected.")
	}

	// Check that we clear the lastErr that can cause the disconnect.
	// Our reconnect CB will happen before the clear. So check after a bit.
	time.Sleep(50 * time.Millisecond)
	if nc.LastError() != nil {
		t.Fatalf("Expected lastErr to be cleared, got %q", nc.LastError())
	}
}

func updateJwt(t *testing.T, url string, creds string, jwt string, respCnt int) int {
	t.Helper()
	require_NextMsg := func(sub *nats.Subscription) bool {
		t.Helper()
		msg := natsNexMsg(t, sub, time.Second)
		content := make(map[string]interface{})
		json.Unmarshal(msg.Data, &content)
		if _, ok := content["data"]; ok {
			return true
		}
		return false
	}
	c := natsConnect(t, url, nats.UserCredentials(creds),
		nats.DisconnectErrHandler(func(_ *nats.Conn, err error) {
			if err != nil {
				t.Fatal("error not expected in this test", err)
			}
		}),
		nats.ErrorHandler(func(_ *nats.Conn, _ *nats.Subscription, err error) {
			t.Fatal("error not expected in this test", err)
		}),
	)
	defer c.Close()
	resp := c.NewRespInbox()
	sub := natsSubSync(t, c, resp)
	err := sub.AutoUnsubscribe(respCnt)
	require_NoError(t, err)
	require_NoError(t, c.PublishRequest(accClaimsReqSubj, resp, []byte(jwt)))
	passCnt := 0
	for i := 0; i < respCnt; i++ {
		if require_NextMsg(sub) {
			passCnt++
		}
	}
	return passCnt
}

func require_JWTAbsent(t *testing.T, dir string, pub string) {
	t.Helper()
	_, err := os.Stat(filepath.Join(dir, pub+".jwt"))
	require_Error(t, err)
	require_True(t, os.IsNotExist(err))
}

func require_JWTPresent(t *testing.T, dir string, pub string) {
	t.Helper()
	_, err := os.Stat(filepath.Join(dir, pub+".jwt"))
	require_NoError(t, err)
}

func require_JWTEqual(t *testing.T, dir string, pub string, jwt string) {
	t.Helper()
	content, err := ioutil.ReadFile(filepath.Join(dir, pub+".jwt"))
	require_NoError(t, err)
	require_Equal(t, string(content), jwt)
}

func createDir(t *testing.T, prefix string) string {
	t.Helper()
	dir, err := ioutil.TempDir("", prefix)
	require_NoError(t, err)
	return dir
}

func writeJWT(t *testing.T, dir string, pub string, jwt string) {
	t.Helper()
	err := ioutil.WriteFile(filepath.Join(dir, pub+".jwt"), []byte(jwt), 0644)
	require_NoError(t, err)
}

func TestAccountNATSResolverFetch(t *testing.T) {
	origEventsHBInterval := eventsHBInterval
	eventsHBInterval = 50 * time.Millisecond // speed up eventing
	defer func() { eventsHBInterval = origEventsHBInterval }()
	require_NoLocalOrRemoteConnections := func(account string, srvs ...*Server) {
		t.Helper()
		for _, srv := range srvs {
			if acc, ok := srv.accounts.Load(account); ok {
				checkAccClientsCount(t, acc.(*Account), 0)
			}
		}
	}
	// After each connection check, require_XConnection and connect assures that
	// listed server have no connections for the account used
	require_1Connection := func(url, creds, acc string, srvs ...*Server) {
		t.Helper()
		func() {
			t.Helper()
			c := natsConnect(t, url, nats.UserCredentials(creds))
			defer c.Close()
			if _, err := nats.Connect(url, nats.UserCredentials(creds)); err == nil {
				t.Fatal("Second connection was supposed to fail due to limits")
			} else if !strings.Contains(err.Error(), ErrTooManyAccountConnections.Error()) {
				t.Fatal("Second connection was supposed to fail with too many conns")
			}
		}()
		require_NoLocalOrRemoteConnections(acc, srvs...)
	}
	require_2Connection := func(url, creds, acc string, srvs ...*Server) {
		t.Helper()
		func() {
			t.Helper()
			c1 := natsConnect(t, url, nats.UserCredentials(creds))
			defer c1.Close()
			c2 := natsConnect(t, url, nats.UserCredentials(creds))
			defer c2.Close()
			if _, err := nats.Connect(url, nats.UserCredentials(creds)); err == nil {
				t.Fatal("Third connection was supposed to fail due to limits")
			} else if !strings.Contains(err.Error(), ErrTooManyAccountConnections.Error()) {
				t.Fatal("Third connection was supposed to fail with too many conns")
			}
		}()
		require_NoLocalOrRemoteConnections(acc, srvs...)
	}
	connect := func(url string, credsfile string, acc string, srvs ...*Server) {
		t.Helper()
		nc := natsConnect(t, url, nats.UserCredentials(credsfile))
		nc.Close()
		require_NoLocalOrRemoteConnections(acc, srvs...)
	}
	createAccountAndUser := func(limit bool, done chan struct{}, pubKey, jwt1, jwt2, creds *string) {
		t.Helper()
		kp, _ := nkeys.CreateAccount()
		*pubKey, _ = kp.PublicKey()
		claim := jwt.NewAccountClaims(*pubKey)
		if limit {
			claim.Limits.Conn = 1
		}
		var err error
		*jwt1, err = claim.Encode(oKp)
		require_NoError(t, err)
		// need to assure that create time differs (resolution is sec)
		time.Sleep(time.Millisecond * 1100)
		// create updated claim allowing more connections
		if limit {
			claim.Limits.Conn = 2
		}
		*jwt2, err = claim.Encode(oKp)
		require_NoError(t, err)
		ukp, _ := nkeys.CreateUser()
		seed, _ := ukp.Seed()
		upub, _ := ukp.PublicKey()
		uclaim := newJWTTestUserClaims()
		uclaim.Subject = upub
		ujwt, err := uclaim.Encode(kp)
		require_NoError(t, err)
		*creds = genCredsFile(t, ujwt, seed)
		done <- struct{}{}
	}
	// Create Accounts and corresponding user creds. Do so concurrently to speed up the test
	doneChan := make(chan struct{}, 5)
	defer close(doneChan)
	var syspub, sysjwt, dummy1, sysCreds string
	go createAccountAndUser(false, doneChan, &syspub, &sysjwt, &dummy1, &sysCreds)
	var apub, ajwt1, ajwt2, aCreds string
	go createAccountAndUser(true, doneChan, &apub, &ajwt1, &ajwt2, &aCreds)
	var bpub, bjwt1, bjwt2, bCreds string
	go createAccountAndUser(true, doneChan, &bpub, &bjwt1, &bjwt2, &bCreds)
	var cpub, cjwt1, cjwt2, cCreds string
	go createAccountAndUser(true, doneChan, &cpub, &cjwt1, &cjwt2, &cCreds)
	var dpub, djwt1, dummy2, dCreds string // extra user used later in the test in order to test limits
	go createAccountAndUser(true, doneChan, &dpub, &djwt1, &dummy2, &dCreds)
	for i := 0; i < cap(doneChan); i++ {
		<-doneChan
	}
	defer os.Remove(sysCreds)
	defer os.Remove(aCreds)
	defer os.Remove(bCreds)
	defer os.Remove(cCreds)
	defer os.Remove(dCreds)
	// Create one directory for each server
	dirA := createDir(t, "srv-a")
	defer os.RemoveAll(dirA)
	dirB := createDir(t, "srv-b")
	defer os.RemoveAll(dirB)
	dirC := createDir(t, "srv-c")
	defer os.RemoveAll(dirC)
	// simulate a restart of the server by storing files in them
	// Server A/B will completely sync, so after startup each server
	// will contain the union off all stored/configured jwt
	// Server C will send out lookup requests for jwt it does not store itself
	writeJWT(t, dirA, apub, ajwt1)
	writeJWT(t, dirB, bpub, bjwt1)
	writeJWT(t, dirC, cpub, cjwt1)
	// Create seed server A (using no_advertise to prevent fail over)
	confA := createConfFile(t, []byte(fmt.Sprintf(`
		listen: -1
		server_name: srv-A
		operator: %s
		system_account: %s
		resolver: {
			type: full
			dir: %s
			interval: "200ms"
			limit: 4
		}
		resolver_preload: {
			%s: %s
		}
		cluster {
			name: clust
			listen: -1
			no_advertise: true
		}
    `, ojwt, syspub, dirA, cpub, cjwt1)))
	defer os.Remove(confA)
	sA, _ := RunServerWithConfig(confA)
	defer sA.Shutdown()
	// during startup resolver_preload causes the directory to contain data
	require_JWTPresent(t, dirA, cpub)
	// Create Server B (using no_advertise to prevent fail over)
	confB := createConfFile(t, []byte(fmt.Sprintf(`
		listen: -1
		server_name: srv-B
		operator: %s
		system_account: %s
		resolver: {
			type: full
			dir: %s
			interval: "200ms"
			limit: 4
		}
		cluster {
			name: clust
			listen: -1
			no_advertise: true
			routes [
				nats-route://localhost:%d
			]
		}
    `, ojwt, syspub, dirB, sA.opts.Cluster.Port)))
	defer os.Remove(confB)
	sB, _ := RunServerWithConfig(confB)
	defer sB.Shutdown()
	// Create Server C (using no_advertise to prevent fail over)
	fmtC := `
		listen: -1
		server_name: srv-C
		operator: %s
		system_account: %s
		resolver: {
			type: cache
			dir: %s
			ttl: "%dms"
			limit: 4
		}
		cluster {
			name: clust
			listen: -1
			no_advertise: true
			routes [
				nats-route://localhost:%d
			]
		}
    `
	confClongTTL := createConfFile(t, []byte(fmt.Sprintf(fmtC, ojwt, syspub, dirC, 10000, sA.opts.Cluster.Port)))
	defer os.Remove(confClongTTL)
	confCshortTTL := createConfFile(t, []byte(fmt.Sprintf(fmtC, ojwt, syspub, dirC, 1000, sA.opts.Cluster.Port)))
	defer os.Remove(confCshortTTL)
	sC, _ := RunServerWithConfig(confClongTTL) // use long ttl to assure it is not kicking
	defer sC.Shutdown()
	// startup cluster
	checkClusterFormed(t, sA, sB, sC)
	time.Sleep(500 * time.Millisecond) // wait for the protocol to converge
	// Check all accounts
	require_JWTPresent(t, dirA, apub) // was already present on startup
	require_JWTPresent(t, dirB, apub) // was copied from server A
	require_JWTAbsent(t, dirC, apub)
	require_JWTPresent(t, dirA, bpub) // was copied from server B
	require_JWTPresent(t, dirB, bpub) // was already present on startup
	require_JWTAbsent(t, dirC, bpub)
	require_JWTPresent(t, dirA, cpub) // was present in preload
	require_JWTPresent(t, dirB, cpub) // was copied from server A
	require_JWTPresent(t, dirC, cpub) // was already present on startup
	// This is to test that connecting to it still works
	require_JWTAbsent(t, dirA, syspub)
	require_JWTAbsent(t, dirB, syspub)
	require_JWTAbsent(t, dirC, syspub)
	// system account client can connect to every server
	connect(sA.ClientURL(), sysCreds, "")
	connect(sB.ClientURL(), sysCreds, "")
	connect(sC.ClientURL(), sysCreds, "")
	checkClusterFormed(t, sA, sB, sC)
	// upload system account and require a response from each server
	passCnt := updateJwt(t, sA.ClientURL(), sysCreds, sysjwt, 3)
	require_True(t, passCnt == 3)
	require_JWTPresent(t, dirA, syspub) // was just received
	require_JWTPresent(t, dirB, syspub) // was just received
	require_JWTPresent(t, dirC, syspub) // was just received
	// Only files missing are in C, which is only caching
	connect(sC.ClientURL(), aCreds, apub, sA, sB, sC)
	connect(sC.ClientURL(), bCreds, bpub, sA, sB, sC)
	require_JWTPresent(t, dirC, apub) // was looked up form A or B
	require_JWTPresent(t, dirC, bpub) // was looked up from A or B
	// Check limits and update jwt B connecting to server A
	for port, v := range map[string]struct{ pub, jwt, creds string }{
		sB.ClientURL(): {bpub, bjwt2, bCreds},
		sC.ClientURL(): {cpub, cjwt2, cCreds},
	} {
		require_1Connection(sA.ClientURL(), v.creds, v.pub, sA, sB, sC)
		require_1Connection(sB.ClientURL(), v.creds, v.pub, sA, sB, sC)
		require_1Connection(sC.ClientURL(), v.creds, v.pub, sA, sB, sC)
		passCnt := updateJwt(t, port, sysCreds, v.jwt, 3)
		require_True(t, passCnt == 3)
		require_2Connection(sA.ClientURL(), v.creds, v.pub, sA, sB, sC)
		require_2Connection(sB.ClientURL(), v.creds, v.pub, sA, sB, sC)
		require_2Connection(sC.ClientURL(), v.creds, v.pub, sA, sB, sC)
		require_JWTEqual(t, dirA, v.pub, v.jwt)
		require_JWTEqual(t, dirB, v.pub, v.jwt)
		require_JWTEqual(t, dirC, v.pub, v.jwt)
	}
	// Simulates A having missed an update
	// shutting B down as it has it will directly connect to A and connect right away
	sB.Shutdown()
	writeJWT(t, dirB, apub, ajwt2) // this will be copied to server A
	sB, _ = RunServerWithConfig(confB)
	defer sB.Shutdown()
	checkClusterFormed(t, sA, sB, sC)
	time.Sleep(500 * time.Millisecond) // wait for the protocol to converge
	// Restart server C. this is a workaround to force C to do a lookup in the absence of account cleanup
	sC.Shutdown()
	sC, _ = RunServerWithConfig(confClongTTL) //TODO remove this once we clean up accounts
	defer sC.Shutdown()
	require_JWTEqual(t, dirA, apub, ajwt2) // was copied from server B
	require_JWTEqual(t, dirB, apub, ajwt2) // was restarted with this
	require_JWTEqual(t, dirC, apub, ajwt1) // still contains old cached value
	require_2Connection(sA.ClientURL(), aCreds, apub, sA, sB, sC)
	require_2Connection(sB.ClientURL(), aCreds, apub, sA, sB, sC)
	require_1Connection(sC.ClientURL(), aCreds, apub, sA, sB, sC)
	// Restart server C. this is a workaround to force C to do a lookup in the absence of account cleanup
	sC.Shutdown()
	sC, _ = RunServerWithConfig(confCshortTTL) //TODO remove this once we clean up accounts
	defer sC.Shutdown()
	require_JWTEqual(t, dirC, apub, ajwt1) // still contains old cached value
	checkClusterFormed(t, sA, sB, sC)
	// Force next connect to do a lookup exceeds ttl
	fname := filepath.Join(dirC, apub+".jwt")
	checkFor(t, 2*time.Second, 100*time.Millisecond, func() error {
		_, err := os.Stat(fname)
		if os.IsNotExist(err) {
			return nil
		}
		return fmt.Errorf("File not removed in time")
	})
	connect(sC.ClientURL(), aCreds, apub, sA, sB, sC) // When lookup happens
	require_JWTEqual(t, dirC, apub, ajwt2)            // was looked up form A or B
	require_2Connection(sC.ClientURL(), aCreds, apub, sA, sB, sC)
	// Test exceeding limit. For the exclusive directory resolver, limit is a stop gap measure.
	// It is not expected to be hit. When hit the administrator is supposed to take action.
	passCnt = updateJwt(t, sA.ClientURL(), sysCreds, djwt1, 3)
	require_True(t, passCnt == 1) // Only Server C updated
	for _, srv := range []*Server{sA, sB, sC} {
		if a, ok := srv.accounts.Load(syspub); ok {
			acc := a.(*Account)
			checkFor(t, time.Second, 20*time.Millisecond, func() error {
				acc.mu.Lock()
				defer acc.mu.Unlock()
				if acc.ctmr != nil {
					return fmt.Errorf("Timer still exists")
				}
				return nil
			})
		}
	}
}

func TestAccountNATSResolverCrossClusterFetch(t *testing.T) {
	connect := func(url string, credsfile string) {
		t.Helper()
		nc := natsConnect(t, url, nats.UserCredentials(credsfile))
		nc.Close()
	}
	createAccountAndUser := func(done chan struct{}, pubKey, jwt1, jwt2, creds *string) {
		t.Helper()
		kp, _ := nkeys.CreateAccount()
		*pubKey, _ = kp.PublicKey()
		claim := jwt.NewAccountClaims(*pubKey)
		var err error
		*jwt1, err = claim.Encode(oKp)
		require_NoError(t, err)
		// need to assure that create time differs (resolution is sec)
		time.Sleep(time.Millisecond * 1100)
		// create updated claim
		claim.Tags.Add("tag")
		*jwt2, err = claim.Encode(oKp)
		require_NoError(t, err)
		ukp, _ := nkeys.CreateUser()
		seed, _ := ukp.Seed()
		upub, _ := ukp.PublicKey()
		uclaim := newJWTTestUserClaims()
		uclaim.Subject = upub
		ujwt, err := uclaim.Encode(kp)
		require_NoError(t, err)
		*creds = genCredsFile(t, ujwt, seed)
		done <- struct{}{}
	}
	// Create Accounts and corresponding user creds. Do so concurrently to speed up the test
	doneChan := make(chan struct{}, 3)
	defer close(doneChan)
	var syspub, sysjwt, dummy1, sysCreds string
	go createAccountAndUser(doneChan, &syspub, &sysjwt, &dummy1, &sysCreds)
	var apub, ajwt1, ajwt2, aCreds string
	go createAccountAndUser(doneChan, &apub, &ajwt1, &ajwt2, &aCreds)
	var bpub, bjwt1, bjwt2, bCreds string
	go createAccountAndUser(doneChan, &bpub, &bjwt1, &bjwt2, &bCreds)
	for i := 0; i < cap(doneChan); i++ {
		<-doneChan
	}
	defer os.Remove(sysCreds)
	defer os.Remove(aCreds)
	defer os.Remove(bCreds)
	// Create one directory for each server
	dirAA := createDir(t, "srv-a-a")
	defer os.RemoveAll(dirAA)
	dirAB := createDir(t, "srv-a-b")
	defer os.RemoveAll(dirAB)
	dirBA := createDir(t, "srv-b-a")
	defer os.RemoveAll(dirBA)
	dirBB := createDir(t, "srv-b-b")
	defer os.RemoveAll(dirBB)
	// simulate a restart of the server by storing files in them
	// Server AA & AB will completely sync
	// Server BA & BB will completely sync
	// Be aware that no syncing will occur between cluster
	writeJWT(t, dirAA, apub, ajwt1)
	writeJWT(t, dirBA, bpub, bjwt1)
	// Create seed server A (using no_advertise to prevent fail over)
	confAA := createConfFile(t, []byte(fmt.Sprintf(`
		listen: -1
		server_name: srv-A-A
		operator: %s
		system_account: %s
		resolver: {
			type: full
			dir: %s
			interval: "200ms"
		}
		gateway: {
			name: "clust-A"
			listen: -1
		}
		cluster {
			name: clust-A
			listen: -1
			no_advertise: true
		}
    `, ojwt, syspub, dirAA)))
	defer os.Remove(confAA)
	sAA, _ := RunServerWithConfig(confAA)
	defer sAA.Shutdown()
	// Create Server B (using no_advertise to prevent fail over)
	confAB := createConfFile(t, []byte(fmt.Sprintf(`
		listen: -1
		server_name: srv-A-B
		operator: %s
		system_account: %s
		resolver: {
			type: full
			dir: %s
			interval: "200ms"
		}
		gateway: {
			name: "clust-A"
			listen: -1
		}
		cluster {
			name: clust-A
			listen: -1
			no_advertise: true
			routes [
				nats-route://localhost:%d
			]
		}
    `, ojwt, syspub, dirAB, sAA.opts.Cluster.Port)))
	defer os.Remove(confAB)
	sAB, _ := RunServerWithConfig(confAB)
	defer sAB.Shutdown()
	// Create Server C (using no_advertise to prevent fail over)
	confBA := createConfFile(t, []byte(fmt.Sprintf(`
		listen: -1
		server_name: srv-B-A
		operator: %s
		system_account: %s
		resolver: {
			type: full
			dir: %s
			interval: "200ms"
		}
		gateway: {
			name: "clust-B"
			listen: -1
			gateways: [
				{name: "clust-A", url: "nats://localhost:%d"},
			]
		}
		cluster {
			name: clust-B
			listen: -1
			no_advertise: true
		}
    `, ojwt, syspub, dirBA, sAA.opts.Gateway.Port)))
	defer os.Remove(confBA)
	sBA, _ := RunServerWithConfig(confBA)
	defer sBA.Shutdown()
	// Create Sever BA  (using no_advertise to prevent fail over)
	confBB := createConfFile(t, []byte(fmt.Sprintf(`
		listen: -1
		server_name: srv-B-B
		operator: %s
		system_account: %s
		resolver: {
			type: full
			dir: %s
			interval: "200ms"
		}
		cluster {
			name: clust-B
			listen: -1
			no_advertise: true
			routes [
				nats-route://localhost:%d
			]
		}
		gateway: {
			name: "clust-B"
			listen: -1
			gateways: [
				{name: "clust-A", url: "nats://localhost:%d"},
			]
		}
    `, ojwt, syspub, dirBB, sBA.opts.Cluster.Port, sAA.opts.Cluster.Port)))
	defer os.Remove(confBB)
	sBB, _ := RunServerWithConfig(confBB)
	defer sBB.Shutdown()
	// Assert topology
	checkClusterFormed(t, sAA, sAB)
	checkClusterFormed(t, sBA, sBB)
	waitForOutboundGateways(t, sAA, 1, 5*time.Second)
	waitForOutboundGateways(t, sAB, 1, 5*time.Second)
	waitForOutboundGateways(t, sBA, 1, 5*time.Second)
	waitForOutboundGateways(t, sBB, 1, 5*time.Second)
	time.Sleep(500 * time.Millisecond)                 // wait for the protocol to converge
	updateJwt(t, sAA.ClientURL(), sysCreds, sysjwt, 4) // update system account jwt on all server
	require_JWTEqual(t, dirAA, syspub, sysjwt)         // assure this update made it to every server
	require_JWTEqual(t, dirAB, syspub, sysjwt)         // assure this update made it to every server
	require_JWTEqual(t, dirBA, syspub, sysjwt)         // assure this update made it to every server
	require_JWTEqual(t, dirBB, syspub, sysjwt)         // assure this update made it to every server
	require_JWTAbsent(t, dirAA, bpub)                  // assure that jwt are not synced across cluster
	require_JWTAbsent(t, dirAB, bpub)                  // assure that jwt are not synced across cluster
	require_JWTAbsent(t, dirBA, apub)                  // assure that jwt are not synced across cluster
	require_JWTAbsent(t, dirBB, apub)                  // assure that jwt are not synced across cluster
	connect(sAA.ClientURL(), aCreds)                   // connect to cluster where jwt was initially stored
	connect(sAB.ClientURL(), aCreds)                   // connect to cluster where jwt was initially stored
	connect(sBA.ClientURL(), bCreds)                   // connect to cluster where jwt was initially stored
	connect(sBB.ClientURL(), bCreds)                   // connect to cluster where jwt was initially stored
	time.Sleep(500 * time.Millisecond)                 // wait for the protocol to (NOT) converge
	require_JWTAbsent(t, dirAA, bpub)                  // assure that jwt are still not synced across cluster
	require_JWTAbsent(t, dirAB, bpub)                  // assure that jwt are still not synced across cluster
	require_JWTAbsent(t, dirBA, apub)                  // assure that jwt are still not synced across cluster
	require_JWTAbsent(t, dirBB, apub)                  // assure that jwt are still not synced across cluster
	// We have verified that account B does not exist in cluster A, neither does account A in cluster B
	// Despite that clients from account B can connect to server A, same for account A in cluster B
	connect(sAA.ClientURL(), bCreds)                  // connect to cluster where jwt was not initially stored
	connect(sAB.ClientURL(), bCreds)                  // connect to cluster where jwt was not initially stored
	connect(sBA.ClientURL(), aCreds)                  // connect to cluster where jwt was not initially stored
	connect(sBB.ClientURL(), aCreds)                  // connect to cluster where jwt was not initially stored
	require_JWTEqual(t, dirAA, bpub, bjwt1)           // assure that now jwt used in connect is stored
	require_JWTEqual(t, dirAB, bpub, bjwt1)           // assure that now jwt used in connect is stored
	require_JWTEqual(t, dirBA, apub, ajwt1)           // assure that now jwt used in connect is stored
	require_JWTEqual(t, dirBB, apub, ajwt1)           // assure that now jwt used in connect is stored
	updateJwt(t, sAA.ClientURL(), sysCreds, bjwt2, 4) // update bjwt, expect updates from everywhere
	updateJwt(t, sBA.ClientURL(), sysCreds, ajwt2, 4) // update ajwt, expect updates from everywhere
	require_JWTEqual(t, dirAA, bpub, bjwt2)           // assure that jwt got updated accordingly
	require_JWTEqual(t, dirAB, bpub, bjwt2)           // assure that jwt got updated accordingly
	require_JWTEqual(t, dirBA, apub, ajwt2)           // assure that jwt got updated accordingly
	require_JWTEqual(t, dirBB, apub, ajwt2)           // assure that jwt got updated accordingly
}

func newTimeRange(start time.Time, dur time.Duration) jwt.TimeRange {
	return jwt.TimeRange{Start: start.Format("15:04:05"), End: start.Add(dur).Format("15:04:05")}
}

func createUserWithLimit(t *testing.T, accKp nkeys.KeyPair, expiration time.Time, limits func(*jwt.Limits)) string {
	t.Helper()
	ukp, _ := nkeys.CreateUser()
	seed, _ := ukp.Seed()
	upub, _ := ukp.PublicKey()
	uclaim := newJWTTestUserClaims()
	uclaim.Subject = upub
	if limits != nil {
		limits(&uclaim.Limits)
	}
	if !expiration.IsZero() {
		uclaim.Expires = expiration.Unix()
	}
	vr := jwt.ValidationResults{}
	uclaim.Validate(&vr)
	require_Len(t, len(vr.Errors()), 0)
	ujwt, err := uclaim.Encode(accKp)
	require_NoError(t, err)
	return genCredsFile(t, ujwt, seed)
}

func TestJWTUserLimits(t *testing.T) {
	// helper for time
	inAnHour := time.Now().Add(time.Hour)
	inTwoHours := time.Now().Add(2 * time.Hour)
	doNotExpire := time.Now().AddDate(1, 0, 0)
	// create account
	kp, _ := nkeys.CreateAccount()
	aPub, _ := kp.PublicKey()
	claim := jwt.NewAccountClaims(aPub)
	aJwt, err := claim.Encode(oKp)
	require_NoError(t, err)
	conf := createConfFile(t, []byte(fmt.Sprintf(`
		listen: -1
		operator: %s
		resolver: MEM
		resolver_preload: {
			%s: %s
		}
    `, ojwt, aPub, aJwt)))
	defer os.Remove(conf)
	sA, _ := RunServerWithConfig(conf)
	defer sA.Shutdown()
	for _, v := range []struct {
		pass bool
		f    func(*jwt.Limits)
	}{
		{true, nil},
		{false, func(j *jwt.Limits) { j.Src.Set("8.8.8.8/8") }},
		{true, func(j *jwt.Limits) { j.Src.Set("8.8.8.8/0") }},
		{true, func(j *jwt.Limits) { j.Src.Set("127.0.0.1/8") }},
		{true, func(j *jwt.Limits) { j.Src.Set("8.8.8.8/8,127.0.0.1/8") }},
		{false, func(j *jwt.Limits) { j.Src.Set("8.8.8.8/8,9.9.9.9/8") }},
		{true, func(j *jwt.Limits) { j.Times = append(j.Times, newTimeRange(time.Now(), time.Hour)) }},
		{false, func(j *jwt.Limits) { j.Times = append(j.Times, newTimeRange(time.Now().Add(time.Hour), time.Hour)) }},
		{true, func(j *jwt.Limits) {
			j.Times = append(j.Times, newTimeRange(inAnHour, time.Hour), newTimeRange(time.Now(), time.Hour))
		}}, // last one is within range
		{false, func(j *jwt.Limits) {
			j.Times = append(j.Times, newTimeRange(inAnHour, time.Hour), newTimeRange(inTwoHours, time.Hour))
		}}, // out of range
		{false, func(j *jwt.Limits) {
			j.Times = append(j.Times, newTimeRange(inAnHour, 3*time.Hour), newTimeRange(inTwoHours, 2*time.Hour))
		}}, // overlapping [a[]b] out of range*/
		{false, func(j *jwt.Limits) {
			j.Times = append(j.Times, newTimeRange(inAnHour, 3*time.Hour), newTimeRange(inTwoHours, time.Hour))
		}}, // overlapping [a[b]] out of range
		// next day tests where end < begin
		{true, func(j *jwt.Limits) { j.Times = append(j.Times, newTimeRange(time.Now(), 25*time.Hour)) }},
		{true, func(j *jwt.Limits) { j.Times = append(j.Times, newTimeRange(time.Now(), -time.Hour)) }},
	} {
		t.Run("", func(t *testing.T) {
			creds := createUserWithLimit(t, kp, doNotExpire, v.f)
			defer os.Remove(creds)
			if c, err := nats.Connect(sA.ClientURL(), nats.UserCredentials(creds)); err == nil {
				c.Close()
				if !v.pass {
					t.Fatalf("Expected failure got none")
				}
			} else if v.pass {
				t.Fatalf("Expected success got %v", err)
			} else if !strings.Contains(err.Error(), "Authorization Violation") {
				t.Fatalf("Expected error other than %v", err)
			}
		})
	}
}

func TestJWTTimeExpiration(t *testing.T) {
	validFor := 1500 * time.Millisecond
	validRange := 500 * time.Millisecond
	doNotExpire := time.Now().AddDate(1, 0, 0)
	// create account
	kp, _ := nkeys.CreateAccount()
	aPub, _ := kp.PublicKey()
	claim := jwt.NewAccountClaims(aPub)
	aJwt, err := claim.Encode(oKp)
	require_NoError(t, err)
	conf := createConfFile(t, []byte(fmt.Sprintf(`
		listen: -1
		operator: %s
		resolver: MEM
		resolver_preload: {
			%s: %s
		}
    `, ojwt, aPub, aJwt)))
	defer os.Remove(conf)
	sA, _ := RunServerWithConfig(conf)
	defer sA.Shutdown()
	for _, l := range []string{"", "Europe/Berlin", "America/New_York"} {
		t.Run("simple expiration "+l, func(t *testing.T) {
			start := time.Now()
			creds := createUserWithLimit(t, kp, doNotExpire, func(j *jwt.Limits) {
				if l == "" {
					j.Times = []jwt.TimeRange{newTimeRange(start, validFor)}
				} else {
					loc, err := time.LoadLocation(l)
					require_NoError(t, err)
					j.Times = []jwt.TimeRange{newTimeRange(start.In(loc), validFor)}
					j.Locale = l
				}
			})
			defer os.Remove(creds)
			disconnectChan := make(chan struct{})
			defer close(disconnectChan)
			errChan := make(chan struct{})
			defer close(errChan)
			c := natsConnect(t, sA.ClientURL(),
				nats.UserCredentials(creds),
				nats.DisconnectErrHandler(func(conn *nats.Conn, err error) {
					if err != io.EOF {
						return
					}
					disconnectChan <- struct{}{}
				}),
				nats.ErrorHandler(func(conn *nats.Conn, s *nats.Subscription, err error) {
					if err != nats.ErrAuthExpired {
						return
					}
					now := time.Now()
					stop := start.Add(validFor)
					// assure event happens within a second of stop
					if stop.Add(-validRange).Before(stop) && now.Before(stop.Add(validRange)) {
						errChan <- struct{}{}
					}
				}))
			chanRecv(t, errChan, 10*time.Second)
			chanRecv(t, disconnectChan, 10*time.Second)
			require_True(t, c.IsReconnecting())
			require_False(t, c.IsConnected())
			c.Close()
		})
	}
	t.Run("double expiration", func(t *testing.T) {
		start1 := time.Now()
		start2 := start1.Add(2 * validFor)
		creds := createUserWithLimit(t, kp, doNotExpire, func(j *jwt.Limits) {
			j.Times = []jwt.TimeRange{newTimeRange(start1, validFor), newTimeRange(start2, validFor)}
		})
		defer os.Remove(creds)
		errChan := make(chan struct{})
		defer close(errChan)
		reConnectChan := make(chan struct{})
		defer close(reConnectChan)
		c := natsConnect(t, sA.ClientURL(),
			nats.UserCredentials(creds),
			nats.ReconnectHandler(func(conn *nats.Conn) {
				reConnectChan <- struct{}{}
			}),
			nats.ErrorHandler(func(conn *nats.Conn, s *nats.Subscription, err error) {
				if err != nats.ErrAuthExpired {
					return
				}
				now := time.Now()
				stop := start1.Add(validFor)
				// assure event happens within a second of stop
				if stop.Add(-validRange).Before(stop) && now.Before(stop.Add(validRange)) {
					errChan <- struct{}{}
					return
				}
				stop = start2.Add(validFor)
				// assure event happens within a second of stop
				if stop.Add(-validRange).Before(stop) && now.Before(stop.Add(validRange)) {
					errChan <- struct{}{}
				}
			}))
		chanRecv(t, errChan, 10*time.Second)
		chanRecv(t, reConnectChan, 10*time.Second)
		require_False(t, c.IsReconnecting())
		require_True(t, c.IsConnected())
		chanRecv(t, errChan, 10*time.Second)
		c.Close()
	})
	t.Run("lower jwt expiration overwrites time", func(t *testing.T) {
		start := time.Now()
		creds := createUserWithLimit(t, kp, start.Add(validFor), func(j *jwt.Limits) { j.Times = []jwt.TimeRange{newTimeRange(start, 2*validFor)} })
		defer os.Remove(creds)
		disconnectChan := make(chan struct{})
		defer close(disconnectChan)
		errChan := make(chan struct{})
		defer close(errChan)
		c := natsConnect(t, sA.ClientURL(),
			nats.UserCredentials(creds),
			nats.DisconnectErrHandler(func(conn *nats.Conn, err error) {
				if err != io.EOF {
					return
				}
				disconnectChan <- struct{}{}
			}),
			nats.ErrorHandler(func(conn *nats.Conn, s *nats.Subscription, err error) {
				if err != nats.ErrAuthExpired {
					return
				}
				now := time.Now()
				stop := start.Add(validFor)
				// assure event happens within a second of stop
				if stop.Add(-validRange).Before(stop) && now.Before(stop.Add(validRange)) {
					errChan <- struct{}{}
				}
			}))
		chanRecv(t, errChan, 10*time.Second)
		chanRecv(t, disconnectChan, 10*time.Second)
		require_True(t, c.IsReconnecting())
		require_False(t, c.IsConnected())
		c.Close()
	})
}

func TestJWTLimits(t *testing.T) {
	doNotExpire := time.Now().AddDate(1, 0, 0)
	// create account
	kp, _ := nkeys.CreateAccount()
	aPub, _ := kp.PublicKey()
	claim := jwt.NewAccountClaims(aPub)
	aJwt, err := claim.Encode(oKp)
	require_NoError(t, err)
	conf := createConfFile(t, []byte(fmt.Sprintf(`
		listen: -1
		operator: %s
		resolver: MEM
		resolver_preload: {
			%s: %s
		}
    `, ojwt, aPub, aJwt)))
	defer os.Remove(conf)
	sA, _ := RunServerWithConfig(conf)
	defer sA.Shutdown()
	errChan := make(chan struct{})
	defer close(errChan)
	t.Run("subs", func(t *testing.T) {
		creds := createUserWithLimit(t, kp, doNotExpire, func(j *jwt.Limits) { j.Subs = 1 })
		defer os.Remove(creds)
		c := natsConnect(t, sA.ClientURL(), nats.UserCredentials(creds),
			nats.DisconnectErrHandler(func(conn *nats.Conn, err error) {
				if e := conn.LastError(); e != nil && strings.Contains(e.Error(), "maximum subscriptions exceeded") {
					errChan <- struct{}{}
				}
			}),
		)
		defer c.Close()
		if _, err := c.Subscribe("foo", func(msg *nats.Msg) {}); err != nil {
			t.Fatalf("couldn't subscribe: %v", err)
		}
		if _, err = c.Subscribe("bar", func(msg *nats.Msg) {}); err != nil {
			t.Fatalf("expected error got: %v", err)
		}
		chanRecv(t, errChan, time.Second)
	})
	t.Run("payload", func(t *testing.T) {
		creds := createUserWithLimit(t, kp, doNotExpire, func(j *jwt.Limits) { j.Payload = 5 })
		defer os.Remove(creds)
		c := natsConnect(t, sA.ClientURL(), nats.UserCredentials(creds))
		defer c.Close()
		if err := c.Flush(); err != nil {
			t.Fatalf("flush failed %v", err)
		}
		if err := c.Publish("foo", []byte("world")); err != nil {
			t.Fatalf("couldn't publish: %v", err)
		}
		if err := c.Publish("foo", []byte("worldX")); err != nats.ErrMaxPayload {
			t.Fatalf("couldn't publish: %v", err)
		}
	})
}

func TestJWTNoOperatorMode(t *testing.T) {
	for _, login := range []bool{true, false} {
		t.Run("", func(t *testing.T) {
			opts := DefaultOptions()
			if login {
				opts.Users = append(opts.Users, &User{Username: "u", Password: "pwd"})
			}
			sA := RunServer(opts)
			defer sA.Shutdown()
			kp, _ := nkeys.CreateAccount()
			creds := createUserWithLimit(t, kp, time.Now().Add(time.Hour), nil)
			defer os.Remove(creds)
			url := sA.ClientURL()
			if login {
				url = fmt.Sprintf("nats://u:pwd@%s:%d", sA.opts.Host, sA.opts.Port)
			}
			c := natsConnect(t, url, nats.UserCredentials(creds))
			defer c.Close()
			sA.mu.Lock()
			defer sA.mu.Unlock()
			if len(sA.clients) != 1 {
				t.Fatalf("Expected exactly one client")
			}
			for _, v := range sA.clients {
				if v.opts.JWT != "" {
					t.Fatalf("Expected no jwt %v", v.opts.JWT)
				}
			}
		})
	}
}

func TestJWTJetStreamLimits(t *testing.T) {
	updateJwt := func(url string, creds string, pubKey string, jwt string) {
		t.Helper()
		c := natsConnect(t, url, nats.UserCredentials(creds))
		defer c.Close()
		if msg, err := c.Request(fmt.Sprintf(accUpdateEventSubjNew, pubKey), []byte(jwt), time.Second); err != nil {
			t.Fatal("error not expected in this test", err)
		} else {
			content := make(map[string]interface{})
			if err := json.Unmarshal(msg.Data, &content); err != nil {
				t.Fatalf("%v", err)
			} else if _, ok := content["data"]; !ok {
				t.Fatalf("did not get an ok response got: %v", content)
			}
		}
	}
	require_IdenticalLimits := func(infoLim JetStreamAccountLimits, lim jwt.JetStreamLimits) {
		t.Helper()
		if int64(infoLim.MaxConsumers) != lim.Consumer || int64(infoLim.MaxStreams) != lim.Streams ||
			infoLim.MaxMemory != lim.MemoryStorage || infoLim.MaxStore != lim.DiskStorage {
			t.Fatalf("limits do not match %v != %v", infoLim, lim)
		}
	}
	expect_JSDisabledForAccount := func(c *nats.Conn) {
		t.Helper()
		if _, err := c.Request("$JS.API.INFO", nil, time.Second); err != nats.ErrTimeout && err != nats.ErrNoResponders {
			t.Fatalf("Unexpected error: %v", err)
		}
	}
	expect_InfoError := func(c *nats.Conn) {
		t.Helper()
		var info JSApiAccountInfoResponse
		if resp, err := c.Request("$JS.API.INFO", nil, time.Second); err != nil {
			t.Fatalf("Unexpected error: %v", err)
		} else if err = json.Unmarshal(resp.Data, &info); err != nil {
			t.Fatalf("response1 %v got error %v", string(resp.Data), err)
		} else if info.Error == nil {
			t.Fatalf("expected error")
		}
	}
	validate_limits := func(c *nats.Conn, expectedLimits jwt.JetStreamLimits) {
		t.Helper()
		var info JSApiAccountInfoResponse
		if resp, err := c.Request("$JS.API.INFO", nil, time.Second); err != nil {
			t.Fatalf("Unexpected error: %v", err)
		} else if err = json.Unmarshal(resp.Data, &info); err != nil {
			t.Fatalf("response1 %v got error %v", string(resp.Data), err)
		} else {
			require_IdenticalLimits(info.Limits, expectedLimits)
		}
	}
	// create system account
	sysKp, _ := nkeys.CreateAccount()
	sysPub, _ := sysKp.PublicKey()
	claim := jwt.NewAccountClaims(sysPub)
	sysJwt, err := claim.Encode(oKp)
	require_NoError(t, err)
	sysUKp, _ := nkeys.CreateUser()
	sysUSeed, _ := sysUKp.Seed()
	uclaim := newJWTTestUserClaims()
	uclaim.Subject, _ = sysUKp.PublicKey()
	sysUserJwt, err := uclaim.Encode(sysKp)
	require_NoError(t, err)
	sysKp.Seed()
	sysCreds := genCredsFile(t, sysUserJwt, sysUSeed)
	// limits to apply and check
	limits1 := jwt.JetStreamLimits{MemoryStorage: 1024 * 1024, DiskStorage: 2048 * 1024, Streams: 1, Consumer: 2}
	// has valid limits that would fail when incorrectly applied twice
	limits2 := jwt.JetStreamLimits{MemoryStorage: 4096 * 1024, DiskStorage: 8192 * 1024, Streams: 3, Consumer: 4}
	// limits exceeding actual configured value of DiskStorage
	limitsExceeded := jwt.JetStreamLimits{MemoryStorage: 8192 * 1024, DiskStorage: 16384 * 1024, Streams: 5, Consumer: 6}
	// create account using jetstream with both limits
	akp, _ := nkeys.CreateAccount()
	aPub, _ := akp.PublicKey()
	claim = jwt.NewAccountClaims(aPub)
	claim.Limits.JetStreamLimits = limits1
	aJwt1, err := claim.Encode(oKp)
	require_NoError(t, err)
	claim.Limits.JetStreamLimits = limits2
	aJwt2, err := claim.Encode(oKp)
	require_NoError(t, err)
	claim.Limits.JetStreamLimits = limitsExceeded
	aJwtLimitsExceeded, err := claim.Encode(oKp)
	require_NoError(t, err)
	claim.Limits.JetStreamLimits = jwt.JetStreamLimits{} // disabled
	aJwt4, err := claim.Encode(oKp)
	require_NoError(t, err)
	// account user
	uKp, _ := nkeys.CreateUser()
	uSeed, _ := uKp.Seed()
	uclaim = newJWTTestUserClaims()
	uclaim.Subject, _ = uKp.PublicKey()
	userJwt, err := uclaim.Encode(akp)
	require_NoError(t, err)
	userCreds := genCredsFile(t, userJwt, uSeed)
	dir, err := ioutil.TempDir("", "srv")
	require_NoError(t, err)
	defer os.RemoveAll(dir)
	conf := createConfFile(t, []byte(fmt.Sprintf(`
		listen: -1
		jetstream: {max_mem_store: 10Mb, max_file_store: 10Mb}
		operator: %s
		resolver: {
			type: full
			dir: %s
		}
		system_account: %s
    `, ojwt, dir, sysPub)))
	defer os.Remove(conf)
	s, opts := RunServerWithConfig(conf)
	defer s.Shutdown()
	port := opts.Port
	updateJwt(s.ClientURL(), sysCreds, sysPub, sysJwt)
	sys := natsConnect(t, s.ClientURL(), nats.UserCredentials(sysCreds))
	expect_InfoError(sys)
	sys.Close()
	updateJwt(s.ClientURL(), sysCreds, aPub, aJwt1)
	c := natsConnect(t, s.ClientURL(), nats.UserCredentials(userCreds), nats.ReconnectWait(200*time.Millisecond))
	defer c.Close()
	validate_limits(c, limits1)
	// keep using the same connection
	updateJwt(s.ClientURL(), sysCreds, aPub, aJwt2)
	validate_limits(c, limits2)
	// keep using the same connection but do NOT CHANGE anything.
	// This tests if the jwt is applied a second time (would fail)
	updateJwt(s.ClientURL(), sysCreds, aPub, aJwt2)
	validate_limits(c, limits2)
	// keep using the same connection. This update EXCEEDS LIMITS
	updateJwt(s.ClientURL(), sysCreds, aPub, aJwtLimitsExceeded)
	validate_limits(c, limits2)
	// disable test after failure
	updateJwt(s.ClientURL(), sysCreds, aPub, aJwt4)
	expect_InfoError(c)
	// re enable, again testing with a value that can't be applied twice
	updateJwt(s.ClientURL(), sysCreds, aPub, aJwt2)
	validate_limits(c, limits2)
	// disable test no prior failure
	updateJwt(s.ClientURL(), sysCreds, aPub, aJwt4)
	expect_InfoError(c)
	// Wrong limits form start
	updateJwt(s.ClientURL(), sysCreds, aPub, aJwtLimitsExceeded)
	expect_JSDisabledForAccount(c)
	// enable js but exceed limits. Followed by fix via restart
	updateJwt(s.ClientURL(), sysCreds, aPub, aJwt2)
	validate_limits(c, limits2)
	updateJwt(s.ClientURL(), sysCreds, aPub, aJwtLimitsExceeded)
	validate_limits(c, limits2)
	s.Shutdown()
	conf = createConfFile(t, []byte(fmt.Sprintf(`
		listen: %d
		jetstream: {max_mem_store: 20Mb, max_file_store: 20Mb}
		operator: %s
		resolver: {
			type: full
			dir: %s
		}
		system_account: %s
    `, port, ojwt, dir, sysPub)))
	defer os.Remove(conf)
	s, _ = RunServerWithConfig(conf)
	defer s.Shutdown()
	c.Flush() // force client to discover the disconnect
	checkClientsCount(t, s, 1)
	validate_limits(c, limitsExceeded)
	s.Shutdown()
	// disable jetstream test
	conf = createConfFile(t, []byte(fmt.Sprintf(`
		listen: %d
		operator: %s
		resolver: {
			type: full
			dir: %s
		}
		system_account: %s
    `, port, ojwt, dir, sysPub)))
	defer os.Remove(conf)
	s, _ = RunServerWithConfig(conf)
	defer s.Shutdown()
	c.Flush() // force client to discover the disconnect
	checkClientsCount(t, s, 1)
	expect_JSDisabledForAccount(c)
	// test that it stays disabled
	updateJwt(s.ClientURL(), sysCreds, aPub, aJwt2)
	expect_JSDisabledForAccount(c)
	c.Close()
}

func TestJWTUserRevocation(t *testing.T) {
	createAccountAndUser := func(done chan struct{}, pubKey, jwt1, jwt2, creds1, creds2 *string) {
		t.Helper()
		kp, _ := nkeys.CreateAccount()
		*pubKey, _ = kp.PublicKey()
		claim := jwt.NewAccountClaims(*pubKey)
		var err error
		*jwt1, err = claim.Encode(oKp)
		require_NoError(t, err)

		ukp, _ := nkeys.CreateUser()
		seed, _ := ukp.Seed()
		upub, _ := ukp.PublicKey()
		uclaim := newJWTTestUserClaims()
		uclaim.Subject = upub

		ujwt1, err := uclaim.Encode(kp)
		require_NoError(t, err)
		*creds1 = genCredsFile(t, ujwt1, seed)

		// create updated claim need to assure that issue time differs
		claim.Revoke(upub) // revokes all jwt from now on
		time.Sleep(time.Millisecond * 1100)
		*jwt2, err = claim.Encode(oKp)
		require_NoError(t, err)

		ujwt2, err := uclaim.Encode(kp)
		require_NoError(t, err)
		*creds2 = genCredsFile(t, ujwt2, seed)

		done <- struct{}{}
	}
	// Create Accounts and corresponding revoked and non revoked user creds. Do so concurrently to speed up the test
	doneChan := make(chan struct{}, 2)
	defer close(doneChan)
	var syspub, sysjwt, dummy1, sysCreds, dummyCreds string
	go createAccountAndUser(doneChan, &syspub, &sysjwt, &dummy1, &sysCreds, &dummyCreds)
	var apub, ajwt1, ajwt2, aCreds1, aCreds2 string
	go createAccountAndUser(doneChan, &apub, &ajwt1, &ajwt2, &aCreds1, &aCreds2)
	for i := 0; i < cap(doneChan); i++ {
		<-doneChan
	}
	defer os.Remove(sysCreds)
	defer os.Remove(dummyCreds)
	defer os.Remove(aCreds1)
	defer os.Remove(aCreds2)
	dirSrv := createDir(t, "srv")
	defer os.RemoveAll(dirSrv)
	conf := createConfFile(t, []byte(fmt.Sprintf(`
		listen: -1
		operator: %s
		system_account: %s
		resolver: {
			type: full
			dir: %s
		}
    `, ojwt, syspub, dirSrv)))
	defer os.Remove(conf)
	srv, _ := RunServerWithConfig(conf)
	defer srv.Shutdown()
	updateJwt(t, srv.ClientURL(), sysCreds, sysjwt, 1) // update system account jwt
	updateJwt(t, srv.ClientURL(), sysCreds, ajwt1, 1)  // set account jwt without revocation
	// use credentials that will be revoked ans assure that the connection will be disconnected
	nc := natsConnect(t, srv.ClientURL(), nats.UserCredentials(aCreds1),
		nats.DisconnectErrHandler(func(conn *nats.Conn, err error) {
			if lErr := conn.LastError(); lErr != nil && strings.Contains(lErr.Error(), "Authentication Revoked") {
				doneChan <- struct{}{}
			}
		}))
	defer nc.Close()
	// update account jwt to contain revocation
	if passCnt := updateJwt(t, srv.ClientURL(), sysCreds, ajwt2, 1); passCnt != 1 {
		t.Fatalf("Expected jwt update to pass")
	}
	// assure that nc got disconnected due to the revocation
	select {
	case <-doneChan:
	case <-time.After(time.Second):
		t.Fatalf("Expected connection to have failed")
	}
	// try again with old credentials. Expected to fail
	if nc1, err := nats.Connect(srv.ClientURL(), nats.UserCredentials(aCreds1)); err == nil {
		nc1.Close()
		t.Fatalf("Expected revoked credentials to fail")
	}
	// Assure new creds pass
	nc2 := natsConnect(t, srv.ClientURL(), nats.UserCredentials(aCreds2))
	defer nc2.Close()
}

func TestJWTAccountOps(t *testing.T) {
	createAccountAndUser := func(pubKey, jwt1, creds1 *string) {
		t.Helper()
		kp, _ := nkeys.CreateAccount()
		*pubKey, _ = kp.PublicKey()
		claim := jwt.NewAccountClaims(*pubKey)
		var err error
		*jwt1, err = claim.Encode(oKp)
		require_NoError(t, err)

		ukp, _ := nkeys.CreateUser()
		seed, _ := ukp.Seed()
		upub, _ := ukp.PublicKey()
		uclaim := newJWTTestUserClaims()
		uclaim.Subject = upub

		ujwt1, err := uclaim.Encode(kp)
		require_NoError(t, err)
		*creds1 = genCredsFile(t, ujwt1, seed)
	}
	generateRequest := func(accs []string) []byte {
		t.Helper()
		opk, _ := oKp.PublicKey()
		c := jwt.NewGenericClaims(opk)
		c.Data["accounts"] = accs
		cJwt, err := c.Encode(oKp)
		if err != nil {
			t.Fatalf("Expected no error %v", err)
		}
		return []byte(cJwt)
	}
	for _, cfg := range []string{
		`type: full
 		allow_delete: true`,
		`type: cache`,
	} {
		t.Run("", func(t *testing.T) {
			var syspub, sysjwt, sysCreds string
			createAccountAndUser(&syspub, &sysjwt, &sysCreds)
			var apub, ajwt1, aCreds1 string
			createAccountAndUser(&apub, &ajwt1, &aCreds1)
			defer os.Remove(sysCreds)
			defer os.Remove(aCreds1)
			dirSrv := createDir(t, "srv")
			defer os.RemoveAll(dirSrv)
			conf := createConfFile(t, []byte(fmt.Sprintf(`
		listen: -1
		operator: %s
		system_account: %s
		resolver: {
			%s
			dir: %s
		}
    `, ojwt, syspub, cfg, dirSrv)))
			defer os.Remove(conf)
			srv, _ := RunServerWithConfig(conf)
			defer srv.Shutdown()
			updateJwt(t, srv.ClientURL(), sysCreds, sysjwt, 1) // update system account jwt
			// push jwt (for full resolver)
			updateJwt(t, srv.ClientURL(), sysCreds, ajwt1, 1) // set jwt
			nc := natsConnect(t, srv.ClientURL(), nats.UserCredentials(sysCreds))
			defer nc.Close()
			// simulate nas resolver in case of a lookup request (cache)
			nc.Subscribe(fmt.Sprintf(accLookupReqSubj, apub), func(msg *nats.Msg) {
				msg.Respond([]byte(ajwt1))
			})
			// connect so there is a reason to cache the request
			ncA := natsConnect(t, srv.ClientURL(), nats.UserCredentials(aCreds1))
			ncA.Close()
			resp, err := nc.Request(accListReqSubj, nil, time.Second)
			require_NoError(t, err)
			require_True(t, strings.Contains(string(resp.Data), apub))
			require_True(t, strings.Contains(string(resp.Data), syspub))
			// delete nothing
			resp, err = nc.Request(accDeleteReqSubj, generateRequest([]string{}), time.Second)
			require_NoError(t, err)
			require_True(t, strings.Contains(string(resp.Data), `"message": "deleted 0 accounts"`))
			// issue delete, twice to also delete a non existing account
			for i := 0; i < 2; i++ {
				resp, err = nc.Request(accDeleteReqSubj, generateRequest([]string{apub}), time.Second)
				require_NoError(t, err)
				require_True(t, strings.Contains(string(resp.Data), `"message": "deleted 1 accounts"`))
				resp, err = nc.Request(accListReqSubj, nil, time.Second)
				require_False(t, strings.Contains(string(resp.Data), apub))
				require_True(t, strings.Contains(string(resp.Data), syspub))
				require_NoError(t, err)
			}
		})
	}
}

func createKey(t *testing.T) (nkeys.KeyPair, string) {
	t.Helper()
	kp, _ := nkeys.CreateAccount()
	syspub, _ := kp.PublicKey()
	return kp, syspub
}

func encodeClaim(t *testing.T, claim *jwt.AccountClaims, pub string) string {
	t.Helper()
	theJWT, err := claim.Encode(oKp)
	require_NoError(t, err)
	return theJWT
}

func newUser(t *testing.T, accKp nkeys.KeyPair) string {
	ukp, _ := nkeys.CreateUser()
	seed, _ := ukp.Seed()
	upub, _ := ukp.PublicKey()
	uclaim := newJWTTestUserClaims()
	uclaim.Subject = upub
	ujwt, err := uclaim.Encode(accKp)
	require_NoError(t, err)
	return genCredsFile(t, ujwt, seed)
}

func TestJWTHeader(t *testing.T) {
	sysKp, syspub := createKey(t)
	sysJwt := encodeClaim(t, jwt.NewAccountClaims(syspub), syspub)
	sysCreds := newUser(t, sysKp)
	defer os.Remove(sysCreds)

	test := func(share bool) {
		aExpKp, aExpPub := createKey(t)
		aExpClaim := jwt.NewAccountClaims(aExpPub)
		aExpClaim.Exports.Add(&jwt.Export{
			Name:     "test",
			Subject:  "srvc",
			Type:     jwt.Service,
			TokenReq: false,
			Latency: &jwt.ServiceLatency{
				Sampling: jwt.Headers,
				Results:  "res",
			},
		})
		aExpJwt := encodeClaim(t, aExpClaim, aExpPub)
		aExpCreds := newUser(t, aExpKp)
		defer os.Remove(aExpCreds)

		aImpKp, aImpPub := createKey(t)
		aImpClaim := jwt.NewAccountClaims(aImpPub)
		aImpClaim.Imports.Add(&jwt.Import{
			Name:    "test",
			Subject: "srvc",
			Account: aExpPub,
			Type:    jwt.Service,
			Share:   share,
		})
		aImpJwt := encodeClaim(t, aImpClaim, aImpPub)
		aImpCreds := newUser(t, aImpKp)
		defer os.Remove(aImpCreds)

		dirSrv := createDir(t, "srv")
		defer os.RemoveAll(dirSrv)
		conf := createConfFile(t, []byte(fmt.Sprintf(`
		listen: -1
		operator: %s
		system_account: %s
		resolver: {
			type: full
			dir: %s
		}
    `, ojwt, syspub, dirSrv)))
		defer os.Remove(conf)
		srv, _ := RunServerWithConfig(conf)
		defer srv.Shutdown()
		updateJwt(t, srv.ClientURL(), sysCreds, sysJwt, 1) // update system account jwt
		updateJwt(t, srv.ClientURL(), sysCreds, aExpJwt, 1)
		updateJwt(t, srv.ClientURL(), sysCreds, aImpJwt, 1)

		expNc := natsConnect(t, srv.ClientURL(), nats.UserCredentials(aExpCreds))
		defer expNc.Close()
		resChan := make(chan *nats.Msg, 1)
		expNc.ChanSubscribe("res", resChan)
		sub, err := expNc.Subscribe("srvc", func(msg *nats.Msg) {
			msg.Respond(nil)
		})
		require_NoError(t, err)
		defer sub.Unsubscribe()

		impNc := natsConnect(t, srv.ClientURL(), nats.UserCredentials(aImpCreds))
		defer impNc.Close()
		// send request w/o header
		_, err = impNc.Request("srvc", []byte("msg1"), time.Second)
		require_NoError(t, err)
		require_True(t, len(resChan) == 0)

		_, err = impNc.RequestMsg(&nats.Msg{
			Subject: "srvc", Data: []byte("msg2"), Header: http.Header{
				"X-B3-Sampled": []string{"1"},
				"Share":        []string{"Me"}}}, time.Second)
		require_NoError(t, err)
		select {
		case <-time.After(time.Second):
			t.Fatalf("should have received a response")
		case m := <-resChan:
			obj := map[string]interface{}{}
			err = json.Unmarshal(m.Data, &obj)
			require_NoError(t, err)
			// test if shared is honored
			reqInfo := obj["requestor"].(map[string]interface{})
			// fields always set
			require_True(t, reqInfo["acc"] != nil)
			require_True(t, reqInfo["rtt"] != nil)

			// FIXME(dlc) - Do we no longer place start by default?
			//require_True(t, reqInfo["start"] != nil)

			// FIXME(dlc) - Changes here, double check these.
			/*
				// fields only set when shared
				_, ok1 := reqInfo["lang"]
				_, ok2 := reqInfo["ver"]
				_, ok3 := reqInfo["ip"]
				if !share {
					ok1 = !ok1
					ok2 = !ok2
					ok3 = !ok3
				}
					require_True(t, ok1)
					require_True(t, ok2)
					require_True(t, ok3)
			*/
		}
		require_True(t, len(resChan) == 0)
	}
	test(true)
	test(false)
}

func TestJWTAccountImportsWithWildcardSupport(t *testing.T) {
	test := func(aExpPub, aExpJwt, aExpCreds, aImpPub, aImpJwt, aImpCreds, exSubExpect, exPub, imReq, imSubExpect string) {
		cf := createConfFile(t, []byte(fmt.Sprintf(`
		port: -1
		operator = %s
		resolver = MEMORY
		resolver_preload = {
			%s : "%s"
			%s : "%s"
		}
		`, ojwt, aExpPub, aExpJwt, aImpPub, aImpJwt)))
		defer os.Remove(cf)

		s, opts := RunServerWithConfig(cf)
		defer s.Shutdown()

		ncExp := natsConnect(t, fmt.Sprintf("nats://%s:%d", opts.Host, opts.Port), nats.UserCredentials(aExpCreds))
		defer ncExp.Close()

		ncImp := natsConnect(t, fmt.Sprintf("nats://%s:%d", opts.Host, opts.Port), nats.UserCredentials(aImpCreds))
		defer ncImp.Close()

		// Create subscriber for the service endpoint in foo.
		_, err := ncExp.Subscribe(exSubExpect, func(m *nats.Msg) {
			m.Respond([]byte("yes!"))
		})
		require_NoError(t, err)
		ncExp.Flush()

		// Now test service import.
		if resp, err := ncImp.Request(imReq, []byte("yes?"), time.Second); err != nil {
			t.Fatalf("Expected a response to request %s got: %v", imReq, err)
		} else if string(resp.Data) != "yes!" {
			t.Fatalf("Expected a response of %q, got %q", "yes!", resp.Data)
		}
		subBar, err := ncImp.SubscribeSync(imSubExpect)
		require_NoError(t, err)
		ncImp.Flush()

		ncExp.Publish(exPub, []byte("event!"))

		if m, err := subBar.NextMsg(time.Second); err != nil {
			t.Fatalf("Expected a stream message got %v", err)
		} else if string(m.Data) != "event!" {
			t.Fatalf("Expected a response of %q, got %q", "event!", m.Data)
		}
	}
	createExporter := func() (string, string, string) {
		t.Helper()
		aExpKp, aExpPub := createKey(t)
		aExpClaim := jwt.NewAccountClaims(aExpPub)
		aExpClaim.Name = "Export"
		aExpClaim.Exports.Add(&jwt.Export{
			Subject: "$request.*.$in.*.>",
			Type:    jwt.Service,
		}, &jwt.Export{
			Subject: "$events.*.$in.*.>",
			Type:    jwt.Stream,
		})
		aExpJwt := encodeClaim(t, aExpClaim, aExpPub)
		aExpCreds := newUser(t, aExpKp)
		return aExpPub, aExpJwt, aExpCreds
	}
	t.Run("To", func(t *testing.T) {
		aExpPub, aExpJwt, aExpCreds := createExporter()
		defer os.Remove(aExpCreds)
		aImpKp, aImpPub := createKey(t)
		aImpClaim := jwt.NewAccountClaims(aImpPub)
		aImpClaim.Name = "Import"
		aImpClaim.Imports.Add(&jwt.Import{
			Subject: "my.request.*.*.>",
			Type:    jwt.Service,
			To:      "$request.*.$in.*.>", // services have local and remote switched between Subject and To
			Account: aExpPub,
		}, &jwt.Import{
			Subject: "$events.*.$in.*.>",
			Type:    jwt.Stream,
			To:      "prefix",
			Account: aExpPub,
		})
		aImpJwt := encodeClaim(t, aImpClaim, aImpPub)
		aImpCreds := newUser(t, aImpKp)
		defer os.Remove(aImpCreds)
		test(aExpPub, aExpJwt, aExpCreds, aImpPub, aImpJwt, aImpCreds,
			"$request.1.$in.2.bar", "$events.1.$in.2.bar",
			"my.request.1.2.bar", "prefix.$events.1.$in.2.bar")
	})
	t.Run("LocalSubject-No-Reorder", func(t *testing.T) {
		aExpPub, aExpJwt, aExpCreds := createExporter()
		defer os.Remove(aExpCreds)
		aImpKp, aImpPub := createKey(t)
		aImpClaim := jwt.NewAccountClaims(aImpPub)
		aImpClaim.Name = "Import"
		aImpClaim.Imports.Add(&jwt.Import{
			Subject:      "$request.*.$in.*.>",
			Type:         jwt.Service,
			LocalSubject: "my.request.*.*.>",
			Account:      aExpPub,
		}, &jwt.Import{
			Subject:      "$events.*.$in.*.>",
			Type:         jwt.Stream,
			LocalSubject: "my.events.*.*.>",
			Account:      aExpPub,
		})
		aImpJwt := encodeClaim(t, aImpClaim, aImpPub)
		aImpCreds := newUser(t, aImpKp)
		defer os.Remove(aImpCreds)
		test(aExpPub, aExpJwt, aExpCreds, aImpPub, aImpJwt, aImpCreds,
			"$request.1.$in.2.bar", "$events.1.$in.2.bar",
			"my.request.1.2.bar", "my.events.1.2.bar")
	})
	t.Run("LocalSubject-Reorder", func(t *testing.T) {
		aExpPub, aExpJwt, aExpCreds := createExporter()
		defer os.Remove(aExpCreds)
		aImpKp, aImpPub := createKey(t)
		aImpClaim := jwt.NewAccountClaims(aImpPub)
		aImpClaim.Name = "Import"
		aImpClaim.Imports.Add(&jwt.Import{
			Subject:      "$request.*.$in.*.>",
			Type:         jwt.Service,
			LocalSubject: "my.request.$2.$1.>",
			Account:      aExpPub,
		}, &jwt.Import{
			Subject:      "$events.*.$in.*.>",
			Type:         jwt.Stream,
			LocalSubject: "my.events.$2.$1.>",
			Account:      aExpPub,
		})
		aImpJwt := encodeClaim(t, aImpClaim, aImpPub)
		aImpCreds := newUser(t, aImpKp)
		defer os.Remove(aImpCreds)
		test(aExpPub, aExpJwt, aExpCreds, aImpPub, aImpJwt, aImpCreds,
			"$request.2.$in.1.bar", "$events.1.$in.2.bar",
			"my.request.1.2.bar", "my.events.2.1.bar")
	})
}

func TestJWTResponseThreshold(t *testing.T) {
	respThresh := 20 * time.Millisecond
	aExpKp, aExpPub := createKey(t)
	aExpClaim := jwt.NewAccountClaims(aExpPub)
	aExpClaim.Name = "Export"
	aExpClaim.Exports.Add(&jwt.Export{
		Subject:           "srvc",
		Type:              jwt.Service,
		ResponseThreshold: respThresh,
	})
	aExpJwt := encodeClaim(t, aExpClaim, aExpPub)
	aExpCreds := newUser(t, aExpKp)

	defer os.Remove(aExpCreds)
	aImpKp, aImpPub := createKey(t)
	aImpClaim := jwt.NewAccountClaims(aImpPub)
	aImpClaim.Name = "Import"
	aImpClaim.Imports.Add(&jwt.Import{
		Subject: "srvc",
		Type:    jwt.Service,
		Account: aExpPub,
	})
	aImpJwt := encodeClaim(t, aImpClaim, aImpPub)
	aImpCreds := newUser(t, aImpKp)
	defer os.Remove(aImpCreds)

	cf := createConfFile(t, []byte(fmt.Sprintf(`
		port: -1
		operator = %s
		resolver = MEMORY
		resolver_preload = {
			%s : "%s"
			%s : "%s"
		}
		`, ojwt, aExpPub, aExpJwt, aImpPub, aImpJwt)))
	defer os.Remove(cf)

	s, opts := RunServerWithConfig(cf)
	defer s.Shutdown()

	ncExp := natsConnect(t, fmt.Sprintf("nats://%s:%d", opts.Host, opts.Port), nats.UserCredentials(aExpCreds))
	defer ncExp.Close()

	ncImp := natsConnect(t, fmt.Sprintf("nats://%s:%d", opts.Host, opts.Port), nats.UserCredentials(aImpCreds))
	defer ncImp.Close()

	delayChan := make(chan time.Duration, 1)

	// Create subscriber for the service endpoint in foo.
	_, err := ncExp.Subscribe("srvc", func(m *nats.Msg) {
		time.Sleep(<-delayChan)
		m.Respond([]byte("yes!"))
	})
	require_NoError(t, err)
	ncExp.Flush()

	t.Run("No-Timeout", func(t *testing.T) {
		delayChan <- respThresh / 2
		if resp, err := ncImp.Request("srvc", []byte("yes?"), 4*respThresh); err != nil {
			t.Fatalf("Expected a response to request srvc got: %v", err)
		} else if string(resp.Data) != "yes!" {
			t.Fatalf("Expected a response of %q, got %q", "yes!", resp.Data)
		}
	})
	t.Run("Timeout", func(t *testing.T) {
		delayChan <- 2 * respThresh
		if _, err := ncImp.Request("srvc", []byte("yes?"), 4*respThresh); err == nil || err != nats.ErrTimeout {
			t.Fatalf("Expected a timeout")
		}
	})
<<<<<<< HEAD
=======
}

func TestJWTQueuePermissions(t *testing.T) {
	aExpKp, aExpPub := createKey(t)
	aExpClaim := jwt.NewAccountClaims(aExpPub)
	aExpJwt := encodeClaim(t, aExpClaim, aExpPub)
	newUser := func(t *testing.T, permType string) string {
		ukp, _ := nkeys.CreateUser()
		seed, _ := ukp.Seed()
		upub, _ := ukp.PublicKey()
		uclaim := newJWTTestUserClaims()
		uclaim.Subject = upub
		switch permType {
		case "allow":
			uclaim.Permissions.Sub.Allow.Add("foo.> *.dev")
		case "deny":
			uclaim.Permissions.Sub.Deny.Add("foo.> *.dev")
		}
		ujwt, err := uclaim.Encode(aExpKp)
		require_NoError(t, err)
		return genCredsFile(t, ujwt, seed)
	}
	confFileName := createConfFile(t, []byte(fmt.Sprintf(`
		port: -1
		operator = %s
		resolver = MEMORY
		resolver_preload = {
			%s : %s
		}`, ojwt, aExpPub, aExpJwt)))
	defer os.Remove(confFileName)
	opts, err := ProcessConfigFile(confFileName)
	if err != nil {
		t.Fatalf("Received unexpected error %s", err)
	}
	opts.NoLog, opts.NoSigs = true, true
	errChan := make(chan error, 1)
	defer close(errChan)
	s := RunServer(opts)
	defer s.Shutdown()

	for _, test := range []struct {
		permType    string
		queue       string
		errExpected bool
	}{
		{"allow", "queue.dev", false},
		{"allow", "", true},
		{"allow", "bad", true},
		{"deny", "", false},
		{"deny", "queue.dev", true},
	} {
		t.Run(test.permType+test.queue, func(t *testing.T) {
			usrCreds := newUser(t, test.permType)
			defer os.Remove(usrCreds)
			nc, err := nats.Connect(fmt.Sprintf("nats://127.0.0.1:%d", opts.Port),
				nats.ErrorHandler(func(conn *nats.Conn, s *nats.Subscription, err error) {
					errChan <- err
				}),
				nats.UserCredentials(usrCreds))
			if err != nil {
				t.Fatalf("No error expected: %v", err)
			}
			defer nc.Close()
			if test.queue == "" {
				if _, err := nc.Subscribe("foo.bar", func(msg *nats.Msg) {}); err != nil {
					t.Fatalf("no error expected: %v", err)
				}
			} else {
				if _, err := nc.QueueSubscribe("foo.bar", test.queue, func(msg *nats.Msg) {}); err != nil {
					t.Fatalf("no error expected: %v", err)
				}
			}
			nc.Flush()
			select {
			case err := <-errChan:
				if !test.errExpected {
					t.Fatalf("Expected no error, got %v", err)
				}
				if !strings.Contains(err.Error(), `Permissions Violation for Subscription to "foo.bar"`) {
					t.Fatalf("error %v", err)
				}
			case <-time.After(150 * time.Millisecond):
				if test.errExpected {
					t.Fatal("Expected an error")
				}
			}
		})

	}
>>>>>>> c4b2c62e
}<|MERGE_RESOLUTION|>--- conflicted
+++ resolved
@@ -4896,8 +4896,6 @@
 			t.Fatalf("Expected a timeout")
 		}
 	})
-<<<<<<< HEAD
-=======
 }
 
 func TestJWTQueuePermissions(t *testing.T) {
@@ -4966,7 +4964,10 @@
 					t.Fatalf("no error expected: %v", err)
 				}
 			} else {
-				if _, err := nc.QueueSubscribe("foo.bar", test.queue, func(msg *nats.Msg) {}); err != nil {
+				if _, err := nc.
+        
+        
+        Subscribe("foo.bar", test.queue, func(msg *nats.Msg) {}); err != nil {
 					t.Fatalf("no error expected: %v", err)
 				}
 			}
@@ -4987,5 +4988,4 @@
 		})
 
 	}
->>>>>>> c4b2c62e
 }
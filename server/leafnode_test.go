// Copyright 2019-2023 The NATS Authors
// Licensed under the Apache License, Version 2.0 (the "License");
// you may not use this file except in compliance with the License.
// You may obtain a copy of the License at
//
// http://www.apache.org/licenses/LICENSE-2.0
//
// Unless required by applicable law or agreed to in writing, software
// distributed under the License is distributed on an "AS IS" BASIS,
// WITHOUT WARRANTIES OR CONDITIONS OF ANY KIND, either express or implied.
// See the License for the specific language governing permissions and
// limitations under the License.

package server

import (
	"bufio"
	"bytes"
	"context"
	"crypto/tls"
	"fmt"
	"math/rand"
	"net"
	"net/url"
	"reflect"
	"strings"
	"sync"
	"sync/atomic"
	"testing"
	"time"

	"github.com/nats-io/nkeys"

	"github.com/klauspost/compress/s2"
	jwt "github.com/nats-io/jwt/v2"
	"github.com/nats-io/nats.go"

	"github.com/nats-io/nats-server/v2/internal/testhelper"
)

type captureLeafNodeRandomIPLogger struct {
	DummyLogger
	ch  chan struct{}
	ips [3]int
}

func (c *captureLeafNodeRandomIPLogger) Debugf(format string, v ...interface{}) {
	msg := fmt.Sprintf(format, v...)
	if strings.Contains(msg, "hostname_to_resolve") {
		ippos := strings.Index(msg, "127.0.0.")
		if ippos != -1 {
			n := int(msg[ippos+8] - '1')
			c.ips[n]++
			for _, v := range c.ips {
				if v < 2 {
					return
				}
			}
			// All IPs got at least some hit, we are done.
			c.ch <- struct{}{}
		}
	}
}

func TestLeafNodeRandomIP(t *testing.T) {
	u, err := url.Parse("nats://hostname_to_resolve:1234")
	if err != nil {
		t.Fatalf("Error parsing: %v", err)
	}

	resolver := &myDummyDNSResolver{ips: []string{"127.0.0.1", "127.0.0.2", "127.0.0.3"}}

	o := DefaultOptions()
	o.Host = "127.0.0.1"
	o.Port = -1
	o.LeafNode.Port = 0
	o.LeafNode.Remotes = []*RemoteLeafOpts{{URLs: []*url.URL{u}}}
	o.LeafNode.ReconnectInterval = 50 * time.Millisecond
	o.LeafNode.resolver = resolver
	o.LeafNode.dialTimeout = 15 * time.Millisecond
	s := RunServer(o)
	defer s.Shutdown()

	l := &captureLeafNodeRandomIPLogger{ch: make(chan struct{})}
	s.SetLogger(l, true, true)

	select {
	case <-l.ch:
	case <-time.After(3 * time.Second):
		t.Fatalf("Does not seem to have used random IPs")
	}
}

func TestLeafNodeRandomRemotes(t *testing.T) {
	// 16! possible permutations.
	orderedURLs := make([]*url.URL, 0, 16)
	for i := 0; i < cap(orderedURLs); i++ {
		orderedURLs = append(orderedURLs, &url.URL{
			Scheme: "nats-leaf",
			Host:   fmt.Sprintf("host%d:7422", i),
		})
	}

	o := DefaultOptions()
	o.LeafNode.Remotes = []*RemoteLeafOpts{
		{NoRandomize: true},
		{NoRandomize: false},
	}
	o.LeafNode.Remotes[0].URLs = make([]*url.URL, cap(orderedURLs))
	copy(o.LeafNode.Remotes[0].URLs, orderedURLs)
	o.LeafNode.Remotes[1].URLs = make([]*url.URL, cap(orderedURLs))
	copy(o.LeafNode.Remotes[1].URLs, orderedURLs)

	s := RunServer(o)
	defer s.Shutdown()

	s.mu.Lock()
	r1 := s.leafRemoteCfgs[0]
	r2 := s.leafRemoteCfgs[1]
	s.mu.Unlock()

	r1.RLock()
	gotOrdered := r1.urls
	r1.RUnlock()
	if got, want := len(gotOrdered), len(orderedURLs); got != want {
		t.Fatalf("Unexpected rem0 len URLs, got %d, want %d", got, want)
	}

	// These should be IN order.
	for i := range orderedURLs {
		if got, want := gotOrdered[i].String(), orderedURLs[i].String(); got != want {
			t.Fatalf("Unexpected ordered url, got %s, want %s", got, want)
		}
	}

	r2.RLock()
	gotRandom := r2.urls
	r2.RUnlock()
	if got, want := len(gotRandom), len(orderedURLs); got != want {
		t.Fatalf("Unexpected rem1 len URLs, got %d, want %d", got, want)
	}

	// These should be OUT of order.
	var random bool
	for i := range orderedURLs {
		if gotRandom[i].String() != orderedURLs[i].String() {
			random = true
			break
		}
	}
	if !random {
		t.Fatal("Expected urls to be random")
	}
}

type testLoopbackResolver struct{}

func (r *testLoopbackResolver) LookupHost(ctx context.Context, host string) ([]string, error) {
	return []string{"127.0.0.1"}, nil
}

func TestLeafNodeTLSWithCerts(t *testing.T) {
	conf1 := createConfFile(t, []byte(`
		port: -1
		leaf {
			listen: "127.0.0.1:-1"
			tls {
				ca_file: "../test/configs/certs/tlsauth/ca.pem"
				cert_file: "../test/configs/certs/tlsauth/server.pem"
				key_file:  "../test/configs/certs/tlsauth/server-key.pem"
				timeout: 2
			}
		}
	`))
	s1, o1 := RunServerWithConfig(conf1)
	defer s1.Shutdown()

	u, err := url.Parse(fmt.Sprintf("nats://localhost:%d", o1.LeafNode.Port))
	if err != nil {
		t.Fatalf("Error parsing url: %v", err)
	}
	conf2 := createConfFile(t, []byte(fmt.Sprintf(`
		port: -1
		leaf {
			remotes [
				{
					url: "%s"
					tls {
						ca_file: "../test/configs/certs/tlsauth/ca.pem"
						cert_file: "../test/configs/certs/tlsauth/client.pem"
						key_file:  "../test/configs/certs/tlsauth/client-key.pem"
						timeout: 2
					}
				}
			]
		}
	`, u.String())))
	o2, err := ProcessConfigFile(conf2)
	if err != nil {
		t.Fatalf("Error processing config file: %v", err)
	}
	o2.NoLog, o2.NoSigs = true, true
	o2.LeafNode.resolver = &testLoopbackResolver{}
	s2 := RunServer(o2)
	defer s2.Shutdown()

	checkFor(t, 3*time.Second, 10*time.Millisecond, func() error {
		if nln := s1.NumLeafNodes(); nln != 1 {
			return fmt.Errorf("Number of leaf nodes is %d", nln)
		}
		return nil
	})
}

func TestLeafNodeTLSRemoteWithNoCerts(t *testing.T) {
	conf1 := createConfFile(t, []byte(`
		port: -1
		leaf {
			listen: "127.0.0.1:-1"
			tls {
				ca_file: "../test/configs/certs/tlsauth/ca.pem"
				cert_file: "../test/configs/certs/tlsauth/server.pem"
				key_file:  "../test/configs/certs/tlsauth/server-key.pem"
				timeout: 2
			}
		}
	`))
	s1, o1 := RunServerWithConfig(conf1)
	defer s1.Shutdown()

	u, err := url.Parse(fmt.Sprintf("nats://localhost:%d", o1.LeafNode.Port))
	if err != nil {
		t.Fatalf("Error parsing url: %v", err)
	}
	conf2 := createConfFile(t, []byte(fmt.Sprintf(`
		port: -1
		leaf {
			remotes [
				{
					url: "%s"
					tls {
						ca_file: "../test/configs/certs/tlsauth/ca.pem"
						timeout: 5
					}
				}
			]
		}
	`, u.String())))
	o2, err := ProcessConfigFile(conf2)
	if err != nil {
		t.Fatalf("Error processing config file: %v", err)
	}

	if len(o2.LeafNode.Remotes) == 0 {
		t.Fatal("Expected at least a single leaf remote")
	}

	var (
		got      float64 = o2.LeafNode.Remotes[0].TLSTimeout
		expected float64 = 5
	)
	if got != expected {
		t.Fatalf("Expected %v, got: %v", expected, got)
	}
	o2.NoLog, o2.NoSigs = true, true
	o2.LeafNode.resolver = &testLoopbackResolver{}
	s2 := RunServer(o2)
	defer s2.Shutdown()

	checkFor(t, 3*time.Second, 10*time.Millisecond, func() error {
		if nln := s1.NumLeafNodes(); nln != 1 {
			return fmt.Errorf("Number of leaf nodes is %d", nln)
		}
		return nil
	})

	// Here we only process options without starting the server
	// and without a root CA for the remote.
	conf3 := createConfFile(t, []byte(fmt.Sprintf(`
		port: -1
		leaf {
			remotes [
				{
					url: "%s"
					tls {
						timeout: 10
					}
				}
			]
		}
	`, u.String())))
	o3, err := ProcessConfigFile(conf3)
	if err != nil {
		t.Fatalf("Error processing config file: %v", err)
	}

	if len(o3.LeafNode.Remotes) == 0 {
		t.Fatal("Expected at least a single leaf remote")
	}
	got = o3.LeafNode.Remotes[0].TLSTimeout
	expected = 10
	if got != expected {
		t.Fatalf("Expected %v, got: %v", expected, got)
	}

	// Here we only process options without starting the server
	// and check the default for leafnode remotes.
	conf4 := createConfFile(t, []byte(fmt.Sprintf(`
		port: -1
		leaf {
			remotes [
				{
					url: "%s"
					tls {
						ca_file: "../test/configs/certs/tlsauth/ca.pem"
					}
				}
			]
		}
	`, u.String())))
	o4, err := ProcessConfigFile(conf4)
	if err != nil {
		t.Fatalf("Error processing config file: %v", err)
	}

	if len(o4.LeafNode.Remotes) == 0 {
		t.Fatal("Expected at least a single leaf remote")
	}
	got = o4.LeafNode.Remotes[0].TLSTimeout
	expected = float64(DEFAULT_LEAF_TLS_TIMEOUT) / float64(time.Second)
	if int(got) != int(expected) {
		t.Fatalf("Expected %v, got: %v", expected, got)
	}
}

type captureErrorLogger struct {
	DummyLogger
	errCh chan string
}

func (l *captureErrorLogger) Errorf(format string, v ...interface{}) {
	select {
	case l.errCh <- fmt.Sprintf(format, v...):
	default:
	}
}

func TestLeafNodeAccountNotFound(t *testing.T) {
	ob := DefaultOptions()
	ob.LeafNode.Host = "127.0.0.1"
	ob.LeafNode.Port = -1
	sb := RunServer(ob)
	defer sb.Shutdown()

	u, _ := url.Parse(fmt.Sprintf("nats://127.0.0.1:%d", ob.LeafNode.Port))

	oa := DefaultOptions()
	oa.Cluster.Name = "xyz"
	oa.LeafNode.ReconnectInterval = 10 * time.Millisecond
	oa.LeafNode.Remotes = []*RemoteLeafOpts{
		{
			LocalAccount: "foo",
			URLs:         []*url.URL{u},
		},
	}
	// Expected to fail
	if _, err := NewServer(oa); err == nil || !strings.Contains(err.Error(), "local account") {
		t.Fatalf("Expected server to fail with error about no local account, got %v", err)
	}
	oa.Accounts = []*Account{NewAccount("foo")}
	sa := RunServer(oa)
	defer sa.Shutdown()

	l := &captureErrorLogger{errCh: make(chan string, 1)}
	sa.SetLogger(l, false, false)

	checkLeafNodeConnected(t, sa)

	// Now simulate account is removed with config reload, or it expires.
	sa.accounts.Delete("foo")

	// Restart B (with same Port)
	sb.Shutdown()
	sb = RunServer(ob)
	defer sb.Shutdown()

	// Wait for report of error
	select {
	case e := <-l.errCh:
		if !strings.Contains(e, "Unable to lookup account") {
			t.Fatalf("Expected error about no local account, got %s", e)
		}
	case <-time.After(2 * time.Second):
		t.Fatalf("Did not get the error")
	}

	// TODO below test is bogus. Instead add the account, do a reload, and make sure the connection works.

	// For now, sa would try to recreate the connection for ever.
	// Check that lid is increasing...
	checkFor(t, 2*time.Second, 100*time.Millisecond, func() error {
		if lid := atomic.LoadUint64(&sa.gcid); lid < 3 {
			return fmt.Errorf("Seems like connection was not retried, lid currently only at %d", lid)
		}
		return nil
	})
}

// This test ensures that we can connect using proper user/password
// to a LN URL that was discovered through the INFO protocol.
// We also check that the password doesn't leak to debug/trace logs.
func TestLeafNodeBasicAuthFailover(t *testing.T) {
	// Something a little longer than "pwd" to prevent false positives amongst many log lines;
	// don't make it complex enough to be subject to %-escaping, we want a simple needle search.
	fatalPassword := "pwdfatal"

	content := `
	listen: "127.0.0.1:-1"
	cluster {
		name: "abc"
		listen: "127.0.0.1:-1"
		%s
	}
	leafnodes {
		listen: "127.0.0.1:-1"
		authorization {
			user: foo
			password: %s
			timeout: 1
		}
	}
	`
	conf := createConfFile(t, []byte(fmt.Sprintf(content, "", fatalPassword)))

	sb1, ob1 := RunServerWithConfig(conf)
	defer sb1.Shutdown()

	conf = createConfFile(t, []byte(fmt.Sprintf(content, fmt.Sprintf("routes: [nats://127.0.0.1:%d]", ob1.Cluster.Port), fatalPassword)))

	sb2, _ := RunServerWithConfig(conf)
	defer sb2.Shutdown()

	checkClusterFormed(t, sb1, sb2)

	content = `
	port: -1
	accounts {
		foo {}
	}
	leafnodes {
		listen: "127.0.0.1:-1"
		remotes [
			{
				account: "foo"
				url: "nats://foo:%s@127.0.0.1:%d"
			}
		]
	}
	`
	conf = createConfFile(t, []byte(fmt.Sprintf(content, fatalPassword, ob1.LeafNode.Port)))

	sa, _ := RunServerWithConfig(conf)
	defer sa.Shutdown()

	l := testhelper.NewDummyLogger(100)
	sa.SetLogger(l, true, true) // we want debug & trace logs, to check for passwords in them

	checkLeafNodeConnected(t, sa)

	// Shutdown sb1, sa should reconnect to sb2
	sb1.Shutdown()

	// Wait a bit to make sure there was a disconnect and attempt to reconnect.
	time.Sleep(250 * time.Millisecond)

	// Should be able to reconnect
	checkLeafNodeConnected(t, sa)

	// Look at all our logs for the password; at time of writing it doesn't appear
	// but we want to safe-guard against it.
	l.CheckForProhibited(t, "fatal password", fatalPassword)
}

func TestLeafNodeRTT(t *testing.T) {
	ob := DefaultOptions()
	ob.PingInterval = 15 * time.Millisecond
	ob.LeafNode.Host = "127.0.0.1"
	ob.LeafNode.Port = -1
	sb := RunServer(ob)
	defer sb.Shutdown()

	lnBURL, _ := url.Parse(fmt.Sprintf("nats://127.0.0.1:%d", ob.LeafNode.Port))
	oa := DefaultOptions()
	oa.Cluster.Name = "xyz"
	oa.PingInterval = 15 * time.Millisecond
	oa.LeafNode.Remotes = []*RemoteLeafOpts{{URLs: []*url.URL{lnBURL}}}
	sa := RunServer(oa)
	defer sa.Shutdown()

	checkLeafNodeConnected(t, sa)

	checkRTT := func(t *testing.T, s *Server) time.Duration {
		t.Helper()
		var ln *client
		s.mu.Lock()
		for _, l := range s.leafs {
			ln = l
			break
		}
		s.mu.Unlock()
		var rtt time.Duration
		checkFor(t, 2*firstPingInterval, 15*time.Millisecond, func() error {
			ln.mu.Lock()
			rtt = ln.rtt
			ln.mu.Unlock()
			if rtt == 0 {
				return fmt.Errorf("RTT not tracked")
			}
			return nil
		})
		return rtt
	}

	prevA := checkRTT(t, sa)
	prevB := checkRTT(t, sb)

	// Wait to see if RTT is updated
	checkUpdated := func(t *testing.T, s *Server, prev time.Duration) {
		attempts := 0
		timeout := time.Now().Add(2 * firstPingInterval)
		for time.Now().Before(timeout) {
			if rtt := checkRTT(t, s); rtt != prev {
				return
			}
			attempts++
			if attempts == 5 {
				s.mu.Lock()
				for _, ln := range s.leafs {
					ln.mu.Lock()
					ln.rtt = 0
					ln.mu.Unlock()
					break
				}
				s.mu.Unlock()
			}
			time.Sleep(15 * time.Millisecond)
		}
		t.Fatalf("RTT probably not updated")
	}
	checkUpdated(t, sa, prevA)
	checkUpdated(t, sb, prevB)

	sa.Shutdown()
	sb.Shutdown()

	// Now check that initial RTT is computed prior to first PingInterval
	// Get new options to avoid possible race changing the ping interval.
	ob = DefaultOptions()
	ob.Cluster.Name = "xyz"
	ob.PingInterval = time.Minute
	ob.LeafNode.Host = "127.0.0.1"
	ob.LeafNode.Port = -1
	sb = RunServer(ob)
	defer sb.Shutdown()

	lnBURL, _ = url.Parse(fmt.Sprintf("nats://127.0.0.1:%d", ob.LeafNode.Port))
	oa = DefaultOptions()
	oa.PingInterval = time.Minute
	oa.LeafNode.Remotes = []*RemoteLeafOpts{{URLs: []*url.URL{lnBURL}}}
	sa = RunServer(oa)
	defer sa.Shutdown()

	checkLeafNodeConnected(t, sa)

	checkRTT(t, sa)
	checkRTT(t, sb)
}

func TestLeafNodeValidateAuthOptions(t *testing.T) {
	opts := DefaultOptions()
	opts.LeafNode.Username = "user1"
	opts.LeafNode.Password = "pwd"
	opts.LeafNode.Users = []*User{{Username: "user", Password: "pwd"}}
	if _, err := NewServer(opts); err == nil || !strings.Contains(err.Error(),
		"can not have a single user/pass and a users array") {
		t.Fatalf("Expected error about mixing single/multi users, got %v", err)
	}

	// Check duplicate user names
	opts.LeafNode.Username = _EMPTY_
	opts.LeafNode.Password = _EMPTY_
	opts.LeafNode.Users = append(opts.LeafNode.Users, &User{Username: "user", Password: "pwd"})
	if _, err := NewServer(opts); err == nil || !strings.Contains(err.Error(), "duplicate user") {
		t.Fatalf("Expected error about duplicate user, got %v", err)
	}
}

func TestLeafNodeBasicAuthSingleton(t *testing.T) {
	opts := DefaultOptions()
	opts.LeafNode.Port = -1
	opts.LeafNode.Account = "unknown"
	if s, err := NewServer(opts); err == nil || !strings.Contains(err.Error(), "cannot find") {
		if s != nil {
			s.Shutdown()
		}
		t.Fatalf("Expected error about account not found, got %v", err)
	}

	template := `
		port: -1
		accounts: {
			ACC1: { users = [{user: "user1", password: "user1"}] }
			ACC2: { users = [{user: "user2", password: "user2"}] }
		}
		leafnodes: {
			port: -1
			authorization {
			  %s
              account: "ACC1"
            }
		}
	`
	for iter, test := range []struct {
		name       string
		userSpec   string
		lnURLCreds string
		shouldFail bool
	}{
		{"no user creds required and no user so binds to ACC1", "", "", false},
		{"no user creds required and pick user2 associated to ACC2", "", "user2:user2@", false},
		{"no user creds required and unknown user should fail", "", "unknown:user@", true},
		{"user creds required so binds to ACC1", "user: \"ln\"\npass: \"pwd\"", "ln:pwd@", false},
	} {
		t.Run(test.name, func(t *testing.T) {

			conf := createConfFile(t, []byte(fmt.Sprintf(template, test.userSpec)))
			s1, o1 := RunServerWithConfig(conf)
			defer s1.Shutdown()

			// Create a sub on "foo" for account ACC1 (user user1), which is the one
			// bound to the accepted LN connection.
			ncACC1 := natsConnect(t, fmt.Sprintf("nats://user1:user1@%s:%d", o1.Host, o1.Port))
			defer ncACC1.Close()
			sub1 := natsSubSync(t, ncACC1, "foo")
			natsFlush(t, ncACC1)

			// Create a sub on "foo" for account ACC2 (user user2). This one should
			// not receive any message.
			ncACC2 := natsConnect(t, fmt.Sprintf("nats://user2:user2@%s:%d", o1.Host, o1.Port))
			defer ncACC2.Close()
			sub2 := natsSubSync(t, ncACC2, "foo")
			natsFlush(t, ncACC2)

			conf = createConfFile(t, []byte(fmt.Sprintf(`
				port: -1
				leafnodes: {
					remotes = [ { url: "nats-leaf://%s%s:%d" } ]
				}
			`, test.lnURLCreds, o1.LeafNode.Host, o1.LeafNode.Port)))
			s2, _ := RunServerWithConfig(conf)
			defer s2.Shutdown()

			if test.shouldFail {
				// Wait a bit and ensure that there is no leaf node connection
				time.Sleep(100 * time.Millisecond)
				checkFor(t, time.Second, 15*time.Millisecond, func() error {
					if n := s1.NumLeafNodes(); n != 0 {
						return fmt.Errorf("Expected no leafnode connection, got %v", n)
					}
					return nil
				})
				return
			}

			checkLeafNodeConnected(t, s2)

			nc := natsConnect(t, s2.ClientURL())
			defer nc.Close()
			natsPub(t, nc, "foo", []byte("hello"))
			// If url contains known user, even when there is no credentials
			// required, the connection will be bound to the user's account.
			if iter == 1 {
				// Should not receive on "ACC1", but should on "ACC2"
				if _, err := sub1.NextMsg(100 * time.Millisecond); err != nats.ErrTimeout {
					t.Fatalf("Expected timeout error, got %v", err)
				}
				natsNexMsg(t, sub2, time.Second)
			} else {
				// Should receive on "ACC1"...
				natsNexMsg(t, sub1, time.Second)
				// but not received on "ACC2" since leafnode bound to account "ACC1".
				if _, err := sub2.NextMsg(100 * time.Millisecond); err != nats.ErrTimeout {
					t.Fatalf("Expected timeout error, got %v", err)
				}
			}
		})
	}
}

func TestLeafNodeBasicAuthMultiple(t *testing.T) {
	conf := createConfFile(t, []byte(`
		port: -1
		accounts: {
			S1ACC1: { users = [{user: "user1", password: "user1"}] }
			S1ACC2: { users = [{user: "user2", password: "user2"}] }
		}
		leafnodes: {
			port: -1
			authorization {
			  users = [
				  {user: "ln1", password: "ln1", account: "S1ACC1"}
				  {user: "ln2", password: "ln2", account: "S1ACC2"}
				  {user: "ln3", password: "ln3"}
			  ]
            }
		}
	`))
	s1, o1 := RunServerWithConfig(conf)
	defer s1.Shutdown()

	// Make sure that we reject a LN connection if user does not match
	conf = createConfFile(t, []byte(fmt.Sprintf(`
		port: -1
		leafnodes: {
			remotes = [{url: "nats-leaf://wron:user@%s:%d"}]
		}
	`, o1.LeafNode.Host, o1.LeafNode.Port)))
	s2, _ := RunServerWithConfig(conf)
	defer s2.Shutdown()
	// Give a chance for s2 to attempt to connect and make sure that s1
	// did not register a LN connection.
	time.Sleep(100 * time.Millisecond)
	if n := s1.NumLeafNodes(); n != 0 {
		t.Fatalf("Expected no leafnode connection, got %v", n)
	}
	s2.Shutdown()

	ncACC1 := natsConnect(t, fmt.Sprintf("nats://user1:user1@%s:%d", o1.Host, o1.Port))
	defer ncACC1.Close()
	sub1 := natsSubSync(t, ncACC1, "foo")
	natsFlush(t, ncACC1)

	ncACC2 := natsConnect(t, fmt.Sprintf("nats://user2:user2@%s:%d", o1.Host, o1.Port))
	defer ncACC2.Close()
	sub2 := natsSubSync(t, ncACC2, "foo")
	natsFlush(t, ncACC2)

	// We will start s2 with 2 LN connections that should bind local account S2ACC1
	// to account S1ACC1 and S2ACC2 to account S1ACC2 on s1.
	conf = createConfFile(t, []byte(fmt.Sprintf(`
		port: -1
		accounts {
			S2ACC1 { users = [{user: "user1", password: "user1"}] }
			S2ACC2 { users = [{user: "user2", password: "user2"}] }
		}
		leafnodes: {
			remotes = [
				{
					url: "nats-leaf://ln1:ln1@%s:%d"
					account: "S2ACC1"
				}
				{
					url: "nats-leaf://ln2:ln2@%s:%d"
					account: "S2ACC2"
				}
			]
		}
	`, o1.LeafNode.Host, o1.LeafNode.Port, o1.LeafNode.Host, o1.LeafNode.Port)))
	s2, o2 := RunServerWithConfig(conf)
	defer s2.Shutdown()

	checkFor(t, 5*time.Second, 100*time.Millisecond, func() error {
		if nln := s2.NumLeafNodes(); nln != 2 {
			return fmt.Errorf("Expected 2 connected leafnodes for server %q, got %d", s2.ID(), nln)
		}
		return nil
	})

	// Create a user connection on s2 that binds to S2ACC1 (use user1).
	nc1 := natsConnect(t, fmt.Sprintf("nats://user1:user1@%s:%d", o2.Host, o2.Port))
	defer nc1.Close()

	// Create an user connection on s2 that binds to S2ACC2 (use user2).
	nc2 := natsConnect(t, fmt.Sprintf("nats://user2:user2@%s:%d", o2.Host, o2.Port))
	defer nc2.Close()

	// Now if a message is published from nc1, sub1 should receive it since
	// their account are bound together.
	natsPub(t, nc1, "foo", []byte("hello"))
	natsNexMsg(t, sub1, time.Second)
	// But sub2 should not receive it since different account.
	if _, err := sub2.NextMsg(100 * time.Millisecond); err != nats.ErrTimeout {
		t.Fatalf("Expected timeout error, got %v", err)
	}

	// Now use nc2 (S2ACC2) to publish
	natsPub(t, nc2, "foo", []byte("hello"))
	// Expect sub2 to receive and sub1 not to.
	natsNexMsg(t, sub2, time.Second)
	if _, err := sub1.NextMsg(100 * time.Millisecond); err != nats.ErrTimeout {
		t.Fatalf("Expected timeout error, got %v", err)
	}

	// Now check that we don't panic if no account is specified for
	// a given user.
	conf = createConfFile(t, []byte(fmt.Sprintf(`
		port: -1
		leafnodes: {
			remotes = [
				{ url: "nats-leaf://ln3:ln3@%s:%d" }
			]
		}
	`, o1.LeafNode.Host, o1.LeafNode.Port)))
	s3, _ := RunServerWithConfig(conf)
	defer s3.Shutdown()
}

type loopDetectedLogger struct {
	DummyLogger
	ch chan string
}

func (l *loopDetectedLogger) Errorf(format string, v ...interface{}) {
	msg := fmt.Sprintf(format, v...)
	if strings.Contains(msg, "Loop") {
		select {
		case l.ch <- msg:
		default:
		}
	}
}

func TestLeafNodeLoop(t *testing.T) {
	test := func(t *testing.T, cluster bool) {
		// This test requires that we set the port to known value because
		// we want A point to B and B to A.
		oa := DefaultOptions()
		if !cluster {
			oa.Cluster.Port = 0
			oa.Cluster.Name = _EMPTY_
		}
		oa.LeafNode.ReconnectInterval = 10 * time.Millisecond
		oa.LeafNode.Port = 1234
		ub, _ := url.Parse("nats://127.0.0.1:5678")
		oa.LeafNode.Remotes = []*RemoteLeafOpts{{URLs: []*url.URL{ub}}}
		oa.LeafNode.connDelay = 50 * time.Millisecond
		sa := RunServer(oa)
		defer sa.Shutdown()

		l := &loopDetectedLogger{ch: make(chan string, 1)}
		sa.SetLogger(l, false, false)

		ob := DefaultOptions()
		if !cluster {
			ob.Cluster.Port = 0
			ob.Cluster.Name = _EMPTY_
		} else {
			ob.Cluster.Name = "xyz"
		}
		ob.LeafNode.ReconnectInterval = 10 * time.Millisecond
		ob.LeafNode.Port = 5678
		ua, _ := url.Parse("nats://127.0.0.1:1234")
		ob.LeafNode.Remotes = []*RemoteLeafOpts{{URLs: []*url.URL{ua}}}
		ob.LeafNode.connDelay = 50 * time.Millisecond
		sb := RunServer(ob)
		defer sb.Shutdown()

		select {
		case <-l.ch:
			// OK!
		case <-time.After(2 * time.Second):
			t.Fatalf("Did not get any error regarding loop")
		}

		sb.Shutdown()
		ob.Port = -1
		ob.Cluster.Port = -1
		ob.LeafNode.Remotes = nil
		sb = RunServer(ob)
		defer sb.Shutdown()

		checkLeafNodeConnected(t, sa)
	}
	t.Run("standalone", func(t *testing.T) { test(t, false) })
	t.Run("cluster", func(t *testing.T) { test(t, true) })
}

func TestLeafNodeLoopFromDAG(t *testing.T) {
	// We want B & C to point to A, A itself does not point to any other server.
	// We need to cancel clustering since now this will suppress on its own.
	oa := DefaultOptions()
	oa.ServerName = "A"
	oa.LeafNode.ReconnectInterval = 10 * time.Millisecond
	oa.LeafNode.Port = -1
	oa.Cluster = ClusterOpts{}
	sa := RunServer(oa)
	defer sa.Shutdown()

	ua, _ := url.Parse(fmt.Sprintf("nats://127.0.0.1:%d", oa.LeafNode.Port))

	// B will point to A
	ob := DefaultOptions()
	ob.ServerName = "B"
	ob.LeafNode.ReconnectInterval = 10 * time.Millisecond
	ob.LeafNode.Port = -1
	ob.LeafNode.Remotes = []*RemoteLeafOpts{{URLs: []*url.URL{ua}}}
	ob.Cluster = ClusterOpts{}
	sb := RunServer(ob)
	defer sb.Shutdown()

	ub, _ := url.Parse(fmt.Sprintf("nats://127.0.0.1:%d", ob.LeafNode.Port))

	checkLeafNodeConnected(t, sa)
	checkLeafNodeConnected(t, sb)

	// C will point to A and B
	oc := DefaultOptions()
	oc.ServerName = "C"
	oc.LeafNode.ReconnectInterval = 10 * time.Millisecond
	oc.LeafNode.Remotes = []*RemoteLeafOpts{{URLs: []*url.URL{ua}}, {URLs: []*url.URL{ub}}}
	oc.LeafNode.connDelay = 100 * time.Millisecond // Allow logger to be attached before connecting.
	oc.Cluster = ClusterOpts{}
	sc := RunServer(oc)

	lc := &loopDetectedLogger{ch: make(chan string, 1)}
	sc.SetLogger(lc, false, false)

	// We should get an error.
	select {
	case <-lc.ch:
		// OK
	case <-time.After(2 * time.Second):
		t.Fatalf("Did not get any error regarding loop")
	}

	// C should not be connected to anything.
	checkLeafNodeConnectedCount(t, sc, 0)
	// A and B are connected to each other.
	checkLeafNodeConnectedCount(t, sa, 1)
	checkLeafNodeConnectedCount(t, sb, 1)

	// Shutdown C and restart without the loop.
	sc.Shutdown()
	oc.LeafNode.Remotes = []*RemoteLeafOpts{{URLs: []*url.URL{ub}}}
	sc = RunServer(oc)
	defer sc.Shutdown()

	checkLeafNodeConnectedCount(t, sa, 1)
	checkLeafNodeConnectedCount(t, sb, 2)
	checkLeafNodeConnectedCount(t, sc, 1)
}

func TestLeafNodeCloseTLSConnection(t *testing.T) {
	opts := DefaultOptions()
	opts.DisableShortFirstPing = true
	opts.LeafNode.Host = "127.0.0.1"
	opts.LeafNode.Port = -1
	opts.LeafNode.TLSTimeout = 100
	tc := &TLSConfigOpts{
		CertFile: "./configs/certs/server.pem",
		KeyFile:  "./configs/certs/key.pem",
		Insecure: true,
	}
	tlsConf, err := GenTLSConfig(tc)
	if err != nil {
		t.Fatalf("Error generating tls config: %v", err)
	}
	opts.LeafNode.TLSConfig = tlsConf
	opts.NoLog = true
	opts.NoSigs = true
	s := RunServer(opts)
	defer s.Shutdown()

	endpoint := fmt.Sprintf("%s:%d", opts.LeafNode.Host, opts.LeafNode.Port)
	conn, err := net.DialTimeout("tcp", endpoint, 2*time.Second)
	if err != nil {
		t.Fatalf("Unexpected error on dial: %v", err)
	}
	defer conn.Close()

	br := bufio.NewReaderSize(conn, 100)
	if _, err := br.ReadString('\n'); err != nil {
		t.Fatalf("Unexpected error reading INFO: %v", err)
	}

	tlsConn := tls.Client(conn, &tls.Config{InsecureSkipVerify: true})
	defer tlsConn.Close()
	if err := tlsConn.Handshake(); err != nil {
		t.Fatalf("Unexpected error during handshake: %v", err)
	}
	connectOp := []byte("CONNECT {\"name\":\"leaf\",\"verbose\":false,\"pedantic\":false}\r\n")
	if _, err := tlsConn.Write(connectOp); err != nil {
		t.Fatalf("Unexpected error writing CONNECT: %v", err)
	}
	if _, err := tlsConn.Write([]byte("PING\r\n")); err != nil {
		t.Fatalf("Unexpected error writing PING: %v", err)
	}

	checkLeafNodeConnected(t, s)

	// Get leaf connection
	var leaf *client
	s.mu.Lock()
	for _, l := range s.leafs {
		leaf = l
		break
	}
	s.mu.Unlock()
	// Fill the buffer. We want to timeout on write so that nc.Close()
	// would block due to a write that cannot complete.
	buf := make([]byte, 64*1024)
	done := false
	for !done {
		leaf.nc.SetWriteDeadline(time.Now().Add(time.Second))
		if _, err := leaf.nc.Write(buf); err != nil {
			done = true
		}
		leaf.nc.SetWriteDeadline(time.Time{})
	}
	ch := make(chan bool)
	go func() {
		select {
		case <-ch:
			return
		case <-time.After(3 * time.Second):
			fmt.Println("!!!! closeConnection is blocked, test will hang !!!")
			return
		}
	}()
	// Close the route
	leaf.closeConnection(SlowConsumerWriteDeadline)
	ch <- true
}

func TestLeafNodeTLSSaveName(t *testing.T) {
	opts := DefaultOptions()
	opts.LeafNode.Host = "127.0.0.1"
	opts.LeafNode.Port = -1
	tc := &TLSConfigOpts{
		CertFile: "../test/configs/certs/server-noip.pem",
		KeyFile:  "../test/configs/certs/server-key-noip.pem",
		Insecure: true,
	}
	tlsConf, err := GenTLSConfig(tc)
	if err != nil {
		t.Fatalf("Error generating tls config: %v", err)
	}
	opts.LeafNode.TLSConfig = tlsConf
	s := RunServer(opts)
	defer s.Shutdown()

	lo := DefaultOptions()
	u, _ := url.Parse(fmt.Sprintf("nats://localhost:%d", opts.LeafNode.Port))
	lo.LeafNode.Remotes = []*RemoteLeafOpts{{URLs: []*url.URL{u}}}
	lo.LeafNode.ReconnectInterval = 15 * time.Millisecond
	ln := RunServer(lo)
	defer ln.Shutdown()

	// We know connection will fail, but it should not fail because of error such as:
	// "cannot validate certificate for 127.0.0.1 because it doesn't contain any IP SANs"
	// This would mean that we are not saving the hostname to use during the TLS handshake.

	le := &captureErrorLogger{errCh: make(chan string, 100)}
	ln.SetLogger(le, false, false)

	tm := time.NewTimer(time.Second)
	var done bool
	for !done {
		select {
		case err := <-le.errCh:
			if strings.Contains(err, "doesn't contain any IP SANs") {
				t.Fatalf("Got this error: %q", err)
			}
		case <-tm.C:
			done = true
		}
	}
}

func TestLeafNodeRemoteWrongPort(t *testing.T) {
	for _, test1 := range []struct {
		name              string
		clusterAdvertise  bool
		leafnodeAdvertise bool
	}{
		{"advertise_on", false, false},
		{"cluster_no_advertise", true, false},
		{"leafnode_no_advertise", false, true},
	} {
		t.Run(test1.name, func(t *testing.T) {
			oa := DefaultOptions()
			// Make sure we have all ports (client, route, gateway) and we will try
			// to create a leafnode to connection to each and make sure we get the error.
			oa.Cluster.NoAdvertise = test1.clusterAdvertise
			oa.Cluster.Name = "A"
			oa.Cluster.Host = "127.0.0.1"
			oa.Cluster.Port = -1
			oa.Gateway.Host = "127.0.0.1"
			oa.Gateway.Port = -1
			oa.Gateway.Name = "A"
			oa.LeafNode.Host = "127.0.0.1"
			oa.LeafNode.Port = -1
			oa.LeafNode.NoAdvertise = test1.leafnodeAdvertise
			oa.Accounts = []*Account{NewAccount("sys")}
			oa.SystemAccount = "sys"
			sa := RunServer(oa)
			defer sa.Shutdown()

			ob := DefaultOptions()
			ob.Cluster.NoAdvertise = test1.clusterAdvertise
			ob.Cluster.Name = "A"
			ob.Cluster.Host = "127.0.0.1"
			ob.Cluster.Port = -1
			ob.Routes = RoutesFromStr(fmt.Sprintf("nats://%s:%d", oa.Cluster.Host, oa.Cluster.Port))
			ob.Gateway.Host = "127.0.0.1"
			ob.Gateway.Port = -1
			ob.Gateway.Name = "A"
			ob.LeafNode.Host = "127.0.0.1"
			ob.LeafNode.Port = -1
			ob.LeafNode.NoAdvertise = test1.leafnodeAdvertise
			ob.Accounts = []*Account{NewAccount("sys")}
			ob.SystemAccount = "sys"
			sb := RunServer(ob)
			defer sb.Shutdown()

			checkClusterFormed(t, sa, sb)

			for _, test := range []struct {
				name string
				port int
			}{
				{"client", oa.Port},
				{"cluster", oa.Cluster.Port},
				{"gateway", oa.Gateway.Port},
			} {
				t.Run(test.name, func(t *testing.T) {
					oc := DefaultOptions()
					// Server with the wrong config against non leafnode port.
					leafURL, _ := url.Parse(fmt.Sprintf("nats://127.0.0.1:%d", test.port))
					oc.LeafNode.Remotes = []*RemoteLeafOpts{{URLs: []*url.URL{leafURL}}}
					oc.LeafNode.ReconnectInterval = 5 * time.Millisecond
					sc := RunServer(oc)
					defer sc.Shutdown()
					l := &captureErrorLogger{errCh: make(chan string, 10)}
					sc.SetLogger(l, true, true)

					select {
					case e := <-l.errCh:
						if strings.Contains(e, ErrConnectedToWrongPort.Error()) {
							return
						}
					case <-time.After(2 * time.Second):
						t.Fatalf("Did not get any error about connecting to wrong port for %q - %q",
							test1.name, test.name)
					}
				})
			}
		})
	}
}

func TestLeafNodeRemoteIsHub(t *testing.T) {
	oa := testDefaultOptionsForGateway("A")
	oa.Accounts = []*Account{NewAccount("sys")}
	oa.SystemAccount = "sys"
	sa := RunServer(oa)
	defer sa.Shutdown()

	lno := DefaultOptions()
	lno.LeafNode.Host = "127.0.0.1"
	lno.LeafNode.Port = -1
	ln := RunServer(lno)
	defer ln.Shutdown()

	ob1 := testGatewayOptionsFromToWithServers(t, "B", "A", sa)
	ob1.Accounts = []*Account{NewAccount("sys")}
	ob1.SystemAccount = "sys"
	ob1.Cluster.Host = "127.0.0.1"
	ob1.Cluster.Port = -1
	ob1.LeafNode.Host = "127.0.0.1"
	ob1.LeafNode.Port = -1
	u, _ := url.Parse(fmt.Sprintf("nats://127.0.0.1:%d", lno.LeafNode.Port))
	ob1.LeafNode.Remotes = []*RemoteLeafOpts{
		{
			URLs: []*url.URL{u},
			Hub:  true,
		},
	}
	sb1 := RunServer(ob1)
	defer sb1.Shutdown()

	waitForOutboundGateways(t, sb1, 1, 2*time.Second)
	waitForInboundGateways(t, sb1, 1, 2*time.Second)
	waitForOutboundGateways(t, sa, 1, 2*time.Second)
	waitForInboundGateways(t, sa, 1, 2*time.Second)

	checkLeafNodeConnected(t, sb1)

	// For now, due to issue 977, let's restart the leafnode so that the
	// leafnode connect is propagated in the super-cluster.
	ln.Shutdown()
	ln = RunServer(lno)
	defer ln.Shutdown()
	checkLeafNodeConnected(t, sb1)

	// Connect another server in cluster B
	ob2 := testGatewayOptionsFromToWithServers(t, "B", "A", sa)
	ob2.Accounts = []*Account{NewAccount("sys")}
	ob2.SystemAccount = "sys"
	ob2.Cluster.Host = "127.0.0.1"
	ob2.Cluster.Port = -1
	ob2.Routes = RoutesFromStr(fmt.Sprintf("nats://127.0.0.1:%d", ob1.Cluster.Port))
	sb2 := RunServer(ob2)
	defer sb2.Shutdown()

	checkClusterFormed(t, sb1, sb2)
	waitForOutboundGateways(t, sb2, 1, 2*time.Second)

	expectedSubs := ln.NumSubscriptions() + 2

	// Create sub on "foo" connected to sa
	ncA := natsConnect(t, sa.ClientURL())
	defer ncA.Close()
	subFoo := natsSubSync(t, ncA, "foo")

	// Create sub on "bar" connected to sb2
	ncB2 := natsConnect(t, sb2.ClientURL())
	defer ncB2.Close()
	subBar := natsSubSync(t, ncB2, "bar")

	// Make sure subscriptions have propagated to the leafnode.
	checkFor(t, time.Second, 10*time.Millisecond, func() error {
		if subs := ln.NumSubscriptions(); subs < expectedSubs {
			return fmt.Errorf("Number of subs is %d", subs)
		}
		return nil
	})

	// Create pub connection on leafnode
	ncLN := natsConnect(t, ln.ClientURL())
	defer ncLN.Close()

	// Publish on foo and make sure it is received.
	natsPub(t, ncLN, "foo", []byte("msg"))
	natsNexMsg(t, subFoo, time.Second)

	// Publish on foo and make sure it is received.
	natsPub(t, ncLN, "bar", []byte("msg"))
	natsNexMsg(t, subBar, time.Second)
}

func TestLeafNodePermissions(t *testing.T) {
	lo1 := DefaultOptions()
	lo1.LeafNode.Host = "127.0.0.1"
	lo1.LeafNode.Port = -1
	ln1 := RunServer(lo1)
	defer ln1.Shutdown()

	errLog := &captureErrorLogger{errCh: make(chan string, 1)}
	ln1.SetLogger(errLog, false, false)

	u, _ := url.Parse(fmt.Sprintf("nats://%s:%d", lo1.LeafNode.Host, lo1.LeafNode.Port))
	lo2 := DefaultOptions()
	lo2.Cluster.Name = "xyz"
	lo2.LeafNode.ReconnectInterval = 5 * time.Millisecond
	lo2.LeafNode.connDelay = 100 * time.Millisecond
	lo2.LeafNode.Remotes = []*RemoteLeafOpts{
		{
			URLs:        []*url.URL{u},
			DenyExports: []string{"export.*", "export"},
			DenyImports: []string{"import.*", "import"},
		},
	}
	ln2 := RunServer(lo2)
	defer ln2.Shutdown()

	checkLeafNodeConnected(t, ln1)

	// Create clients on ln1 and ln2
	nc1, err := nats.Connect(ln1.ClientURL())
	if err != nil {
		t.Fatalf("Error creating client: %v", err)
	}
	defer nc1.Close()
	nc2, err := nats.Connect(ln2.ClientURL())
	if err != nil {
		t.Fatalf("Error creating client: %v", err)
	}
	defer nc2.Close()

	checkSubs := func(acc *Account, expected int) {
		t.Helper()
		checkFor(t, time.Second, 15*time.Millisecond, func() error {
			if n := acc.TotalSubs(); n != expected {
				return fmt.Errorf("Expected %d subs, got %v", expected, n)
			}
			return nil
		})
	}

	// Create a sub on ">" on LN1
	subAll := natsSubSync(t, nc1, ">")
	// this should be registered in LN2 (there is 1 sub for LN1 $LDS subject) + SYS IMPORTS
	checkSubs(ln2.globalAccount(), 12)

	// Check deny export clause from messages published from LN2
	for _, test := range []struct {
		name     string
		subject  string
		received bool
	}{
		{"do not send on export.bat", "export.bat", false},
		{"do not send on export", "export", false},
		{"send on foo", "foo", true},
		{"send on export.this.one", "export.this.one", true},
	} {
		t.Run(test.name, func(t *testing.T) {
			nc2.Publish(test.subject, []byte("msg"))
			if test.received {
				natsNexMsg(t, subAll, time.Second)
			} else {
				if _, err := subAll.NextMsg(50 * time.Millisecond); err == nil {
					t.Fatalf("Should not have received message on %q", test.subject)
				}
			}
		})
	}

	subAll.Unsubscribe()
	// Goes down by 1.
	checkSubs(ln2.globalAccount(), 11)

	// We used to make sure we would not do subscriptions however that
	// was incorrect. We need to check publishes, not the subscriptions.
	// For instance if we can publish across a leafnode to foo, and the
	// other side has a subsxcription for '*' the message should cross
	// the leafnode. The old way would not allow this.

	// Now check deny import clause.
	// As of now, we don't suppress forwarding of subscriptions on LN2 that
	// match the deny import clause to be forwarded to LN1. However, messages
	// should still not be able to come back to LN2.
	for _, test := range []struct {
		name       string
		subSubject string
		pubSubject string
		ok         bool
	}{
		{"reject import on import.*", "import.*", "import.bad", false},
		{"reject import on import", "import", "import", false},
		{"accepts import on foo", "foo", "foo", true},
		{"accepts import on import.this.one.ok", "import.*.>", "import.this.one.ok", true},
	} {
		t.Run(test.name, func(t *testing.T) {
			sub := natsSubSync(t, nc2, test.subSubject)
			checkSubs(ln2.globalAccount(), 12)

			if !test.ok {
				nc1.Publish(test.pubSubject, []byte("msg"))
				if _, err := sub.NextMsg(50 * time.Millisecond); err == nil {
					t.Fatalf("Did not expect to get the message")
				}
			} else {
				checkSubs(ln1.globalAccount(), 11)
				nc1.Publish(test.pubSubject, []byte("msg"))
				natsNexMsg(t, sub, time.Second)
			}
			sub.Unsubscribe()
			checkSubs(ln1.globalAccount(), 10)
		})
	}
}

func TestLeafNodePermissionsConcurrentAccess(t *testing.T) {
	lo1 := DefaultOptions()
	lo1.LeafNode.Host = "127.0.0.1"
	lo1.LeafNode.Port = -1
	ln1 := RunServer(lo1)
	defer ln1.Shutdown()

	nc1 := natsConnect(t, ln1.ClientURL())
	defer nc1.Close()

	natsSub(t, nc1, "_INBOX.>", func(_ *nats.Msg) {})
	natsFlush(t, nc1)

	ch := make(chan struct{}, 1)
	wg := sync.WaitGroup{}
	wg.Add(2)

	publish := func(nc *nats.Conn) {
		defer wg.Done()

		for {
			select {
			case <-ch:
				return
			default:
				nc.Publish(nats.NewInbox(), []byte("hello"))
			}
		}
	}

	go publish(nc1)

	u, _ := url.Parse(fmt.Sprintf("nats://%s:%d", lo1.LeafNode.Host, lo1.LeafNode.Port))
	lo2 := DefaultOptions()
	lo2.Cluster.Name = "xyz"
	lo2.LeafNode.ReconnectInterval = 5 * time.Millisecond
	lo2.LeafNode.connDelay = 500 * time.Millisecond
	lo2.LeafNode.Remotes = []*RemoteLeafOpts{
		{
			URLs:        []*url.URL{u},
			DenyExports: []string{"foo"},
			DenyImports: []string{"bar"},
		},
	}
	ln2 := RunServer(lo2)
	defer ln2.Shutdown()

	nc2 := natsConnect(t, ln2.ClientURL())
	defer nc2.Close()

	natsSub(t, nc2, "_INBOX.>", func(_ *nats.Msg) {})
	natsFlush(t, nc2)

	go publish(nc2)

	checkLeafNodeConnected(t, ln1)
	checkLeafNodeConnected(t, ln2)

	time.Sleep(50 * time.Millisecond)
	close(ch)
	wg.Wait()
}

func TestLeafNodePubAllowedPruning(t *testing.T) {
	c := &client{}
	c.setPermissions(&Permissions{Publish: &SubjectPermission{Allow: []string{"foo"}}})

	gr := 100
	wg := sync.WaitGroup{}
	wg.Add(gr)
	for i := 0; i < gr; i++ {
		go func() {
			defer wg.Done()
			for i := 0; i < 100; i++ {
				c.pubAllowed(nats.NewInbox())
			}
		}()
	}

	wg.Wait()
	if n := int(atomic.LoadInt32(&c.perms.pcsz)); n > maxPermCacheSize {
		t.Fatalf("Expected size to be less than %v, got %v", maxPermCacheSize, n)
	}
	if n := atomic.LoadInt32(&c.perms.prun); n != 0 {
		t.Fatalf("c.perms.prun should be 0, was %v", n)
	}
}

func TestLeafNodeExportPermissionsNotForSpecialSubs(t *testing.T) {
	lo1 := DefaultOptions()
	lo1.Accounts = []*Account{NewAccount("SYS")}
	lo1.SystemAccount = "SYS"
	lo1.Cluster.Name = "A"
	lo1.Gateway.Name = "A"
	lo1.Gateway.Port = -1
	lo1.LeafNode.Host = "127.0.0.1"
	lo1.LeafNode.Port = -1
	ln1 := RunServer(lo1)
	defer ln1.Shutdown()

	u, _ := url.Parse(fmt.Sprintf("nats://%s:%d", lo1.LeafNode.Host, lo1.LeafNode.Port))
	lo2 := DefaultOptions()
	lo2.LeafNode.Remotes = []*RemoteLeafOpts{
		{
			URLs:        []*url.URL{u},
			DenyExports: []string{">"},
		},
	}
	ln2 := RunServer(lo2)
	defer ln2.Shutdown()

	checkLeafNodeConnected(t, ln1)

	// The deny is totally restrictive, but make sure that we still accept the $LDS, $GR and _GR_ go from LN1.
	checkFor(t, time.Second, 15*time.Millisecond, func() error {
		// We should have registered the 3 subs from the accepting leafnode.
		if n := ln2.globalAccount().TotalSubs(); n != 9 {
			return fmt.Errorf("Expected %d subs, got %v", 9, n)
		}
		return nil
	})
}

// Make sure that if the node that detects the loop (and sends the error and
// close the connection) is the accept side, the remote node (the one that solicits)
// properly use the reconnect delay.
func TestLeafNodeLoopDetectedOnAcceptSide(t *testing.T) {
	bo := DefaultOptions()
	bo.LeafNode.Host = "127.0.0.1"
	bo.LeafNode.Port = -1
	b := RunServer(bo)
	defer b.Shutdown()

	l := &loopDetectedLogger{ch: make(chan string, 1)}
	b.SetLogger(l, false, false)

	u, _ := url.Parse(fmt.Sprintf("nats://127.0.0.1:%d", bo.LeafNode.Port))

	ao := testDefaultOptionsForGateway("A")
	ao.Accounts = []*Account{NewAccount("SYS")}
	ao.SystemAccount = "SYS"
	ao.LeafNode.ReconnectInterval = 5 * time.Millisecond
	ao.LeafNode.Remotes = []*RemoteLeafOpts{
		{
			URLs: []*url.URL{u},
			Hub:  true,
		},
	}
	a := RunServer(ao)
	defer a.Shutdown()

	co := testGatewayOptionsFromToWithServers(t, "C", "A", a)
	co.Accounts = []*Account{NewAccount("SYS")}
	co.SystemAccount = "SYS"
	co.LeafNode.ReconnectInterval = 5 * time.Millisecond
	co.LeafNode.Remotes = []*RemoteLeafOpts{
		{
			URLs: []*url.URL{u},
			Hub:  true,
		},
	}
	c := RunServer(co)
	defer c.Shutdown()

	for i := 0; i < 2; i++ {
		select {
		case <-l.ch:
			// OK
		case <-time.After(200 * time.Millisecond):
			// We are likely to detect from each A and C servers,
			// but consider a failure if we did not receive any.
			if i == 0 {
				t.Fatalf("Should have detected loop")
			}
		}
	}

	// The reconnect attempt is set to 5ms, but the default loop delay
	// is 30 seconds, so we should not get any new error for that long.
	// Check if we are getting more errors..
	select {
	case e := <-l.ch:
		t.Fatalf("Should not have gotten another error, got %q", e)
	case <-time.After(50 * time.Millisecond):
		// OK!
	}
}

func TestLeafNodeHubWithGateways(t *testing.T) {
	ao := DefaultOptions()
	ao.ServerName = "A"
	ao.LeafNode.Host = "127.0.0.1"
	ao.LeafNode.Port = -1
	a := RunServer(ao)
	defer a.Shutdown()

	ua, _ := url.Parse(fmt.Sprintf("nats://127.0.0.1:%d", ao.LeafNode.Port))

	bo := testDefaultOptionsForGateway("B")
	bo.ServerName = "B"
	bo.Accounts = []*Account{NewAccount("SYS")}
	bo.SystemAccount = "SYS"
	bo.LeafNode.ReconnectInterval = 5 * time.Millisecond
	bo.LeafNode.Remotes = []*RemoteLeafOpts{
		{
			URLs: []*url.URL{ua},
			Hub:  true,
		},
	}
	b := RunServer(bo)
	defer b.Shutdown()

	do := DefaultOptions()
	do.ServerName = "D"
	do.LeafNode.Host = "127.0.0.1"
	do.LeafNode.Port = -1
	d := RunServer(do)
	defer d.Shutdown()

	ud, _ := url.Parse(fmt.Sprintf("nats://127.0.0.1:%d", do.LeafNode.Port))

	co := testGatewayOptionsFromToWithServers(t, "C", "B", b)
	co.ServerName = "C"
	co.Accounts = []*Account{NewAccount("SYS")}
	co.SystemAccount = "SYS"
	co.LeafNode.ReconnectInterval = 5 * time.Millisecond
	co.LeafNode.Remotes = []*RemoteLeafOpts{
		{
			URLs: []*url.URL{ud},
			Hub:  true,
		},
	}
	c := RunServer(co)
	defer c.Shutdown()

	waitForInboundGateways(t, b, 1, 2*time.Second)
	waitForInboundGateways(t, c, 1, 2*time.Second)
	checkLeafNodeConnected(t, a)
	checkLeafNodeConnected(t, d)

	// Create a responder on D
	ncD := natsConnect(t, d.ClientURL())
	defer ncD.Close()

	ncD.Subscribe("service", func(m *nats.Msg) {
		m.Respond([]byte("reply"))
	})
	ncD.Flush()

	checkFor(t, time.Second, 15*time.Millisecond, func() error {
		acc := a.globalAccount()
		if r := acc.sl.Match("service"); r != nil && len(r.psubs) == 1 {
			return nil
		}
		return fmt.Errorf("subscription still not registered")
	})

	// Create requestor on A and send the request, expect a reply.
	ncA := natsConnect(t, a.ClientURL())
	defer ncA.Close()
	if msg, err := ncA.Request("service", []byte("request"), time.Second); err != nil {
		t.Fatalf("Failed to get reply: %v", err)
	} else if string(msg.Data) != "reply" {
		t.Fatalf("Unexpected reply: %q", msg.Data)
	}
}

func TestLeafNodeTmpClients(t *testing.T) {
	ao := DefaultOptions()
	ao.LeafNode.Host = "127.0.0.1"
	ao.LeafNode.Port = -1
	a := RunServer(ao)
	defer a.Shutdown()

	c, err := net.Dial("tcp", fmt.Sprintf("127.0.0.1:%d", ao.LeafNode.Port))
	if err != nil {
		t.Fatalf("Error connecting: %v", err)
	}
	defer c.Close()
	// Read info
	br := bufio.NewReader(c)
	br.ReadLine()

	checkTmp := func(expected int) {
		t.Helper()
		checkFor(t, time.Second, 15*time.Millisecond, func() error {
			a.grMu.Lock()
			l := len(a.grTmpClients)
			a.grMu.Unlock()
			if l != expected {
				return fmt.Errorf("Expected tmp map to have %v entries, got %v", expected, l)
			}
			return nil
		})
	}
	checkTmp(1)

	// Close client and wait check that it is removed.
	c.Close()
	checkTmp(0)

	// Check with normal leafnode connection that once connected,
	// the tmp map is also emptied.
	bo := DefaultOptions()
	bo.Cluster.Name = "xyz"
	bo.LeafNode.ReconnectInterval = 5 * time.Millisecond
	u, err := url.Parse(fmt.Sprintf("nats://127.0.0.1:%d", ao.LeafNode.Port))
	if err != nil {
		t.Fatalf("Error creating url: %v", err)
	}
	bo.LeafNode.Remotes = []*RemoteLeafOpts{{URLs: []*url.URL{u}}}
	b := RunServer(bo)
	defer b.Shutdown()

	checkLeafNodeConnected(t, b)
	checkTmp(0)
}

func TestLeafNodeTLSVerifyAndMap(t *testing.T) {
	accName := "MyAccount"
	acc := NewAccount(accName)
	certUserName := "CN=example.com,OU=NATS.io"
	users := []*User{{Username: certUserName, Account: acc}}

	for _, test := range []struct {
		name        string
		leafUsers   bool
		provideCert bool
	}{
		{"no users override, provides cert", false, true},
		{"no users override, does not provide cert", false, false},
		{"users override, provides cert", true, true},
		{"users override, does not provide cert", true, false},
	} {
		t.Run(test.name, func(t *testing.T) {
			o := DefaultOptions()
			o.Accounts = []*Account{acc}
			o.LeafNode.Host = "127.0.0.1"
			o.LeafNode.Port = -1
			if test.leafUsers {
				o.LeafNode.Users = users
			} else {
				o.Users = users
			}
			tc := &TLSConfigOpts{
				CertFile: "../test/configs/certs/tlsauth/server.pem",
				KeyFile:  "../test/configs/certs/tlsauth/server-key.pem",
				CaFile:   "../test/configs/certs/tlsauth/ca.pem",
				Verify:   true,
			}
			tlsc, err := GenTLSConfig(tc)
			if err != nil {
				t.Fatalf("Error creating tls config: %v", err)
			}
			o.LeafNode.TLSConfig = tlsc
			o.LeafNode.TLSMap = true
			s := RunServer(o)
			defer s.Shutdown()

			slo := DefaultOptions()
			slo.Cluster.Name = "xyz"

			sltlsc := &tls.Config{}
			if test.provideCert {
				tc := &TLSConfigOpts{
					CertFile: "../test/configs/certs/tlsauth/client.pem",
					KeyFile:  "../test/configs/certs/tlsauth/client-key.pem",
				}
				var err error
				sltlsc, err = GenTLSConfig(tc)
				if err != nil {
					t.Fatalf("Error generating tls config: %v", err)
				}
			}
			sltlsc.InsecureSkipVerify = true
			u, _ := url.Parse(fmt.Sprintf("nats://%s:%d", o.LeafNode.Host, o.LeafNode.Port))
			slo.LeafNode.Remotes = []*RemoteLeafOpts{
				{
					TLSConfig: sltlsc,
					URLs:      []*url.URL{u},
				},
			}
			sl := RunServer(slo)
			defer sl.Shutdown()

			if !test.provideCert {
				// Wait a bit and make sure we are not connecting
				time.Sleep(100 * time.Millisecond)
				checkLeafNodeConnectedCount(t, s, 0)
				return
			}
			checkLeafNodeConnected(t, s)

			var uname string
			var accname string
			s.mu.Lock()
			for _, c := range s.leafs {
				c.mu.Lock()
				uname = c.opts.Username
				if c.acc != nil {
					accname = c.acc.GetName()
				}
				c.mu.Unlock()
			}
			s.mu.Unlock()
			if uname != certUserName {
				t.Fatalf("Expected username %q, got %q", certUserName, uname)
			}
			if accname != accName {
				t.Fatalf("Expected account %q, got %v", accName, accname)
			}
		})
	}
}

type chanLogger struct {
	DummyLogger
	triggerChan chan string
}

func (l *chanLogger) Warnf(format string, v ...interface{}) {
	l.triggerChan <- fmt.Sprintf(format, v...)
}

func (l *chanLogger) Errorf(format string, v ...interface{}) {
	l.triggerChan <- fmt.Sprintf(format, v...)
}

const (
	testLeafNodeTLSVerifyAndMapSrvA = `
listen: 127.0.0.1:-1
leaf {
	listen: "127.0.0.1:-1"
	tls {
		cert_file: "../test/configs/certs/server-cert.pem"
		key_file:  "../test/configs/certs/server-key.pem"
		ca_file:   "../test/configs/certs/ca.pem"
		timeout: 2
		verify_and_map: true
	}
	authorization {
		users [{
			user: "%s"
		}]
	}
}
`
	testLeafNodeTLSVerifyAndMapSrvB = `
listen: -1
leaf {
	remotes [
		{
			url: "tls://user-provided-in-url@localhost:%d"
			tls {
				cert_file: "../test/configs/certs/server-cert.pem"
				key_file:  "../test/configs/certs/server-key.pem"
				ca_file:   "../test/configs/certs/ca.pem"
			}
		}
	]
}`
)

func TestLeafNodeTLSVerifyAndMapCfgPass(t *testing.T) {
	l := &chanLogger{triggerChan: make(chan string, 100)}
	defer close(l.triggerChan)

	confA := createConfFile(t, []byte(fmt.Sprintf(testLeafNodeTLSVerifyAndMapSrvA, "localhost")))
	srvA, optsA := RunServerWithConfig(confA)
	defer srvA.Shutdown()
	srvA.SetLogger(l, true, true)

	confB := createConfFile(t, []byte(fmt.Sprintf(testLeafNodeTLSVerifyAndMapSrvB, optsA.LeafNode.Port)))
	ob := LoadConfig(confB)
	ob.LeafNode.ReconnectInterval = 50 * time.Millisecond
	srvB := RunServer(ob)
	defer srvB.Shutdown()

	// Now make sure that the leaf node connection is up and the correct account was picked
	checkFor(t, 10*time.Second, 10*time.Millisecond, func() error {
		for _, srv := range []*Server{srvA, srvB} {
			if nln := srv.NumLeafNodes(); nln != 1 {
				return fmt.Errorf("Number of leaf nodes is %d", nln)
			}
			if leafz, err := srv.Leafz(nil); err != nil {
				if len(leafz.Leafs) != 1 {
					return fmt.Errorf("Number of leaf nodes returned by LEAFZ is not one: %d", len(leafz.Leafs))
				} else if leafz.Leafs[0].Account != DEFAULT_GLOBAL_ACCOUNT {
					return fmt.Errorf("Account used is not $G: %s", leafz.Leafs[0].Account)
				}
			}
		}
		return nil
	})
	// Make sure that the user name in the url was ignored and a warning printed
	for {
		select {
		case w := <-l.triggerChan:
			if w == `User "user-provided-in-url" found in connect proto, but user required from cert` {
				return
			}
		case <-time.After(2 * time.Second):
			t.Fatal("Did not get expected warning")
		}
	}
}

func TestLeafNodeTLSVerifyAndMapCfgFail(t *testing.T) {
	l := &chanLogger{triggerChan: make(chan string, 100)}
	defer close(l.triggerChan)

	// use certificate with SAN localhost, but configure the server to not accept it
	// instead provide a name matching the user (to be matched by failed
	confA := createConfFile(t, []byte(fmt.Sprintf(testLeafNodeTLSVerifyAndMapSrvA, "user-provided-in-url")))
	srvA, optsA := RunServerWithConfig(confA)
	defer srvA.Shutdown()
	srvA.SetLogger(l, true, true)

	confB := createConfFile(t, []byte(fmt.Sprintf(testLeafNodeTLSVerifyAndMapSrvB, optsA.LeafNode.Port)))
	ob := LoadConfig(confB)
	ob.LeafNode.ReconnectInterval = 50 * time.Millisecond
	srvB := RunServer(ob)
	defer srvB.Shutdown()

	// Now make sure that the leaf node connection is down
	checkFor(t, 10*time.Second, 10*time.Millisecond, func() error {
		for _, srv := range []*Server{srvA, srvB} {
			if nln := srv.NumLeafNodes(); nln != 0 {
				return fmt.Errorf("Number of leaf nodes is %d", nln)
			}
		}
		return nil
	})
	// Make sure that the connection was closed for the right reason
	for {
		select {
		case w := <-l.triggerChan:
			if strings.Contains(w, ErrAuthentication.Error()) {
				return
			}
		case <-time.After(2 * time.Second):
			t.Fatal("Did not get expected warning")
		}
	}
}

func TestLeafNodeOriginClusterInfo(t *testing.T) {
	hopts := DefaultOptions()
	hopts.ServerName = "hub"
	hopts.LeafNode.Port = -1

	hub := RunServer(hopts)
	defer hub.Shutdown()

	conf := createConfFile(t, []byte(fmt.Sprintf(`
		port: -1
		leaf {
			remotes [ { url: "nats://127.0.0.1:%d" } ]
		}
	`, hopts.LeafNode.Port)))

	opts, err := ProcessConfigFile(conf)
	if err != nil {
		t.Fatalf("Error processing config file: %v", err)
	}
	opts.NoLog, opts.NoSigs = true, true

	s := RunServer(opts)
	defer s.Shutdown()

	checkLeafNodeConnected(t, s)

	// Check the info on the leadnode client in the hub.
	grabLeaf := func() *client {
		var l *client
		hub.mu.Lock()
		for _, l = range hub.leafs {
			break
		}
		hub.mu.Unlock()
		return l
	}

	l := grabLeaf()
	if rc := l.remoteCluster(); rc != "" {
		t.Fatalf("Expected an empty remote cluster, got %q", rc)
	}

	s.Shutdown()

	// Now make our leafnode part of a cluster.
	conf = createConfFile(t, []byte(fmt.Sprintf(`
		port: -1
		leaf {
			remotes [ { url: "nats://127.0.0.1:%d" } ]
		}
		cluster {
			name: "xyz"
			listen: "127.0.0.1:-1"
		}
	`, hopts.LeafNode.Port)))

	opts, err = ProcessConfigFile(conf)
	if err != nil {
		t.Fatalf("Error processing config file: %v", err)
	}
	opts.NoLog, opts.NoSigs = true, true

	s = RunServer(opts)
	defer s.Shutdown()

	checkLeafNodeConnected(t, s)

	l = grabLeaf()
	if rc := l.remoteCluster(); rc != "xyz" {
		t.Fatalf("Expected a remote cluster name of \"xyz\", got %q", rc)
	}
	pcid := l.cid

	// Now make sure that if we update our cluster name, simulating the settling
	// of dynamic cluster names between competing servers.
	s.setClusterName("xyz")
	// Make sure we disconnect and reconnect.
	checkLeafNodeConnectedCount(t, s, 0)
	checkLeafNodeConnected(t, s)
	checkLeafNodeConnected(t, hub)

	l = grabLeaf()
	if rc := l.remoteCluster(); rc != "xyz" {
		t.Fatalf("Expected a remote cluster name of \"xyz\", got %q", rc)
	}
	// Make sure we reconnected and have a new CID.
	if l.cid == pcid {
		t.Fatalf("Expected a different id, got the same")
	}
}

type proxyAcceptDetectFailureLate struct {
	sync.Mutex
	wg         sync.WaitGroup
	acceptPort int
	l          net.Listener
	srvs       []net.Conn
	leaf       net.Conn
	startChan  chan struct{}
}

func (p *proxyAcceptDetectFailureLate) run(t *testing.T) int {
	return p.runEx(t, false)
}

func (p *proxyAcceptDetectFailureLate) runEx(t *testing.T, needStart bool) int {
	l, err := natsListen("tcp", "127.0.0.1:0")
	if err != nil {
		t.Fatalf("Error on listen: %v", err)
	}
	p.Lock()
	var startChan chan struct{}
	if needStart {
		startChan = make(chan struct{})
		p.startChan = startChan
	}
	p.l = l
	p.Unlock()
	port := l.Addr().(*net.TCPAddr).Port
	p.wg.Add(1)
	go func() {
		defer p.wg.Done()
		defer l.Close()
		defer func() {
			p.Lock()
			for _, c := range p.srvs {
				c.Close()
			}
			p.Unlock()
		}()
		if startChan != nil {
			<-startChan
		}
		for {
			c, err := l.Accept()
			if err != nil {
				return
			}
			srv, err := net.Dial("tcp", fmt.Sprintf("127.0.0.1:%d", p.acceptPort))
			if err != nil {
				return
			}
			p.Lock()
			p.leaf = c
			p.srvs = append(p.srvs, srv)
			p.Unlock()

			transfer := func(c1, c2 net.Conn) {
				var buf [1024]byte
				for {
					n, err := c1.Read(buf[:])
					if err != nil {
						return
					}
					if _, err := c2.Write(buf[:n]); err != nil {
						return
					}
				}
			}

			go transfer(srv, c)
			go transfer(c, srv)
		}
	}()
	return port
}

func (p *proxyAcceptDetectFailureLate) start() {
	p.Lock()
	if p.startChan != nil {
		close(p.startChan)
		p.startChan = nil
	}
	p.Unlock()
}

func (p *proxyAcceptDetectFailureLate) close() {
	p.Lock()
	if p.startChan != nil {
		close(p.startChan)
		p.startChan = nil
	}
	p.l.Close()
	p.Unlock()

	p.wg.Wait()
}

type oldConnReplacedLogger struct {
	DummyLogger
	errCh  chan string
	warnCh chan string
}

func (l *oldConnReplacedLogger) Errorf(format string, v ...interface{}) {
	select {
	case l.errCh <- fmt.Sprintf(format, v...):
	default:
	}
}

func (l *oldConnReplacedLogger) Warnf(format string, v ...interface{}) {
	select {
	case l.warnCh <- fmt.Sprintf(format, v...):
	default:
	}
}

// This test will simulate that the accept side does not detect the connection
// has been closed early enough. The soliciting side will attempt to reconnect
// and we should not be getting the "loop detected" error.
func TestLeafNodeLoopDetectedDueToReconnect(t *testing.T) {
	o := DefaultOptions()
	o.LeafNode.Host = "127.0.0.1"
	o.LeafNode.Port = -1
	s := RunServer(o)
	defer s.Shutdown()

	l := &oldConnReplacedLogger{errCh: make(chan string, 10), warnCh: make(chan string, 10)}
	s.SetLogger(l, false, false)

	p := &proxyAcceptDetectFailureLate{acceptPort: o.LeafNode.Port}
	defer p.close()
	port := p.run(t)

	aurl, err := url.Parse(fmt.Sprintf("nats://127.0.0.1:%d", port))
	if err != nil {
		t.Fatalf("Error parsing url: %v", err)
	}
	ol := DefaultOptions()
	ol.Cluster.Name = "cde"
	ol.LeafNode.ReconnectInterval = 50 * time.Millisecond
	ol.LeafNode.Remotes = []*RemoteLeafOpts{{URLs: []*url.URL{aurl}}}
	sl := RunServer(ol)
	defer sl.Shutdown()

	checkLeafNodeConnected(t, s)
	checkLeafNodeConnected(t, sl)

	// Cause disconnect client side...
	p.Lock()
	p.leaf.Close()
	p.Unlock()

	// Make sure we did not get the loop detected error
	select {
	case e := <-l.errCh:
		if strings.Contains(e, "Loop detected") {
			t.Fatalf("Loop detected: %v", e)
		}
	case <-time.After(250 * time.Millisecond):
		// We are ok
	}

	// Now make sure we got the warning
	select {
	case w := <-l.warnCh:
		if !strings.Contains(w, "Replacing connection from same server") {
			t.Fatalf("Unexpected warning: %v", w)
		}
	case <-time.After(time.Second):
		t.Fatal("Did not get expected warning")
	}

	checkLeafNodeConnected(t, s)
	checkLeafNodeConnected(t, sl)
}

func TestLeafNodeTwoRemotesBindToSameAccount(t *testing.T) {
	opts := DefaultOptions()
	opts.LeafNode.Host = "127.0.0.1"
	opts.LeafNode.Port = -1
	s := RunServer(opts)
	defer s.Shutdown()

	conf := `
	listen: 127.0.0.1:-1
	cluster { name: ln22, listen: 127.0.0.1:-1 }
	accounts {
		a { users [ {user: a, password: a} ]}
		b { users [ {user: b, password: b} ]}
	}
	leafnodes {
		remotes = [
			{
				url: nats-leaf://127.0.0.1:%d
				account: a
			}
			{
				url: nats-leaf://127.0.0.1:%d
				account: b
			}
		]
	}
	`
	lconf := createConfFile(t, []byte(fmt.Sprintf(conf, opts.LeafNode.Port, opts.LeafNode.Port)))

	lopts, err := ProcessConfigFile(lconf)
	if err != nil {
		t.Fatalf("Error loading config file: %v", err)
	}
	lopts.NoLog = false
	ln, err := NewServer(lopts)
	if err != nil {
		t.Fatalf("Error creating server: %v", err)
	}
	defer ln.Shutdown()
	l := &captureErrorLogger{errCh: make(chan string, 10)}
	ln.SetLogger(l, false, false)

	wg := sync.WaitGroup{}
	wg.Add(1)
	go func() {
		defer wg.Done()
		ln.Start()
	}()

	select {
	case err := <-l.errCh:
		if !strings.Contains(err, DuplicateRemoteLeafnodeConnection.String()) {
			t.Fatalf("Unexpected error: %v", err)
		}
	case <-time.After(2 * time.Second):
		t.Fatal("Did not get any error")
	}
	ln.Shutdown()
	wg.Wait()
}

func TestLeafNodeNoDuplicateWithinCluster(t *testing.T) {
	// This set the cluster name to "abc"
	oSrv1 := DefaultOptions()
	oSrv1.ServerName = "srv1"
	oSrv1.LeafNode.Host = "127.0.0.1"
	oSrv1.LeafNode.Port = -1
	srv1 := RunServer(oSrv1)
	defer srv1.Shutdown()

	u, err := url.Parse(fmt.Sprintf("nats://127.0.0.1:%d", oSrv1.LeafNode.Port))
	if err != nil {
		t.Fatalf("Error parsing url: %v", err)
	}

	oLeaf1 := DefaultOptions()
	oLeaf1.ServerName = "leaf1"
	oLeaf1.Cluster.Name = "xyz"
	oLeaf1.LeafNode.Remotes = []*RemoteLeafOpts{{URLs: []*url.URL{u}}}
	leaf1 := RunServer(oLeaf1)
	defer leaf1.Shutdown()

	leaf1ClusterURL := fmt.Sprintf("nats://127.0.0.1:%d", oLeaf1.Cluster.Port)

	oLeaf2 := DefaultOptions()
	oLeaf2.ServerName = "leaf2"
	oLeaf2.Cluster.Name = "xyz"
	oLeaf2.LeafNode.Remotes = []*RemoteLeafOpts{{URLs: []*url.URL{u}}}
	oLeaf2.Routes = RoutesFromStr(leaf1ClusterURL)
	leaf2 := RunServer(oLeaf2)
	defer leaf2.Shutdown()

	checkClusterFormed(t, leaf1, leaf2)

	checkLeafNodeConnectedCount(t, srv1, 2)
	checkLeafNodeConnected(t, leaf1)
	checkLeafNodeConnected(t, leaf2)

	ncSrv1 := natsConnect(t, srv1.ClientURL())
	defer ncSrv1.Close()
	natsQueueSub(t, ncSrv1, "foo", "queue", func(m *nats.Msg) {
		m.Respond([]byte("from srv1"))
	})

	ncLeaf1 := natsConnect(t, leaf1.ClientURL())
	defer ncLeaf1.Close()
	natsQueueSub(t, ncLeaf1, "foo", "queue", func(m *nats.Msg) {
		m.Respond([]byte("from leaf1"))
	})

	ncLeaf2 := natsConnect(t, leaf2.ClientURL())
	defer ncLeaf2.Close()

	// Check that "foo" interest is available everywhere.
	// For this test, we want to make sure that the 2 queue subs are
	// registered on all servers, so we don't use checkSubInterest
	// which would simply return "true" if there is any interest on "foo".
	servers := []*Server{srv1, leaf1, leaf2}
	checkFor(t, time.Second, 15*time.Millisecond, func() error {
		for _, s := range servers {
			acc, err := s.LookupAccount(globalAccountName)
			if err != nil {
				return err
			}
			acc.mu.RLock()
			r := acc.sl.Match("foo")
			ok := len(r.qsubs) == 1 && len(r.qsubs[0]) == 2
			acc.mu.RUnlock()
			if !ok {
				return fmt.Errorf("interest not propagated on %q", s.Name())
			}
		}
		return nil
	})

	// Send requests (from leaf2). For this test to make sure that
	// there is no duplicate, we want to make sure that we check for
	// multiple replies and that the reply subject subscription has
	// been propagated everywhere.
	sub := natsSubSync(t, ncLeaf2, "reply_subj")
	natsFlush(t, ncLeaf2)

	// Here we have a single sub on "reply_subj" so using checkSubInterest is ok.
	checkSubInterest(t, srv1, globalAccountName, "reply_subj", time.Second)
	checkSubInterest(t, leaf1, globalAccountName, "reply_subj", time.Second)
	checkSubInterest(t, leaf2, globalAccountName, "reply_subj", time.Second)

	for i := 0; i < 5; i++ {
		// Now send the request
		natsPubReq(t, ncLeaf2, "foo", sub.Subject, []byte("req"))
		// Check that we get the reply
		replyMsg := natsNexMsg(t, sub, time.Second)
		// But make sure we received only 1!
		if otherReply, _ := sub.NextMsg(100 * time.Millisecond); otherReply != nil {
			t.Fatalf("Received duplicate reply, first was %q, followed by %q",
				replyMsg.Data, otherReply.Data)
		}
		// We also should have preferred the queue sub that is in the leaf cluster.
		if string(replyMsg.Data) != "from leaf1" {
			t.Fatalf("Expected reply from leaf1, got %q", replyMsg.Data)
		}
	}
}

func TestLeafNodeLMsgSplit(t *testing.T) {
	// This set the cluster name to "abc"
	oSrv1 := DefaultOptions()
	oSrv1.LeafNode.Host = "127.0.0.1"
	oSrv1.LeafNode.Port = -1
	srv1 := RunServer(oSrv1)
	defer srv1.Shutdown()

	oSrv2 := DefaultOptions()
	oSrv2.LeafNode.Host = "127.0.0.1"
	oSrv2.LeafNode.Port = -1
	oSrv2.Routes = RoutesFromStr(fmt.Sprintf("nats://127.0.0.1:%d", oSrv1.Cluster.Port))
	srv2 := RunServer(oSrv2)
	defer srv2.Shutdown()

	checkClusterFormed(t, srv1, srv2)

	u1, err := url.Parse(fmt.Sprintf("nats://127.0.0.1:%d", oSrv1.LeafNode.Port))
	if err != nil {
		t.Fatalf("Error parsing url: %v", err)
	}
	u2, err := url.Parse(fmt.Sprintf("nats://127.0.0.1:%d", oSrv2.LeafNode.Port))
	if err != nil {
		t.Fatalf("Error parsing url: %v", err)
	}

	oLeaf1 := DefaultOptions()
	oLeaf1.Cluster.Name = "xyz"
	oLeaf1.LeafNode.Remotes = []*RemoteLeafOpts{{URLs: []*url.URL{u1, u2}}}
	leaf1 := RunServer(oLeaf1)
	defer leaf1.Shutdown()

	oLeaf2 := DefaultOptions()
	oLeaf2.Cluster.Name = "xyz"
	oLeaf2.LeafNode.Remotes = []*RemoteLeafOpts{{URLs: []*url.URL{u1, u2}}}
	oLeaf2.Routes = RoutesFromStr(fmt.Sprintf("nats://127.0.0.1:%d", oLeaf1.Cluster.Port))
	leaf2 := RunServer(oLeaf2)
	defer leaf2.Shutdown()

	checkClusterFormed(t, leaf1, leaf2)

	checkLeafNodeConnected(t, leaf1)
	checkLeafNodeConnected(t, leaf2)

	ncSrv2 := natsConnect(t, srv2.ClientURL())
	defer ncSrv2.Close()
	natsQueueSub(t, ncSrv2, "foo", "queue", func(m *nats.Msg) {
		m.Respond([]byte("from srv2"))
	})

	// Check that "foo" interest is available everywhere.
	checkSubInterest(t, srv1, globalAccountName, "foo", time.Second)
	checkSubInterest(t, srv2, globalAccountName, "foo", time.Second)
	checkSubInterest(t, leaf1, globalAccountName, "foo", time.Second)
	checkSubInterest(t, leaf2, globalAccountName, "foo", time.Second)

	// Not required, but have a request payload that is more than 100 bytes
	reqPayload := make([]byte, 150)
	for i := 0; i < len(reqPayload); i++ {
		reqPayload[i] = byte((i % 26)) + 'A'
	}

	// Send repeated requests (from scratch) from leaf-2:
	sendReq := func() {
		t.Helper()

		ncLeaf2 := natsConnect(t, leaf2.ClientURL())
		defer ncLeaf2.Close()

		if _, err := ncLeaf2.Request("foo", reqPayload, time.Second); err != nil {
			t.Fatalf("Did not receive reply: %v", err)
		}
	}
	for i := 0; i < 100; i++ {
		sendReq()
	}
}

type parseRouteLSUnsubLogger struct {
	DummyLogger
	gotTrace chan struct{}
	gotErr   chan error
}

func (l *parseRouteLSUnsubLogger) Errorf(format string, v ...interface{}) {
	err := fmt.Errorf(format, v...)
	select {
	case l.gotErr <- err:
	default:
	}
}

func (l *parseRouteLSUnsubLogger) Tracef(format string, v ...interface{}) {
	trace := fmt.Sprintf(format, v...)
	if strings.Contains(trace, "LS- $G foo bar") {
		l.gotTrace <- struct{}{}
	}
}

func TestLeafNodeRouteParseLSUnsub(t *testing.T) {
	// This set the cluster name to "abc"
	oSrv1 := DefaultOptions()
	oSrv1.LeafNode.Host = "127.0.0.1"
	oSrv1.LeafNode.Port = -1
	srv1 := RunServer(oSrv1)
	defer srv1.Shutdown()

	l := &parseRouteLSUnsubLogger{gotTrace: make(chan struct{}, 1), gotErr: make(chan error, 1)}
	srv1.SetLogger(l, true, true)

	oSrv2 := DefaultOptions()
	oSrv2.LeafNode.Host = "127.0.0.1"
	oSrv2.LeafNode.Port = -1
	oSrv2.Routes = RoutesFromStr(fmt.Sprintf("nats://127.0.0.1:%d", oSrv1.Cluster.Port))
	srv2 := RunServer(oSrv2)
	defer srv2.Shutdown()

	checkClusterFormed(t, srv1, srv2)

	u2, err := url.Parse(fmt.Sprintf("nats://127.0.0.1:%d", oSrv2.LeafNode.Port))
	if err != nil {
		t.Fatalf("Error parsing url: %v", err)
	}

	oLeaf2 := DefaultOptions()
	oLeaf2.Cluster.Name = "xyz"
	oLeaf2.LeafNode.Remotes = []*RemoteLeafOpts{{URLs: []*url.URL{u2}}}
	leaf2 := RunServer(oLeaf2)
	defer leaf2.Shutdown()

	checkLeafNodeConnected(t, srv2)
	checkLeafNodeConnected(t, leaf2)

	ncLeaf2 := natsConnect(t, leaf2.ClientURL())
	defer ncLeaf2.Close()

	sub := natsQueueSubSync(t, ncLeaf2, "foo", "bar")
	// The issue was with the unsubscribe of this queue subscription
	natsUnsub(t, sub)

	// We should get the trace
	select {
	case <-l.gotTrace:
		// OK!
	case <-time.After(100 * time.Millisecond):
		t.Fatalf("Did not get LS- trace")
	}
	// And no error...
	select {
	case e := <-l.gotErr:
		t.Fatalf("There was an error on server 1: %q", e.Error())
	case <-time.After(100 * time.Millisecond):
		// OK!
	}
}

func TestLeafNodeOperatorBadCfg(t *testing.T) {
	sysAcc, err := nkeys.CreateAccount()
	require_NoError(t, err)
	sysAccPk, err := sysAcc.PublicKey()
	require_NoError(t, err)
	tmpDir := t.TempDir()

	configTmpl := `
		port: -1
		operator: %s
		system_account: %s
		resolver: {
			type: cache
			dir: '%s'
		}
		leafnodes: {
			%s
		}
	`

	cases := []struct {
		name      string
		errorText string
		cfg       string
	}{
		{
			name:      "Operator with Leafnode",
			errorText: "operator mode does not allow specifying user in leafnode config",
			cfg: `
			port: -1
			authorization {
				users = [{user: "u", password: "p"}]}
			}`,
		},
		{
			name:      "Operator with NKey",
			errorText: "operator mode and non account nkeys are incompatible",
			cfg: `
			port: -1
			authorization {
				account: notankey
			}`,
		},
		{
			name: "Operator remote account NKeys",
			errorText: "operator mode requires account nkeys in remotes. " +
				"Please add an `account` key to each remote in your `leafnodes` section, to assign it to an account. " +
				"Each account value should be a 56 character public key, starting with the letter 'A'",
			cfg: `remotes: [{url: u}]`,
		},
	}
	for _, c := range cases {
		t.Run(c.name, func(t *testing.T) {

			conf := createConfFile(t, []byte(fmt.Sprintf(configTmpl, ojwt, sysAccPk, tmpDir, c.cfg)))
			opts := LoadConfig(conf)
			s, err := NewServer(opts)
			if err == nil {
				s.Shutdown()
				t.Fatal("Expected an error")
			}
			// Since the server cannot be stopped, since it did not start,
			// let's manually close the account resolver to avoid leaking go routines.
			opts.AccountResolver.Close()
			if err.Error() != c.errorText {
				t.Fatalf("Expected error %s but got %s", c.errorText, err)
			}
		})
	}
}

func TestLeafNodeTLSConfigReload(t *testing.T) {
	template := `
		listen: 127.0.0.1:-1
		leaf {
			listen: "127.0.0.1:-1"
			tls {
				cert_file: "../test/configs/certs/server-cert.pem"
				key_file:  "../test/configs/certs/server-key.pem"
				%s
				timeout: 2
				verify: true
			}
		}
	`
	confA := createConfFile(t, []byte(fmt.Sprintf(template, "")))

	srvA, optsA := RunServerWithConfig(confA)
	defer srvA.Shutdown()

	lg := &captureErrorLogger{errCh: make(chan string, 10)}
	srvA.SetLogger(lg, false, false)

	confB := createConfFile(t, []byte(fmt.Sprintf(`
		listen: -1
		leaf {
			remotes [
				{
					url: "tls://127.0.0.1:%d"
					tls {
						cert_file: "../test/configs/certs/server-cert.pem"
						key_file:  "../test/configs/certs/server-key.pem"
						ca_file:   "../test/configs/certs/ca.pem"
					}
				}
			]
		}
	`, optsA.LeafNode.Port)))

	optsB, err := ProcessConfigFile(confB)
	if err != nil {
		t.Fatalf("Error processing config file: %v", err)
	}
	optsB.LeafNode.ReconnectInterval = 50 * time.Millisecond
	optsB.NoLog, optsB.NoSigs = true, true

	srvB := RunServer(optsB)
	defer srvB.Shutdown()

	// Wait for the error
	select {
	case err := <-lg.errCh:
		// Since Go 1.18, we had to regenerate certs to not have to use GODEBUG="x509sha1=1"
		// But on macOS, with our test CA certs, no SCTs included, it will fail
		// for the reason "x509: “localhost” certificate is not standards compliant"
		// instead of "unknown authority".
		if !strings.Contains(err, "unknown") && !strings.Contains(err, "compliant") {
			t.Fatalf("Unexpected error: %v", err)
		}
	case <-time.After(2 * time.Second):
		t.Fatalf("Did not get TLS error")
	}

	// Add the CA to srvA
	reloadUpdateConfig(t, srvA, confA, fmt.Sprintf(template, `ca_file: "../test/configs/certs/ca.pem"`))

	// Now make sure that srvB can create a LN connection.
	checkFor(t, 3*time.Second, 10*time.Millisecond, func() error {
		if nln := srvB.NumLeafNodes(); nln != 1 {
			return fmt.Errorf("Number of leaf nodes is %d", nln)
		}
		return nil
	})
}

func TestLeafNodeTLSConfigReloadForRemote(t *testing.T) {
	confA := createConfFile(t, []byte(`
		listen: 127.0.0.1:-1
		leaf {
			listen: "127.0.0.1:-1"
			tls {
				cert_file: "../test/configs/certs/server-cert.pem"
				key_file:  "../test/configs/certs/server-key.pem"
				ca_file: "../test/configs/certs/ca.pem"
				timeout: 2
				verify: true
			}
		}
	`))

	srvA, optsA := RunServerWithConfig(confA)
	defer srvA.Shutdown()

	lg := &captureErrorLogger{errCh: make(chan string, 10)}
	srvA.SetLogger(lg, false, false)

	template := `
		listen: -1
		leaf {
			remotes [
				{
					url: "tls://127.0.0.1:%d"
					tls {
						cert_file: "../test/configs/certs/server-cert.pem"
						key_file:  "../test/configs/certs/server-key.pem"
						%s
					}
				}
			]
		}
	`
	confB := createConfFile(t, []byte(fmt.Sprintf(template, optsA.LeafNode.Port, "")))

	srvB, _ := RunServerWithConfig(confB)
	defer srvB.Shutdown()

	// Wait for the error
	select {
	case err := <-lg.errCh:
		if !strings.Contains(err, "bad certificate") {
			t.Fatalf("Unexpected error: %v", err)
		}
	case <-time.After(2 * time.Second):
		t.Fatalf("Did not get TLS error")
	}

	// Add the CA to srvB
	reloadUpdateConfig(t, srvB, confB, fmt.Sprintf(template, optsA.LeafNode.Port, `ca_file: "../test/configs/certs/ca.pem"`))

	// Now make sure that srvB can create a LN connection.
	checkFor(t, 2*time.Second, 10*time.Millisecond, func() error {
		if nln := srvB.NumLeafNodes(); nln != 1 {
			return fmt.Errorf("Number of leaf nodes is %d", nln)
		}
		return nil
	})
}

func testDefaultLeafNodeWSOptions() *Options {
	o := DefaultOptions()
	o.Websocket.Host = "127.0.0.1"
	o.Websocket.Port = -1
	o.Websocket.NoTLS = true
	o.LeafNode.Host = "127.0.0.1"
	o.LeafNode.Port = -1
	return o
}

func testDefaultRemoteLeafNodeWSOptions(t *testing.T, o *Options, tls bool) *Options {
	// Use some path in the URL.. we don't use that, but internally
	// the server will prefix the path with /leafnode so that the
	// WS webserver knows that it needs to create a LEAF connection.
	u, _ := url.Parse(fmt.Sprintf("ws://127.0.0.1:%d/some/path", o.Websocket.Port))
	lo := DefaultOptions()
	lo.Cluster.Name = "LN"
	remote := &RemoteLeafOpts{URLs: []*url.URL{u}}
	if tls {
		tc := &TLSConfigOpts{
			CertFile: "../test/configs/certs/server-cert.pem",
			KeyFile:  "../test/configs/certs/server-key.pem",
			CaFile:   "../test/configs/certs/ca.pem",
		}
		tlsConf, err := GenTLSConfig(tc)
		if err != nil {
			t.Fatalf("Error generating TLS config: %v", err)
		}
		// GenTLSConfig sets the CA in ClientCAs, but since here we act
		// as a client, set RootCAs...
		tlsConf.RootCAs = tlsConf.ClientCAs
		remote.TLSConfig = tlsConf
	}
	lo.LeafNode.Remotes = []*RemoteLeafOpts{remote}
	return lo
}

func TestLeafNodeWSMixURLs(t *testing.T) {
	for _, test := range []struct {
		name string
		urls []string
	}{
		{"mix 1", []string{"nats://127.0.0.1:1234", "ws://127.0.0.1:5678", "wss://127.0.0.1:9012"}},
		{"mix 2", []string{"ws://127.0.0.1:1234", "nats://127.0.0.1:5678", "wss://127.0.0.1:9012"}},
		{"mix 3", []string{"wss://127.0.0.1:1234", "ws://127.0.0.1:5678", "nats://127.0.0.1:9012"}},
		{"mix 4", []string{"ws://127.0.0.1:1234", "nats://127.0.0.1:9012"}},
		{"mix 5", []string{"nats://127.0.0.1:1234", "ws://127.0.0.1:9012"}},
		{"mix 6", []string{"wss://127.0.0.1:1234", "nats://127.0.0.1:9012"}},
		{"mix 7", []string{"nats://127.0.0.1:1234", "wss://127.0.0.1:9012"}},
	} {
		t.Run(test.name, func(t *testing.T) {
			o := DefaultOptions()
			remote := &RemoteLeafOpts{}
			urls := make([]*url.URL, 0, 3)
			for _, ustr := range test.urls {
				u, err := url.Parse(ustr)
				if err != nil {
					t.Fatalf("Error parsing url: %v", err)
				}
				urls = append(urls, u)
			}
			remote.URLs = urls
			o.LeafNode.Remotes = []*RemoteLeafOpts{remote}
			s, err := NewServer(o)
			if err == nil || !strings.Contains(err.Error(), "mix") {
				if s != nil {
					s.Shutdown()
				}
				t.Fatalf("Unexpected error: %v", err)
			}
		})
	}
}

type testConnTrackSize struct {
	sync.Mutex
	net.Conn
	sz int
}

func (c *testConnTrackSize) Write(p []byte) (int, error) {
	c.Lock()
	defer c.Unlock()
	n, err := c.Conn.Write(p)
	c.sz += n
	return n, err
}

func TestLeafNodeWSBasic(t *testing.T) {
	for _, test := range []struct {
		name              string
		masking           bool
		tls               bool
		acceptCompression bool
		remoteCompression bool
	}{
		{"masking plain no compression", true, false, false, false},
		{"masking plain compression", true, false, true, true},
		{"masking plain compression disagree", true, false, false, true},
		{"masking plain compression disagree 2", true, false, true, false},
		{"masking tls no compression", true, true, false, false},
		{"masking tls compression", true, true, true, true},
		{"masking tls compression disagree", true, true, false, true},
		{"masking tls compression disagree 2", true, true, true, false},
		{"no masking plain no compression", false, false, false, false},
		{"no masking plain compression", false, false, true, true},
		{"no masking plain compression disagree", false, false, false, true},
		{"no masking plain compression disagree 2", false, false, true, false},
		{"no masking tls no compression", false, true, false, false},
		{"no masking tls compression", false, true, true, true},
		{"no masking tls compression disagree", false, true, false, true},
		{"no masking tls compression disagree 2", false, true, true, false},
	} {
		t.Run(test.name, func(t *testing.T) {
			o := testDefaultLeafNodeWSOptions()
			o.Websocket.NoTLS = !test.tls
			if test.tls {
				tc := &TLSConfigOpts{
					CertFile: "../test/configs/certs/server-cert.pem",
					KeyFile:  "../test/configs/certs/server-key.pem",
					CaFile:   "../test/configs/certs/ca.pem",
				}
				tlsConf, err := GenTLSConfig(tc)
				if err != nil {
					t.Fatalf("Error generating TLS config: %v", err)
				}
				o.Websocket.TLSConfig = tlsConf
			}
			o.Websocket.Compression = test.acceptCompression
			s := RunServer(o)
			defer s.Shutdown()

			lo := testDefaultRemoteLeafNodeWSOptions(t, o, test.tls)
			lo.LeafNode.Remotes[0].Websocket.Compression = test.remoteCompression
			lo.LeafNode.Remotes[0].Websocket.NoMasking = !test.masking
			ln := RunServer(lo)
			defer ln.Shutdown()

			checkLeafNodeConnected(t, s)
			checkLeafNodeConnected(t, ln)

			var trackSizeConn *testConnTrackSize
			if !test.tls {
				var cln *client
				ln.mu.Lock()
				for _, l := range ln.leafs {
					cln = l
					break
				}
				ln.mu.Unlock()
				cln.mu.Lock()
				trackSizeConn = &testConnTrackSize{Conn: cln.nc}
				cln.nc = trackSizeConn
				cln.mu.Unlock()
			}

			nc1 := natsConnect(t, s.ClientURL())
			defer nc1.Close()
			sub1 := natsSubSync(t, nc1, "foo")
			natsFlush(t, nc1)

			checkSubInterest(t, ln, globalAccountName, "foo", time.Second)

			nc2 := natsConnect(t, ln.ClientURL())
			defer nc2.Close()
			msg1Payload := make([]byte, 2048)
			for i := 0; i < len(msg1Payload); i++ {
				msg1Payload[i] = 'A'
			}
			natsPub(t, nc2, "foo", msg1Payload)

			msg := natsNexMsg(t, sub1, time.Second)
			if !bytes.Equal(msg.Data, msg1Payload) {
				t.Fatalf("Invalid message: %q", msg.Data)
			}

			sub2 := natsSubSync(t, nc2, "bar")
			natsFlush(t, nc2)

			checkSubInterest(t, s, globalAccountName, "bar", time.Second)

			msg2Payload := make([]byte, 2048)
			for i := 0; i < len(msg2Payload); i++ {
				msg2Payload[i] = 'B'
			}
			natsPub(t, nc1, "bar", msg2Payload)

			msg = natsNexMsg(t, sub2, time.Second)
			if !bytes.Equal(msg.Data, msg2Payload) {
				t.Fatalf("Invalid message: %q", msg.Data)
			}

			if !test.tls {
				trackSizeConn.Lock()
				size := trackSizeConn.sz
				trackSizeConn.Unlock()

				if test.acceptCompression && test.remoteCompression {
					if size >= 1024 {
						t.Fatalf("Seems that there was no compression: size=%v", size)
					}
				} else if size < 2048 {
					t.Fatalf("Seems compression was on while it should not: size=%v", size)
				}
			}
		})
	}
}

func TestLeafNodeWSRemoteCompressAndMaskingOptions(t *testing.T) {
	for _, test := range []struct {
		name      string
		compress  bool
		compStr   string
		noMasking bool
		noMaskStr string
	}{
		{"compression masking", true, "true", false, "false"},
		{"compression no masking", true, "true", true, "true"},
		{"no compression masking", false, "false", false, "false"},
		{"no compression no masking", false, "false", true, "true"},
	} {
		t.Run(test.name, func(t *testing.T) {
			conf := createConfFile(t, []byte(fmt.Sprintf(`
				port: -1
				leafnodes {
					remotes [
						{url: "ws://127.0.0.1:1234", ws_compression: %s, ws_no_masking: %s}
					]
				}
			`, test.compStr, test.noMaskStr)))
			o, err := ProcessConfigFile(conf)
			if err != nil {
				t.Fatalf("Error loading conf: %v", err)
			}
			if nr := len(o.LeafNode.Remotes); nr != 1 {
				t.Fatalf("Expected 1 remote, got %v", nr)
			}
			r := o.LeafNode.Remotes[0]
			if cur := r.Websocket.Compression; cur != test.compress {
				t.Fatalf("Expected compress to be %v, got %v", test.compress, cur)
			}
			if cur := r.Websocket.NoMasking; cur != test.noMasking {
				t.Fatalf("Expected ws_masking to be %v, got %v", test.noMasking, cur)
			}
		})
	}
}

func TestLeafNodeWSNoMaskingRejected(t *testing.T) {
	wsTestRejectNoMasking = true
	defer func() { wsTestRejectNoMasking = false }()

	o := testDefaultLeafNodeWSOptions()
	s := RunServer(o)
	defer s.Shutdown()

	lo := testDefaultRemoteLeafNodeWSOptions(t, o, false)
	lo.LeafNode.Remotes[0].Websocket.NoMasking = true
	ln := RunServer(lo)
	defer ln.Shutdown()

	checkLeafNodeConnected(t, s)
	checkLeafNodeConnected(t, ln)

	var cln *client
	ln.mu.Lock()
	for _, l := range ln.leafs {
		cln = l
		break
	}
	ln.mu.Unlock()

	cln.mu.Lock()
	maskWrite := cln.ws.maskwrite
	cln.mu.Unlock()

	if !maskWrite {
		t.Fatal("Leafnode remote connection should mask writes, it does not")
	}
}

func TestLeafNodeWSFailedConnection(t *testing.T) {
	o := testDefaultLeafNodeWSOptions()
	s := RunServer(o)
	defer s.Shutdown()

	lo := testDefaultRemoteLeafNodeWSOptions(t, o, true)
	lo.LeafNode.ReconnectInterval = 100 * time.Millisecond
	ln := RunServer(lo)
	defer ln.Shutdown()

	el := &captureErrorLogger{errCh: make(chan string, 100)}
	ln.SetLogger(el, false, false)

	select {
	case err := <-el.errCh:
		if !strings.Contains(err, "handshake error") {
			t.Fatalf("Unexpected error: %v", err)
		}
	case <-time.After(time.Second):
		t.Fatal("No error reported!")
	}
	ln.Shutdown()
	s.Shutdown()

	lst, err := natsListen("tcp", "127.0.0.1:0")
	if err != nil {
		t.Fatalf("Error starting listener: %v", err)
	}
	defer lst.Close()

	wg := sync.WaitGroup{}
	wg.Add(2)

	go func() {
		defer wg.Done()

		for i := 0; i < 10; i++ {
			c, err := lst.Accept()
			if err != nil {
				return
			}
			time.Sleep(time.Duration(rand.Intn(100)) * time.Millisecond)
			if rand.Intn(2) == 1 {
				c.Write([]byte("something\r\n"))
			}
			c.Close()
		}
	}()

	time.Sleep(100 * time.Millisecond)

	port := lst.Addr().(*net.TCPAddr).Port
	u, _ := url.Parse(fmt.Sprintf("ws://127.0.0.1:%d", port))
	lo = DefaultOptions()
	lo.LeafNode.Remotes = []*RemoteLeafOpts{{URLs: []*url.URL{u}}}
	lo.LeafNode.ReconnectInterval = 10 * time.Millisecond
	ln, _ = NewServer(lo)
	el = &captureErrorLogger{errCh: make(chan string, 100)}
	ln.SetLogger(el, false, false)

	go func() {
		ln.Start()
		wg.Done()
	}()

	timeout := time.NewTimer(time.Second)
	for i := 0; i < 10; i++ {
		select {
		case err := <-el.errCh:
			if !strings.Contains(err, "Error soliciting") {
				t.Fatalf("Unexpected error: %v", err)
			}
		case <-timeout.C:
			t.Fatal("No error reported!")
		}
	}
	ln.Shutdown()
	lst.Close()
	wg.Wait()
}

func TestLeafNodeWSAuth(t *testing.T) {
	template := `
		port: -1
		authorization {
			users [
				{user: "user", pass: "puser", connection_types: ["%s"]}
				{user: "leaf", pass: "pleaf", connection_types: ["%s"%s]}
			]
		}
		websocket {
			port: -1
			no_tls: true
		}
		leafnodes {
			port: -1
		}
	`
	s, o, conf := runReloadServerWithContent(t,
		[]byte(fmt.Sprintf(template, jwt.ConnectionTypeStandard, jwt.ConnectionTypeLeafnode, "")))
	defer s.Shutdown()

	l := &captureErrorLogger{errCh: make(chan string, 10)}
	s.SetLogger(l, false, false)

	lo := testDefaultRemoteLeafNodeWSOptions(t, o, false)
	u, _ := url.Parse(fmt.Sprintf("ws://leaf:pleaf@127.0.0.1:%d", o.Websocket.Port))
	remote := &RemoteLeafOpts{URLs: []*url.URL{u}}
	lo.LeafNode.Remotes = []*RemoteLeafOpts{remote}
	lo.LeafNode.ReconnectInterval = 50 * time.Millisecond
	ln := RunServer(lo)
	defer ln.Shutdown()

	var lasterr string
	tm := time.NewTimer(2 * time.Second)
	for done := false; !done; {
		select {
		case lasterr = <-l.errCh:
			if strings.Contains(lasterr, "authentication") {
				done = true
			}
		case <-tm.C:
			t.Fatalf("Expected auth error, got %v", lasterr)
		}
	}

	ws := fmt.Sprintf(`, "%s"`, jwt.ConnectionTypeLeafnodeWS)
	reloadUpdateConfig(t, s, conf, fmt.Sprintf(template,
		jwt.ConnectionTypeStandard, jwt.ConnectionTypeLeafnode, ws))

	checkLeafNodeConnected(t, s)
	checkLeafNodeConnected(t, ln)

	nc1 := natsConnect(t, fmt.Sprintf("nats://user:puser@127.0.0.1:%d", o.Port))
	defer nc1.Close()

	sub := natsSubSync(t, nc1, "foo")
	natsFlush(t, nc1)

	checkSubInterest(t, ln, globalAccountName, "foo", time.Second)

	nc2 := natsConnect(t, ln.ClientURL())
	defer nc2.Close()

	natsPub(t, nc2, "foo", []byte("msg1"))
	msg := natsNexMsg(t, sub, time.Second)

	if md := string(msg.Data); md != "msg1" {
		t.Fatalf("Invalid message: %q", md)
	}
}

func TestLeafNodeWSGossip(t *testing.T) {
	o1 := testDefaultLeafNodeWSOptions()
	s1 := RunServer(o1)
	defer s1.Shutdown()

	// Now connect from a server that knows only about s1
	lo := testDefaultRemoteLeafNodeWSOptions(t, o1, false)
	lo.LeafNode.ReconnectInterval = 15 * time.Millisecond
	ln := RunServer(lo)
	defer ln.Shutdown()

	checkLeafNodeConnected(t, s1)
	checkLeafNodeConnected(t, ln)

	// Now add a routed server to s1
	o2 := testDefaultLeafNodeWSOptions()
	o2.Routes = RoutesFromStr(fmt.Sprintf("nats://127.0.0.1:%d", o1.Cluster.Port))
	s2 := RunServer(o2)
	defer s2.Shutdown()

	// Wait for cluster to form
	checkClusterFormed(t, s1, s2)

	// Now shutdown s1 and check that ln is able to reconnect to s2.
	s1.Shutdown()

	checkLeafNodeConnected(t, s2)
	checkLeafNodeConnected(t, ln)

	// Make sure that the reconnection was as a WS connection, not simply to
	// the regular LN port.
	var s2lc *client
	s2.mu.Lock()
	for _, l := range s2.leafs {
		s2lc = l
		break
	}
	s2.mu.Unlock()

	s2lc.mu.Lock()
	isWS := s2lc.isWebsocket()
	s2lc.mu.Unlock()

	if !isWS {
		t.Fatal("Leafnode connection is not websocket!")
	}
}

// This test was showing an issue if one set maxBufSize to very small value,
// such as maxBufSize = 10. With such small value, we would get a corruption
// in that LMSG would arrive with missing bytes. We are now always making
// a copy when dealing with messages that are bigger than maxBufSize.
func TestLeafNodeWSNoBufferCorruption(t *testing.T) {
	o := testDefaultLeafNodeWSOptions()
	s := RunServer(o)
	defer s.Shutdown()

	lo1 := testDefaultRemoteLeafNodeWSOptions(t, o, false)
	lo1.LeafNode.ReconnectInterval = 15 * time.Millisecond
	ln1 := RunServer(lo1)
	defer ln1.Shutdown()

	lo2 := DefaultOptions()
	lo2.Cluster.Name = "LN"
	lo2.Routes = RoutesFromStr(fmt.Sprintf("nats://127.0.0.1:%d", lo1.Cluster.Port))
	ln2 := RunServer(lo2)
	defer ln2.Shutdown()

	checkClusterFormed(t, ln1, ln2)

	checkLeafNodeConnected(t, s)
	checkLeafNodeConnected(t, ln1)

	nc := natsConnect(t, s.ClientURL())
	defer nc.Close()
	sub := natsSubSync(t, nc, "foo")

	nc1 := natsConnect(t, ln1.ClientURL())
	defer nc1.Close()

	nc2 := natsConnect(t, ln2.ClientURL())
	defer nc2.Close()
	sub2 := natsSubSync(t, nc2, "foo")

	checkSubInterest(t, s, globalAccountName, "foo", time.Second)
	checkSubInterest(t, ln2, globalAccountName, "foo", time.Second)
	checkSubInterest(t, ln1, globalAccountName, "foo", time.Second)

	payload := make([]byte, 100*1024)
	for i := 0; i < len(payload); i++ {
		payload[i] = 'A'
	}
	natsPub(t, nc1, "foo", payload)

	checkMsgRcv := func(sub *nats.Subscription) {
		msg := natsNexMsg(t, sub, time.Second)
		if !bytes.Equal(msg.Data, payload) {
			t.Fatalf("Invalid message content: %q", msg.Data)
		}
	}
	checkMsgRcv(sub2)
	checkMsgRcv(sub)
}

func TestLeafNodeWSRemoteNoTLSBlockWithWSSProto(t *testing.T) {
	o := testDefaultLeafNodeWSOptions()
	o.Websocket.NoTLS = false
	tc := &TLSConfigOpts{
		CertFile: "../test/configs/certs/server-cert.pem",
		KeyFile:  "../test/configs/certs/server-key.pem",
		CaFile:   "../test/configs/certs/ca.pem",
	}
	tlsConf, err := GenTLSConfig(tc)
	if err != nil {
		t.Fatalf("Error generating TLS config: %v", err)
	}
	o.Websocket.TLSConfig = tlsConf
	s := RunServer(o)
	defer s.Shutdown()

	// The test will make sure that if the protocol is "wss://", a TLS handshake must
	// be initiated, regardless of the presence of a TLS config block in config file
	// or here directly.
	// A bug was causing the absence of TLS config block to initiate a non TLS connection
	// even if "wss://" proto was specified, which would lead to "invalid websocket connection"
	// errors in the log.
	// With the fix, the connection will fail because the remote will fail to verify
	// the root CA, but at least, we will make sure that this is not an "invalid websocket connection"

	u, _ := url.Parse(fmt.Sprintf("wss://127.0.0.1:%d/some/path", o.Websocket.Port))
	lo := DefaultOptions()
	lo.Cluster.Name = "LN"
	remote := &RemoteLeafOpts{URLs: []*url.URL{u}}
	lo.LeafNode.Remotes = []*RemoteLeafOpts{remote}
	lo.LeafNode.ReconnectInterval = 100 * time.Millisecond
	ln := RunServer(lo)
	defer ln.Shutdown()

	l := &captureErrorLogger{errCh: make(chan string, 10)}
	ln.SetLogger(l, false, false)

	select {
	case e := <-l.errCh:
		if strings.Contains(e, "invalid websocket connection") {
			t.Fatalf("The remote did not try to create a TLS connection: %v", e)
		}
		// OK!
		return
	case <-time.After(2 * time.Second):
		t.Fatal("Connection should fail")
	}
}

func TestLeafNodeWSNoAuthUser(t *testing.T) {
	conf := createConfFile(t, []byte(`
	port: -1
	accounts {
		A { users [ {user: a, password: a} ]}
		B { users [ {user: b, password: b} ]}
	}
	websocket {
		port: -1
		no_tls: true
		no_auth_user: a
	}
	leafnodes {
		port: -1
	}
	`))
	s, o := RunServerWithConfig(conf)
	defer s.Shutdown()

	nc1 := natsConnect(t, fmt.Sprintf("nats://a:a@127.0.0.1:%d", o.Port))
	defer nc1.Close()

	lconf := createConfFile(t, []byte(fmt.Sprintf(`
	port: -1
	accounts {
		A { users [ {user: a, password: a} ]}
		B { users [ {user: b, password: b} ]}
	}
	leafnodes {
		remotes [
			{
				url: "ws://127.0.0.1:%d"
				account: A
			}
		]
	}
	`, o.Websocket.Port)))

	ln, lo := RunServerWithConfig(lconf)
	defer ln.Shutdown()

	checkLeafNodeConnected(t, s)
	checkLeafNodeConnected(t, ln)

	nc2 := natsConnect(t, fmt.Sprintf("nats://a:a@127.0.0.1:%d", lo.Port))
	defer nc2.Close()

	sub := natsSubSync(t, nc2, "foo")
	natsFlush(t, nc2)

	checkSubInterest(t, s, "A", "foo", time.Second)

	natsPub(t, nc1, "foo", []byte("msg1"))
	msg := natsNexMsg(t, sub, time.Second)

	if md := string(msg.Data); md != "msg1" {
		t.Fatalf("Invalid message: %q", md)
	}
}

func TestLeafNodeStreamImport(t *testing.T) {
	o1 := DefaultOptions()
	o1.LeafNode.Port = -1
	accA := NewAccount("A")
	o1.Accounts = []*Account{accA}
	o1.Users = []*User{{Username: "a", Password: "a", Account: accA}}
	o1.LeafNode.Account = "A"
	o1.NoAuthUser = "a"
	s1 := RunServer(o1)
	defer s1.Shutdown()

	o2 := DefaultOptions()
	o2.LeafNode.Port = -1
	o2.Cluster.Name = "xyz"

	accB := NewAccount("B")
	if err := accB.AddStreamExport(">", nil); err != nil {
		t.Fatalf("Error adding stream export: %v", err)
	}

	accC := NewAccount("C")
	if err := accC.AddStreamImport(accB, ">", ""); err != nil {
		t.Fatalf("Error adding stream import: %v", err)
	}

	o2.Accounts = []*Account{accB, accC}
	o2.Users = []*User{{Username: "b", Password: "b", Account: accB}, {Username: "c", Password: "c", Account: accC}}
	o2.NoAuthUser = "b"
	u, err := url.Parse(fmt.Sprintf("nats://127.0.0.1:%d", o1.LeafNode.Port))
	if err != nil {
		t.Fatalf("Error parsing url: %v", err)
	}
	o2.LeafNode.Remotes = []*RemoteLeafOpts{{URLs: []*url.URL{u}, LocalAccount: "C"}}
	s2 := RunServer(o2)
	defer s2.Shutdown()

	nc1 := natsConnect(t, s1.ClientURL())
	defer nc1.Close()

	sub := natsSubSync(t, nc1, "a")

	checkSubInterest(t, s2, "C", "a", time.Second)

	nc2 := natsConnect(t, s2.ClientURL())
	defer nc2.Close()

	natsPub(t, nc2, "a", []byte("hello?"))

	natsNexMsg(t, sub, time.Second)
}

func TestLeafNodeRouteSubWithOrigin(t *testing.T) {
	lo1 := DefaultOptions()
	lo1.LeafNode.Host = "127.0.0.1"
	lo1.LeafNode.Port = -1
	lo1.Cluster.Name = "local"
	lo1.Cluster.Host = "127.0.0.1"
	lo1.Cluster.Port = -1
	l1 := RunServer(lo1)
	defer l1.Shutdown()

	lo2 := DefaultOptions()
	lo2.LeafNode.Host = "127.0.0.1"
	lo2.LeafNode.Port = -1
	lo2.Cluster.Name = "local"
	lo2.Cluster.Host = "127.0.0.1"
	lo2.Cluster.Port = -1
	lo2.Routes = RoutesFromStr(fmt.Sprintf("nats://127.0.0.1:%d", lo1.Cluster.Port))
	l2 := RunServer(lo2)
	defer l2.Shutdown()

	checkClusterFormed(t, l1, l2)

	u1, _ := url.Parse(fmt.Sprintf("nats://127.0.0.1:%d", lo1.LeafNode.Port))
	urls := []*url.URL{u1}

	ro1 := DefaultOptions()
	ro1.Cluster.Name = "remote"
	ro1.Cluster.Host = "127.0.0.1"
	ro1.Cluster.Port = -1
	ro1.LeafNode.ReconnectInterval = 50 * time.Millisecond
	ro1.LeafNode.Remotes = []*RemoteLeafOpts{{URLs: urls}}
	r1 := RunServer(ro1)
	defer r1.Shutdown()

	checkLeafNodeConnected(t, r1)

	nc := natsConnect(t, r1.ClientURL(), nats.NoReconnect())
	defer nc.Close()
	natsSubSync(t, nc, "foo")
	natsQueueSubSync(t, nc, "bar", "baz")
	checkSubInterest(t, l2, globalAccountName, "foo", time.Second)
	checkSubInterest(t, l2, globalAccountName, "bar", time.Second)

	// Now shutdown the leafnode and check that any subscription for $G on l2 are gone.
	r1.Shutdown()
	checkFor(t, time.Second, 15*time.Millisecond, func() error {
		acc := l2.GlobalAccount()
		if n := acc.TotalSubs(); n != 5 {
			return fmt.Errorf("Account %q should have 5 subs, got %v", acc.GetName(), n)
		}
		return nil
	})
}

func TestLeafNodeLoopDetectionWithMultipleClusters(t *testing.T) {
	lo1 := DefaultOptions()
	lo1.LeafNode.Host = "127.0.0.1"
	lo1.LeafNode.Port = -1
	lo1.Cluster.Name = "local"
	lo1.Cluster.Host = "127.0.0.1"
	lo1.Cluster.Port = -1
	l1 := RunServer(lo1)
	defer l1.Shutdown()

	lo2 := DefaultOptions()
	lo2.LeafNode.Host = "127.0.0.1"
	lo2.LeafNode.Port = -1
	lo2.Cluster.Name = "local"
	lo2.Cluster.Host = "127.0.0.1"
	lo2.Cluster.Port = -1
	lo2.Routes = RoutesFromStr(fmt.Sprintf("nats://127.0.0.1:%d", lo1.Cluster.Port))
	l2 := RunServer(lo2)
	defer l2.Shutdown()

	checkClusterFormed(t, l1, l2)

	ro1 := DefaultOptions()
	ro1.Cluster.Name = "remote"
	ro1.Cluster.Host = "127.0.0.1"
	ro1.Cluster.Port = -1
	ro1.LeafNode.ReconnectInterval = 50 * time.Millisecond
	ro1.LeafNode.Remotes = []*RemoteLeafOpts{{URLs: []*url.URL{
		{Scheme: "nats", Host: fmt.Sprintf("127.0.0.1:%d", lo1.LeafNode.Port)},
		{Scheme: "nats", Host: fmt.Sprintf("127.0.0.1:%d", lo2.LeafNode.Port)},
	}}}
	r1 := RunServer(ro1)
	defer r1.Shutdown()

	l := &captureErrorLogger{errCh: make(chan string, 100)}
	r1.SetLogger(l, false, false)

	ro2 := DefaultOptions()
	ro2.Cluster.Name = "remote"
	ro2.Cluster.Host = "127.0.0.1"
	ro2.Cluster.Port = -1
	ro2.Routes = RoutesFromStr(fmt.Sprintf("nats://127.0.0.1:%d", ro1.Cluster.Port))
	ro2.LeafNode.ReconnectInterval = 50 * time.Millisecond
	ro2.LeafNode.Remotes = []*RemoteLeafOpts{{URLs: []*url.URL{
		{Scheme: "nats", Host: fmt.Sprintf("127.0.0.1:%d", lo1.LeafNode.Port)},
		{Scheme: "nats", Host: fmt.Sprintf("127.0.0.1:%d", lo2.LeafNode.Port)},
	}}}
	r2 := RunServer(ro2)
	defer r2.Shutdown()

	checkClusterFormed(t, r1, r2)
	checkLeafNodeConnected(t, r1)
	checkLeafNodeConnected(t, r2)

	l1.Shutdown()

	// Now wait for r1 and r2 to reconnect, they should not have a problem of loop detection.
	checkLeafNodeConnected(t, r1)
	checkLeafNodeConnected(t, r2)

	// Wait and make sure we don't have a loop error
	timeout := time.NewTimer(500 * time.Millisecond)
	for {
		select {
		case err := <-l.errCh:
			if strings.Contains(err, "Loop detected") {
				t.Fatal(err)
			}
		case <-timeout.C:
			// OK, we are done.
			return
		}
	}
}

func TestLeafNodeUnsubOnRouteDisconnect(t *testing.T) {
	lo1 := DefaultOptions()
	lo1.LeafNode.Host = "127.0.0.1"
	lo1.LeafNode.Port = -1
	lo1.Cluster.Name = "local"
	lo1.Cluster.Host = "127.0.0.1"
	lo1.Cluster.Port = -1
	l1 := RunServer(lo1)
	defer l1.Shutdown()

	lo2 := DefaultOptions()
	lo2.LeafNode.Host = "127.0.0.1"
	lo2.LeafNode.Port = -1
	lo2.Cluster.Name = "local"
	lo2.Cluster.Host = "127.0.0.1"
	lo2.Cluster.Port = -1
	lo2.Routes = RoutesFromStr(fmt.Sprintf("nats://127.0.0.1:%d", lo1.Cluster.Port))
	l2 := RunServer(lo2)
	defer l2.Shutdown()

	checkClusterFormed(t, l1, l2)

	u1, _ := url.Parse(fmt.Sprintf("nats://127.0.0.1:%d", lo1.LeafNode.Port))
	u2, _ := url.Parse(fmt.Sprintf("nats://127.0.0.1:%d", lo2.LeafNode.Port))
	urls := []*url.URL{u1, u2}

	ro1 := DefaultOptions()
	// DefaultOptions sets a cluster name, so make sure they are different.
	// Also, we don't have r1 and r2 clustered in this test, so set port to 0.
	ro1.Cluster.Name = _EMPTY_
	ro1.Cluster.Port = 0
	ro1.LeafNode.ReconnectInterval = 50 * time.Millisecond
	ro1.LeafNode.Remotes = []*RemoteLeafOpts{{URLs: urls}}
	r1 := RunServer(ro1)
	defer r1.Shutdown()

	ro2 := DefaultOptions()
	ro1.Cluster.Name = _EMPTY_
	ro2.Cluster.Port = 0
	ro2.LeafNode.ReconnectInterval = 50 * time.Millisecond
	// Have this one point only to l2
	ro2.LeafNode.Remotes = []*RemoteLeafOpts{{URLs: []*url.URL{u2}}}
	r2 := RunServer(ro2)
	defer r2.Shutdown()

	checkLeafNodeConnected(t, r1)
	checkLeafNodeConnected(t, r2)

	// Create a subscription on r1.
	nc := natsConnect(t, r1.ClientURL())
	defer nc.Close()
	sub := natsSubSync(t, nc, "foo")
	natsFlush(t, nc)

	checkSubInterest(t, l2, globalAccountName, "foo", time.Second)
	checkSubInterest(t, r2, globalAccountName, "foo", time.Second)

	nc2 := natsConnect(t, r2.ClientURL())
	defer nc2.Close()
	natsPub(t, nc, "foo", []byte("msg1"))

	// Check message received
	natsNexMsg(t, sub, time.Second)

	// Now shutdown l1, l2 should update subscription interest to r2.
	// When r1 reconnects to l2, subscription should be updated too.
	l1.Shutdown()

	// Wait a bit (so that the check of interest is not OK just because
	// the route would not have been yet detected as broken), and check
	// interest still present on r2, l2.
	time.Sleep(100 * time.Millisecond)
	checkSubInterest(t, l2, globalAccountName, "foo", time.Second)
	checkSubInterest(t, r2, globalAccountName, "foo", time.Second)

	// Check again that message received ok
	natsPub(t, nc, "foo", []byte("msg2"))
	natsNexMsg(t, sub, time.Second)

	// Now close client. Interest should disappear on r2. Due to a bug,
	// it was not.
	nc.Close()

	checkFor(t, time.Second, 15*time.Millisecond, func() error {
		acc := r2.GlobalAccount()
		if n := acc.Interest("foo"); n != 0 {
			return fmt.Errorf("Still interest on subject: %v", n)
		}
		return nil
	})
}

func TestLeafNodeNoPingBeforeConnect(t *testing.T) {
	o := DefaultOptions()
	o.LeafNode.Port = -1
	o.LeafNode.AuthTimeout = 0.5
	// For this test we need to disable compression, because we do use
	// the ping timer instead of the auth timer before the negotiation
	// is complete.
	o.LeafNode.Compression.Mode = CompressionOff
	s := RunServer(o)
	defer s.Shutdown()

	addr := fmt.Sprintf("127.0.0.1:%d", o.LeafNode.Port)
	c, err := net.Dial("tcp", addr)
	if err != nil {
		t.Fatalf("Error on dial: %v", err)
	}
	defer c.Close()

	// Read the info
	br := bufio.NewReader(c)
	c.SetReadDeadline(time.Now().Add(time.Second))
	l, _, err := br.ReadLine()
	if err != nil {
		t.Fatalf("Error on read: %v", err)
	}
	if !strings.HasPrefix(string(l), "INFO") {
		t.Fatalf("Wrong proto: %q", l)
	}

	var leaf *client
	checkFor(t, time.Second, 15*time.Millisecond, func() error {
		s.grMu.Lock()
		for _, l := range s.grTmpClients {
			leaf = l
			break
		}
		s.grMu.Unlock()
		if leaf == nil {
			return fmt.Errorf("No leaf connection found")
		}
		return nil
	})

	// Make sure that ping timer is not set
	leaf.mu.Lock()
	ptmrSet := leaf.ping.tmr != nil
	leaf.mu.Unlock()

	if ptmrSet {
		t.Fatal("Ping timer was set before CONNECT was processed")
	}

	// Send CONNECT
	if _, err := c.Write([]byte("CONNECT {}\r\n")); err != nil {
		t.Fatalf("Error writing connect: %v", err)
	}

	// Check that we correctly set the timer now
	checkFor(t, time.Second, 15*time.Millisecond, func() error {
		leaf.mu.Lock()
		ptmrSet := leaf.ping.tmr != nil
		leaf.mu.Unlock()
		if !ptmrSet {
			return fmt.Errorf("Timer still not set")
		}
		return nil
	})

	// Reduce the first ping..
	leaf.mu.Lock()
	leaf.ping.tmr.Reset(15 * time.Millisecond)
	leaf.mu.Unlock()

	// Now consume that PING (we may get LS+, etc..)
	for {
		c.SetReadDeadline(time.Now().Add(time.Second))
		l, _, err = br.ReadLine()
		if err != nil {
			t.Fatalf("Error on read: %v", err)
		}
		if strings.HasPrefix(string(l), "PING") {
			checkLeafNodeConnected(t, s)
			return
		}
	}
}

func TestLeafNodeNoMsgLoop(t *testing.T) {
	hubConf := `
		listen: "127.0.0.1:-1"
		accounts {
			FOO {
				users [
					{username: leaf, password: pass}
					{username: user, password: pass}
				]
			}
		}
		cluster {
			name: "hub"
			listen: "127.0.0.1:-1"
			%s
		}
		leafnodes {
			listen: "127.0.0.1:-1"
			authorization {
				account: FOO
			}
		}
	`
	configS1 := createConfFile(t, []byte(fmt.Sprintf(hubConf, "")))
	s1, o1 := RunServerWithConfig(configS1)
	defer s1.Shutdown()

	configS2S3 := createConfFile(t, []byte(fmt.Sprintf(hubConf, fmt.Sprintf(`routes: ["nats://127.0.0.1:%d"]`, o1.Cluster.Port))))
	s2, o2 := RunServerWithConfig(configS2S3)
	defer s2.Shutdown()

	s3, _ := RunServerWithConfig(configS2S3)
	defer s3.Shutdown()

	checkClusterFormed(t, s1, s2, s3)

	contentLN := `
		listen: "127.0.0.1:%d"
		accounts {
			FOO {
				users [
					{username: leaf, password: pass}
					{username: user, password: pass}
				]
			}
		}
		leafnodes {
			remotes = [
				{
					url: "nats://leaf:pass@127.0.0.1:%d"
					account: FOO
				}
			]
		}
	`
	lnconf := createConfFile(t, []byte(fmt.Sprintf(contentLN, -1, o1.LeafNode.Port)))
	sl1, slo1 := RunServerWithConfig(lnconf)
	defer sl1.Shutdown()

	sl2, slo2 := RunServerWithConfig(lnconf)
	defer sl2.Shutdown()

	checkLeafNodeConnected(t, sl1)
	checkLeafNodeConnected(t, sl2)

	// Create users on each leafnode
	nc1, err := nats.Connect(fmt.Sprintf("nats://user:pass@127.0.0.1:%d", slo1.Port))
	if err != nil {
		t.Fatalf("Error on connect: %v", err)
	}
	defer nc1.Close()

	rch := make(chan struct{}, 1)
	nc2, err := nats.Connect(
		fmt.Sprintf("nats://user:pass@127.0.0.1:%d", slo2.Port),
		nats.ReconnectWait(50*time.Millisecond),
		nats.ReconnectHandler(func(_ *nats.Conn) {
			rch <- struct{}{}
		}),
	)
	if err != nil {
		t.Fatalf("Error on connect: %v", err)
	}
	defer nc2.Close()

	// Create queue subs on sl2
	nc2.QueueSubscribe("foo", "bar", func(_ *nats.Msg) {})
	nc2.QueueSubscribe("foo", "bar", func(_ *nats.Msg) {})
	nc2.Flush()

	// Wait for interest to propagate to sl1
	checkSubInterest(t, sl1, "FOO", "foo", 250*time.Millisecond)

	// Create sub on sl1
	ch := make(chan *nats.Msg, 10)
	nc1.Subscribe("foo", func(m *nats.Msg) {
		select {
		case ch <- m:
		default:
		}
	})
	nc1.Flush()

	checkSubInterest(t, sl2, "FOO", "foo", 250*time.Millisecond)

	// Produce from sl1
	nc1.Publish("foo", []byte("msg1"))

	// Check message is received by plain sub
	select {
	case <-ch:
	case <-time.After(time.Second):
		t.Fatalf("Did not receive message")
	}

	// Restart leaf node, this time make sure we connect to 2nd server.
	sl2.Shutdown()

	// Use config file but this time reuse the client port and set the 2nd server for
	// the remote leaf node port.
	lnconf = createConfFile(t, []byte(fmt.Sprintf(contentLN, slo2.Port, o2.LeafNode.Port)))
	sl2, _ = RunServerWithConfig(lnconf)
	defer sl2.Shutdown()

	checkLeafNodeConnected(t, sl2)

	// Wait for client to reconnect
	select {
	case <-rch:
	case <-time.After(time.Second):
		t.Fatalf("Did not reconnect")
	}

	// Produce a new messages
	for i := 0; i < 10; i++ {
		nc1.Publish("foo", []byte(fmt.Sprintf("msg%d", 2+i)))

		// Check sub receives 1 message
		select {
		case <-ch:
		case <-time.After(time.Second):
			t.Fatalf("Did not receive message")
		}
		// Check that there is no more...
		select {
		case m := <-ch:
			t.Fatalf("Loop: received second message %s", m.Data)
		case <-time.After(50 * time.Millisecond):
			// OK
		}
	}
}

func TestLeafNodeInterestPropagationDaisychain(t *testing.T) {
	aTmpl := `
		port: %d
		leafnodes {
			port: %d
		   }
		}`

	confA := createConfFile(t, []byte(fmt.Sprintf(aTmpl, -1, -1)))
	sA, _ := RunServerWithConfig(confA)
	defer sA.Shutdown()

	aPort := sA.opts.Port
	aLeafPort := sA.opts.LeafNode.Port

	confB := createConfFile(t, []byte(fmt.Sprintf(`
		port: -1
		leafnodes {
			port: -1
			remotes = [{
				url:"nats://127.0.0.1:%d"
			}]
		}`, aLeafPort)))
	sB, _ := RunServerWithConfig(confB)
	defer sB.Shutdown()

	confC := createConfFile(t, []byte(fmt.Sprintf(`
		port: -1
		leafnodes {
			port: -1
			remotes = [{url:"nats://127.0.0.1:%d"}]
		}`, sB.opts.LeafNode.Port)))
	sC, _ := RunServerWithConfig(confC)
	defer sC.Shutdown()

	checkLeafNodeConnectedCount(t, sC, 1)
	checkLeafNodeConnectedCount(t, sB, 2)
	checkLeafNodeConnectedCount(t, sA, 1)

	ncC := natsConnect(t, sC.ClientURL())
	defer ncC.Close()
	_, err := ncC.SubscribeSync("foo")
	require_NoError(t, err)
	require_NoError(t, ncC.Flush())

	checkSubInterest(t, sC, "$G", "foo", time.Second)
	checkSubInterest(t, sB, "$G", "foo", time.Second)
	checkSubInterest(t, sA, "$G", "foo", time.Second)

	ncA := natsConnect(t, sA.ClientURL())
	defer ncA.Close()

	sA.Shutdown()
	sA.WaitForShutdown()

	confAA := createConfFile(t, []byte(fmt.Sprintf(aTmpl, aPort, aLeafPort)))
	sAA, _ := RunServerWithConfig(confAA)
	defer sAA.Shutdown()

	checkLeafNodeConnectedCount(t, sAA, 1)
	checkLeafNodeConnectedCount(t, sB, 2)
	checkLeafNodeConnectedCount(t, sC, 1)

	checkSubInterest(t, sC, "$G", "foo", time.Second)
	checkSubInterest(t, sB, "$G", "foo", time.Second)
	checkSubInterest(t, sAA, "$G", "foo", time.Second) // failure issue 2448
}

func TestLeafNodeQueueGroupWithLateLNJoin(t *testing.T) {
	/*

		Topology: A cluster of leafnodes LN2 and LN3, connect
		to a cluster C1, C2.

		sub(foo)     sub(foo)
		    \         /
		    C1  <->  C2
		    ^        ^
		    |        |
		    LN2 <-> LN3
		    /         \
		sub(foo)     sub(foo)

		Once the above is set, start LN1 that connects to C1.

		    sub(foo)     sub(foo)
		        \         /
		LN1 ->  C1  <->  C2
		        ^        ^
		        |        |
		        LN2 <-> LN3
		        /         \
		    sub(foo)     sub(foo)

		Remove subs to LN3, C2 and C1.

		LN1 ->  C1  <->  C2
		        ^        ^
		        |        |
		        LN2 <-> LN3
		        /
		    sub(foo)

		Publish from LN1 and verify message is received by sub on LN2.

		pub(foo)
		\
		LN1 -> C1  <->  C2
		        ^        ^
		        |        |
		        LN2 <-> LN3
		        /
		    sub(foo)
	*/
	co1 := DefaultOptions()
	co1.LeafNode.Host = "127.0.0.1"
	co1.LeafNode.Port = -1
	co1.Cluster.Name = "ngs"
	co1.Cluster.Host = "127.0.0.1"
	co1.Cluster.Port = -1
	c1 := RunServer(co1)
	defer c1.Shutdown()

	co2 := DefaultOptions()
	co2.LeafNode.Host = "127.0.0.1"
	co2.LeafNode.Port = -1
	co2.Cluster.Name = "ngs"
	co2.Cluster.Host = "127.0.0.1"
	co2.Cluster.Port = -1
	co2.Routes = RoutesFromStr(fmt.Sprintf("nats://127.0.0.1:%d", co1.Cluster.Port))
	c2 := RunServer(co2)
	defer c2.Shutdown()

	checkClusterFormed(t, c1, c2)

	lo2 := DefaultOptions()
	lo2.Cluster.Name = "local"
	lo2.Cluster.Host = "127.0.0.1"
	lo2.Cluster.Port = -1
	lo2.LeafNode.ReconnectInterval = 50 * time.Millisecond
	lo2.LeafNode.Remotes = []*RemoteLeafOpts{{URLs: []*url.URL{{Scheme: "nats", Host: fmt.Sprintf("127.0.0.1:%d", co1.LeafNode.Port)}}}}
	ln2 := RunServer(lo2)
	defer ln2.Shutdown()

	lo3 := DefaultOptions()
	lo3.Cluster.Name = "local"
	lo3.Cluster.Host = "127.0.0.1"
	lo3.Cluster.Port = -1
	lo3.Routes = RoutesFromStr(fmt.Sprintf("nats://127.0.0.1:%d", lo2.Cluster.Port))
	lo3.LeafNode.ReconnectInterval = 50 * time.Millisecond
	lo3.LeafNode.Remotes = []*RemoteLeafOpts{{URLs: []*url.URL{{Scheme: "nats", Host: fmt.Sprintf("127.0.0.1:%d", co2.LeafNode.Port)}}}}
	ln3 := RunServer(lo3)
	defer ln3.Shutdown()

	checkClusterFormed(t, ln2, ln3)
	checkLeafNodeConnected(t, ln2)
	checkLeafNodeConnected(t, ln3)

	cln2 := natsConnect(t, ln2.ClientURL())
	defer cln2.Close()
	sln2 := natsQueueSubSync(t, cln2, "foo", "qgroup")
	natsFlush(t, cln2)

	cln3 := natsConnect(t, ln3.ClientURL())
	defer cln3.Close()
	sln3 := natsQueueSubSync(t, cln3, "foo", "qgroup")
	natsFlush(t, cln3)

	cc1 := natsConnect(t, c1.ClientURL())
	defer cc1.Close()
	sc1 := natsQueueSubSync(t, cc1, "foo", "qgroup")
	natsFlush(t, cc1)

	cc2 := natsConnect(t, c2.ClientURL())
	defer cc2.Close()
	sc2 := natsQueueSubSync(t, cc2, "foo", "qgroup")
	natsFlush(t, cc2)

	checkSubInterest(t, c1, globalAccountName, "foo", time.Second)
	checkSubInterest(t, c2, globalAccountName, "foo", time.Second)
	checkSubInterest(t, ln2, globalAccountName, "foo", time.Second)
	checkSubInterest(t, ln3, globalAccountName, "foo", time.Second)

	lo1 := DefaultOptions()
	lo1.LeafNode.ReconnectInterval = 50 * time.Millisecond
	lo1.LeafNode.Remotes = []*RemoteLeafOpts{{URLs: []*url.URL{{Scheme: "nats", Host: fmt.Sprintf("127.0.0.1:%d", co1.LeafNode.Port)}}}}
	ln1 := RunServer(lo1)
	defer ln1.Shutdown()

	checkLeafNodeConnected(t, ln1)
	checkSubInterest(t, ln1, globalAccountName, "foo", time.Second)

	sln3.Unsubscribe()
	natsFlush(t, cln3)
	sc2.Unsubscribe()
	natsFlush(t, cc2)
	sc1.Unsubscribe()
	natsFlush(t, cc1)

	cln1 := natsConnect(t, ln1.ClientURL())
	defer cln1.Close()

	natsPub(t, cln1, "foo", []byte("hello"))
	natsNexMsg(t, sln2, time.Second)
}

func TestLeafNodeJetStreamDomainMapCrossTalk(t *testing.T) {
	accs := `
accounts :{
    A:{   jetstream: enable, users:[ {user:a1,password:a1}]},
    SYS:{ users:[ {user:s1,password:s1}]},
}
system_account: SYS
`

	sd1 := t.TempDir()
	confA := createConfFile(t, []byte(fmt.Sprintf(`
listen: 127.0.0.1:-1
%s
jetstream: { domain: da, store_dir: '%s', max_mem: 50Mb, max_file: 50Mb }
leafnodes: {
	listen: 127.0.0.1:-1
	no_advertise: true
	authorization: {
		timeout: 0.5
	}
}
`, accs, sd1)))
	sA, _ := RunServerWithConfig(confA)
	defer sA.Shutdown()

	sd2 := t.TempDir()
	confL := createConfFile(t, []byte(fmt.Sprintf(`
listen: 127.0.0.1:-1
%s
jetstream: { domain: dl, store_dir: '%s', max_mem: 50Mb, max_file: 50Mb }
leafnodes:{
	no_advertise: true
    remotes:[{url:nats://a1:a1@127.0.0.1:%d, account: A},
		     {url:nats://s1:s1@127.0.0.1:%d, account: SYS}]
}
`, accs, sd2, sA.opts.LeafNode.Port, sA.opts.LeafNode.Port)))
	sL, _ := RunServerWithConfig(confL)
	defer sL.Shutdown()

	ncA := natsConnect(t, sA.ClientURL(), nats.UserInfo("a1", "a1"))
	defer ncA.Close()
	ncL := natsConnect(t, sL.ClientURL(), nats.UserInfo("a1", "a1"))
	defer ncL.Close()

	test := func(jsA, jsL nats.JetStreamContext) {
		kvA, err := jsA.CreateKeyValue(&nats.KeyValueConfig{Bucket: "bucket"})
		require_NoError(t, err)
		kvL, err := jsL.CreateKeyValue(&nats.KeyValueConfig{Bucket: "bucket"})
		require_NoError(t, err)

		_, err = kvA.Put("A", nil)
		require_NoError(t, err)
		_, err = kvL.Put("L", nil)
		require_NoError(t, err)

		// check for unwanted cross talk
		_, err = kvA.Get("A")
		require_NoError(t, err)
		_, err = kvA.Get("l")
		require_Error(t, err)
		require_True(t, err == nats.ErrKeyNotFound)

		_, err = kvL.Get("A")
		require_Error(t, err)
		require_True(t, err == nats.ErrKeyNotFound)
		_, err = kvL.Get("L")
		require_NoError(t, err)

		err = jsA.DeleteKeyValue("bucket")
		require_NoError(t, err)
		err = jsL.DeleteKeyValue("bucket")
		require_NoError(t, err)
	}

	jsA, err := ncA.JetStream()
	require_NoError(t, err)
	jsL, err := ncL.JetStream()
	require_NoError(t, err)
	test(jsA, jsL)

	jsAL, err := ncA.JetStream(nats.Domain("dl"))
	require_NoError(t, err)
	jsLA, err := ncL.JetStream(nats.Domain("da"))
	require_NoError(t, err)
	test(jsAL, jsLA)

	jsAA, err := ncA.JetStream(nats.Domain("da"))
	require_NoError(t, err)
	jsLL, err := ncL.JetStream(nats.Domain("dl"))
	require_NoError(t, err)
	test(jsAA, jsLL)
}

type checkLeafMinVersionLogger struct {
	DummyLogger
	errCh  chan string
	connCh chan string
}

func (l *checkLeafMinVersionLogger) Errorf(format string, args ...interface{}) {
	msg := fmt.Sprintf(format, args...)
	if strings.Contains(msg, "minimum version") {
		select {
		case l.errCh <- msg:
		default:
		}
	}
}

func (l *checkLeafMinVersionLogger) Noticef(format string, args ...interface{}) {
	msg := fmt.Sprintf(format, args...)
	if strings.Contains(msg, "Leafnode connection created") {
		select {
		case l.connCh <- msg:
		default:
		}
	}
}

func TestLeafNodeMinVersion(t *testing.T) {
	conf := createConfFile(t, []byte(`
		port: -1
		leafnodes {
			port: -1
			min_version: 2.8.0
		}
	`))
	s, o := RunServerWithConfig(conf)
	defer s.Shutdown()

	rconf := createConfFile(t, []byte(fmt.Sprintf(`
		port: -1
		leafnodes {
			remotes [
				{url: "nats://127.0.0.1:%d" }
			]
		}
	`, o.LeafNode.Port)))
	ln, _ := RunServerWithConfig(rconf)
	defer ln.Shutdown()

	checkLeafNodeConnected(t, s)
	checkLeafNodeConnected(t, ln)

	ln.Shutdown()
	s.Shutdown()

	// Now makes sure we validate options, not just config file.
	for _, test := range []struct {
		name    string
		version string
		err     string
	}{
		{"invalid version", "abc", "semver"},
		{"version too low", "2.7.9", "the minimum version should be at least 2.8.0"},
	} {
		t.Run(test.name, func(t *testing.T) {
			o.Port = -1
			o.LeafNode.Port = -1
			o.LeafNode.MinVersion = test.version
			if s, err := NewServer(o); err == nil || !strings.Contains(err.Error(), test.err) {
				if s != nil {
					s.Shutdown()
				}
				t.Fatalf("Expected error to contain %q, got %v", test.err, err)
			}
		})
	}

	// Ok, so now to verify that a server rejects a leafnode connection
	// we will set the min_version above our current VERSION. So first
	// decompose the version:
	major, minor, _, err := versionComponents(VERSION)
	if err != nil {
		t.Fatalf("The current server version %q is not valid: %v", VERSION, err)
	}
	// Let's make our minimum server an minor version above
	mv := fmt.Sprintf("%d.%d.0", major, minor+1)
	conf = createConfFile(t, []byte(fmt.Sprintf(`
		port: -1
		leafnodes {
			port: -1
			min_version: "%s"
		}
	`, mv)))
	s, o = RunServerWithConfig(conf)
	defer s.Shutdown()

	l := &checkLeafMinVersionLogger{errCh: make(chan string, 1), connCh: make(chan string, 1)}
	s.SetLogger(l, false, false)

	rconf = createConfFile(t, []byte(fmt.Sprintf(`
		port: -1
		leafnodes {
			remotes [
				{url: "nats://127.0.0.1:%d" }
			]
		}
	`, o.LeafNode.Port)))
	lo := LoadConfig(rconf)
	lo.LeafNode.ReconnectInterval = 50 * time.Millisecond
	ln = RunServer(lo)
	defer ln.Shutdown()

	select {
	case <-l.connCh:
	case <-time.After(time.Second):
		t.Fatal("Remote did not try to connect")
	}

	select {
	case <-l.errCh:
	case <-time.After(time.Second):
		t.Fatal("Did not get the minimum version required error")
	}

	// Since we have a very small reconnect interval, if the connection was
	// closed "right away", then we should have had a reconnect attempt with
	// another failure. This should not be the case because the server will
	// wait 5s before closing the connection.
	select {
	case <-l.connCh:
		t.Fatal("Should not have tried to reconnect")
	case <-time.After(250 * time.Millisecond):
		// OK
	}
}

func TestLeafNodeStreamAndShadowSubs(t *testing.T) {
	hubConf := createConfFile(t, []byte(`
		port: -1
		leafnodes {
			port: -1
			authorization: {
			  user: leaf
			  password: leaf
			  account: B
			}
		}
		accounts: {
			A: {
			  users = [{user: usrA, password: usrA}]
			  exports: [{stream: foo.*.>}]
			}
			B: {
			  imports: [{stream: {account: A, subject: foo.*.>}}]
			}
		}
	`))
	hub, hubo := RunServerWithConfig(hubConf)
	defer hub.Shutdown()

	leafConfContet := fmt.Sprintf(`
		port: -1
		leafnodes {
			remotes = [
				{
					url: "nats-leaf://leaf:leaf@127.0.0.1:%d"
					account: B
				}
			]
		}
		accounts: {
			B: {
				exports: [{stream: foo.*.>}]
			}
			C: {
				users: [{user: usrC, password: usrC}]
				imports: [{stream: {account: B, subject: foo.bar.>}}]
			}
		}
	`, hubo.LeafNode.Port)
	leafConf := createConfFile(t, []byte(leafConfContet))
	leafo := LoadConfig(leafConf)
	leafo.LeafNode.ReconnectInterval = 50 * time.Millisecond
	leaf := RunServer(leafo)
	defer leaf.Shutdown()

	checkLeafNodeConnected(t, hub)
	checkLeafNodeConnected(t, leaf)

	subPubAndCheck := func() {
		t.Helper()

		ncl, err := nats.Connect(leaf.ClientURL(), nats.UserInfo("usrC", "usrC"))
		if err != nil {
			t.Fatalf("Error connecting: %v", err)
		}
		defer ncl.Close()

		// This will send an LS+ to the "hub" server.
		sub, err := ncl.SubscribeSync("foo.*.baz")
		if err != nil {
			t.Fatalf("Error subscribing: %v", err)
		}
		ncl.Flush()

		ncm, err := nats.Connect(hub.ClientURL(), nats.UserInfo("usrA", "usrA"))
		if err != nil {
			t.Fatalf("Error connecting: %v", err)
		}
		defer ncm.Close()

		// Try a few times in case subject interest has not propagated yet
		for i := 0; i < 5; i++ {
			ncm.Publish("foo.bar.baz", []byte("msg"))
			if _, err := sub.NextMsg(time.Second); err == nil {
				// OK, done!
				return
			}
		}
		t.Fatal("Message was not received")
	}
	subPubAndCheck()

	// Now cause a restart of the accepting side so that the leaf connection
	// is recreated.
	hub.Shutdown()
	hub = RunServer(hubo)
	defer hub.Shutdown()

	checkLeafNodeConnected(t, hub)
	checkLeafNodeConnected(t, leaf)

	subPubAndCheck()

	// Issue a config reload even though we make no modification. There was
	// a defect that caused the interest propagation to break.
	// Set the ReconnectInterval to the default value so that reload does not complain.
	leaf.getOpts().LeafNode.ReconnectInterval = DEFAULT_LEAF_NODE_RECONNECT
	reloadUpdateConfig(t, leaf, leafConf, leafConfContet)

	// Check again
	subPubAndCheck()
}

func TestLeafNodeAuthConfigReload(t *testing.T) {
	template := `
		listen: 127.0.0.1:-1
		accounts { test: {} }
		leaf {
			listen: "127.0.0.1:7422"
			tls {
				cert_file: "../test/configs/certs/server-cert.pem"
				key_file:  "../test/configs/certs/server-key.pem"
				ca_file:   "../test/configs/certs/ca.pem"
			}
			authorization {
				# These are only fields allowed atm.
				users = [ { user: test, password: "s3cret1", account: "test"  } ]
			}
		}
	`
	conf := createConfFile(t, []byte(template))

	s, _ := RunServerWithConfig(conf)
	defer s.Shutdown()

	lg := &captureErrorLogger{errCh: make(chan string, 10)}
	s.SetLogger(lg, false, false)

	// Reload here should work ok.
	reloadUpdateConfig(t, s, conf, template)
}

func TestLeafNodeSignatureCB(t *testing.T) {
	content := `
		port: -1
		server_name: OP
		operator = "../test/configs/nkeys/op.jwt"
		resolver = MEMORY
		listen: "127.0.0.1:-1"
		leafnodes {
			listen: "127.0.0.1:-1"
		}
	`
	conf := createConfFile(t, []byte(content))
	s, opts := RunServerWithConfig(conf)
	defer s.Shutdown()

	_, akp := createAccount(s)
	kp, _ := nkeys.CreateUser()
	pub, _ := kp.PublicKey()
	nuc := jwt.NewUserClaims(pub)
	ujwt, err := nuc.Encode(akp)
	if err != nil {
		t.Fatalf("Error generating user JWT: %v", err)
	}

	lopts := &DefaultTestOptions
	u, err := url.Parse(fmt.Sprintf("nats://%s:%d", opts.LeafNode.Host, opts.LeafNode.Port))
	if err != nil {
		t.Fatalf("Error parsing url: %v", err)
	}
	remote := &RemoteLeafOpts{URLs: []*url.URL{u}}
	remote.SignatureCB = func(nonce []byte) (string, []byte, error) {
		return "", nil, fmt.Errorf("on purpose")
	}
	lopts.LeafNode.Remotes = []*RemoteLeafOpts{remote}
	lopts.LeafNode.ReconnectInterval = 100 * time.Millisecond
	sl := RunServer(lopts)
	defer sl.Shutdown()

	slog := &captureErrorLogger{errCh: make(chan string, 10)}
	sl.SetLogger(slog, false, false)

	// Now check that the leafnode got the error that the callback returned.
	select {
	case err := <-slog.errCh:
		if !strings.Contains(err, "on purpose") {
			t.Fatalf("Expected error from cb, got %v", err)
		}
	case <-time.After(time.Second):
		t.Fatal("Did not get expected error")
	}

	sl.Shutdown()
	// Now check what happens if the connection is closed while in the callback.
	blockCh := make(chan struct{})
	remote.SignatureCB = func(nonce []byte) (string, []byte, error) {
		<-blockCh
		sig, err := kp.Sign(nonce)
		return ujwt, sig, err
	}
	sl = RunServer(lopts)
	defer sl.Shutdown()

	// Recreate the logger so that we are sure not to have possible previous errors
	slog = &captureErrorLogger{errCh: make(chan string, 10)}
	sl.SetLogger(slog, false, false)

	// Get the leaf connection from the temp clients map and close it.
	checkFor(t, time.Second, 15*time.Millisecond, func() error {
		var c *client
		sl.grMu.Lock()
		for _, cli := range sl.grTmpClients {
			c = cli
		}
		sl.grMu.Unlock()
		if c == nil {
			return fmt.Errorf("Client still not found in temp map")
		}
		c.closeConnection(ClientClosed)
		return nil
	})

	// Release the callback, and check we get the appropriate error.
	close(blockCh)
	select {
	case err := <-slog.errCh:
		if !strings.Contains(err, ErrConnectionClosed.Error()) {
			t.Fatalf("Expected error that connection was closed, got %v", err)
		}
	case <-time.After(time.Second):
		t.Fatal("Did not get expected error")
	}

	sl.Shutdown()
	// Change to a good CB and now it should work
	remote.SignatureCB = func(nonce []byte) (string, []byte, error) {
		sig, err := kp.Sign(nonce)
		return ujwt, sig, err
	}
	sl = RunServer(lopts)
	defer sl.Shutdown()
	checkLeafNodeConnected(t, sl)
}

type testLeafTraceLogger struct {
	DummyLogger
	ch chan string
}

func (l *testLeafTraceLogger) Tracef(format string, v ...interface{}) {
	msg := fmt.Sprintf(format, v...)
	// We will sub to 'baz' and to 'bar', so filter on 'ba' prefix.
	if strings.Contains(msg, "[LS+ ba") {
		select {
		case l.ch <- msg:
		default:
		}
	}
}

// Make sure permissioned denied subs do not make it to the leafnode even if existing.
func TestLeafNodePermsSuppressSubs(t *testing.T) {
	conf := createConfFile(t, []byte(`
		listen: 127.0.0.1:-1
		authorization {
		  PERMS = {
		    publish = "foo"
		    subscribe = ["_INBOX.>"]
		  }
		  users = [
		    {user: "user", password: "pass"}
		    {user: "ln",  password: "pass" , permissions: $PERMS }
		  ]
		}
		no_auth_user: user

		leafnodes {
		  listen: 127.0.0.1:7422
		}
	`))

	lconf := createConfFile(t, []byte(`
		listen: 127.0.0.1:-1
		leafnodes {
		  remotes = [ { url: "nats://ln:pass@127.0.0.1" } ]
		}
		trace = true
	`))

	s, _ := RunServerWithConfig(conf)
	defer s.Shutdown()

	// Connect client to the hub.
	nc, err := nats.Connect(s.ClientURL())
	require_NoError(t, err)

	// This should not be seen on leafnode side since we only allow pub to "foo"
	_, err = nc.SubscribeSync("baz")
	require_NoError(t, err)

	ln, _ := RunServerWithConfig(lconf)
	defer ln.Shutdown()

	// Setup logger to capture trace events.
	l := &testLeafTraceLogger{ch: make(chan string, 10)}
	ln.SetLogger(l, true, true)

	checkLeafNodeConnected(t, ln)

	// Need to have ot reconnect to trigger since logger attaches too late.
	ln.mu.Lock()
	for _, c := range ln.leafs {
		c.mu.Lock()
		c.nc.Close()
		c.mu.Unlock()
	}
	ln.mu.Unlock()
	checkLeafNodeConnectedCount(t, ln, 0)
	checkLeafNodeConnectedCount(t, ln, 1)

	select {
	case msg := <-l.ch:
		t.Fatalf("Unexpected LS+ seen on leafnode: %s", msg)
	case <-time.After(50 * time.Millisecond):
		// OK
	}

	// Now double check that new subs also do not propagate.
	// This behavior was working already.
	_, err = nc.SubscribeSync("bar")
	require_NoError(t, err)

	select {
	case msg := <-l.ch:
		t.Fatalf("Unexpected LS+ seen on leafnode: %s", msg)
	case <-time.After(50 * time.Millisecond):
		// OK
	}
}

func TestLeafNodeDuplicateMsg(t *testing.T) {
	// This involves 2 clusters with leafnodes to each other with a different
	// account, and those accounts import/export a subject that caused
	// duplicate messages. This test requires static ports since we need to
	// have A->B and B->A.
	a1Conf := createConfFile(t, []byte(`
	cluster : {
		name : A
		port : -1
	}
	leafnodes : {
		port : 14333
		remotes : [{
			account : A
			urls : [nats://leafa:pwd@127.0.0.1:24333]
		}]
	}
	port : -1
	server_name : A_1

	accounts:{
		A:{
			users:[
				{user: leafa, password: pwd},
				{user: usera, password: usera, permissions: {
					publish:{ allow:["iot.b.topic"] }
					subscribe:{ allow:["iot.a.topic"] }
				}}
			]
			imports:[
				{stream:{account:"B", subject:"iot.a.topic"}}
			]
		},
		B:{
			users:[
				{user: leafb, password: pwd},
			]
			exports:[
				{stream: "iot.a.topic", accounts: ["A"]}
			]
		}
	}
	`))
	a1, oa1 := RunServerWithConfig(a1Conf)
	defer a1.Shutdown()

	a2Conf := createConfFile(t, []byte(fmt.Sprintf(`
	cluster : {
		name : A
		port : -1
		routes : [nats://127.0.0.1:%d]
	}
	leafnodes : {
		port : 14334
		remotes : [{
			account : A
			urls : [nats://leafa:pwd@127.0.0.1:24334]
		}]
	}
	port : -1
	server_name : A_2

	accounts:{
		A:{
			users:[
				{user: leafa, password: pwd},
				{user: usera, password: usera, permissions: {
					publish:{ allow:["iot.b.topic"] }
					subscribe:{ allow:["iot.a.topic"] }
				}}
			]
			imports:[
				{stream:{account:"B", subject:"iot.a.topic"}}
			]
		},
		B:{
			users:[
				{user: leafb, password: pwd},
			]
			exports:[
				{stream: "iot.a.topic", accounts: ["A"]}
			]
		}
	}`, oa1.Cluster.Port)))
	a2, _ := RunServerWithConfig(a2Conf)
	defer a2.Shutdown()

	checkClusterFormed(t, a1, a2)

	b1Conf := createConfFile(t, []byte(`
	cluster : {
		name : B
		port : -1
	}
	leafnodes : {
		port : 24333
		remotes : [{
			account : B
			urls : [nats://leafb:pwd@127.0.0.1:14333]
		}]
	}
	port : -1
	server_name : B_1

	accounts:{
		A:{
			users:[
				{user: leafa, password: pwd},
			]
			exports:[
				{stream: "iot.b.topic", accounts: ["B"]}
			]
		},
		B:{
			users:[
				{user: leafb, password: pwd},
				{user: userb, password: userb, permissions: {
					publish:{ allow:["iot.a.topic"] },
					subscribe:{ allow:["iot.b.topic"] }
				}}
			]
			imports:[
				{stream:{account:"A", subject:"iot.b.topic"}}
			]
		}
	}`))
	b1, ob1 := RunServerWithConfig(b1Conf)
	defer b1.Shutdown()

	b2Conf := createConfFile(t, []byte(fmt.Sprintf(`
	cluster : {
		name : B
		port : -1
		routes : [nats://127.0.0.1:%d]
	}
	leafnodes : {
		port : 24334
		remotes : [{
			account : B
			urls : [nats://leafb:pwd@127.0.0.1:14334]
		}]
	}
	port : -1
	server_name : B_2

	accounts:{
		A:{
			users:[
				{user: leafa, password: pwd},
			]
			exports:[
				{stream: "iot.b.topic", accounts: ["B"]}
			]
		},
		B:{
			users:[
				{user: leafb, password: pwd},
				{user: userb, password: userb, permissions: {
					publish:{ allow:["iot.a.topic"] },
					subscribe:{ allow:["iot.b.topic"] }
				}}
			]
			imports:[
				{stream:{account:"A", subject:"iot.b.topic"}}
			]
		}
	}`, ob1.Cluster.Port)))
	b2, _ := RunServerWithConfig(b2Conf)
	defer b2.Shutdown()

	checkClusterFormed(t, b1, b2)

	checkLeafNodeConnectedCount(t, a1, 2)
	checkLeafNodeConnectedCount(t, a2, 2)
	checkLeafNodeConnectedCount(t, b1, 2)
	checkLeafNodeConnectedCount(t, b2, 2)

	check := func(t *testing.T, subSrv *Server, pubSrv *Server) {

		sc := natsConnect(t, subSrv.ClientURL(), nats.UserInfo("userb", "userb"))
		defer sc.Close()

		subject := "iot.b.topic"
		sub := natsSubSync(t, sc, subject)

		// Wait for this to be available in A cluster
		checkSubInterest(t, a1, "A", subject, time.Second)
		checkSubInterest(t, a2, "A", subject, time.Second)

		pb := natsConnect(t, pubSrv.ClientURL(), nats.UserInfo("usera", "usera"))
		defer pb.Close()

		natsPub(t, pb, subject, []byte("msg"))
		natsNexMsg(t, sub, time.Second)
		// Should be only 1
		if msg, err := sub.NextMsg(100 * time.Millisecond); err == nil {
			t.Fatalf("Received duplicate on %q: %s", msg.Subject, msg.Data)
		}
	}
	t.Run("sub_b1_pub_a1", func(t *testing.T) { check(t, b1, a1) })
	t.Run("sub_b1_pub_a2", func(t *testing.T) { check(t, b1, a2) })
	t.Run("sub_b2_pub_a1", func(t *testing.T) { check(t, b2, a1) })
	t.Run("sub_b2_pub_a2", func(t *testing.T) { check(t, b2, a2) })
}

<<<<<<< HEAD
func TestLeafNodeTLSHandshakeFirstVerifyNoInfoSent(t *testing.T) {
	confHub := createConfFile(t, []byte(`
		port : -1
		leafnodes : {
			port : -1
			tls {
				cert_file: "../test/configs/certs/server-cert.pem"
				key_file:  "../test/configs/certs/server-key.pem"
				ca_file: "../test/configs/certs/ca.pem"
				timeout: 2
				handshake_first: true
			}
		}
	`))
	s1, o1 := RunServerWithConfig(confHub)
	defer s1.Shutdown()

	c, err := net.DialTimeout("tcp", fmt.Sprintf("127.0.0.1:%d", o1.LeafNode.Port), 2*time.Second)
	require_NoError(t, err)
	defer c.Close()

	buf := make([]byte, 1024)
	// We will wait for up to 500ms to see if the server is sending (incorrectly)
	// the INFO.
	c.SetReadDeadline(time.Now().Add(500 * time.Millisecond))
	n, err := c.Read(buf)
	c.SetReadDeadline(time.Time{})
	// If we did not get an error, this is an issue...
	if err == nil {
		t.Fatalf("Should not have received anything, got n=%v buf=%s", n, buf[:n])
	}
	// We expect a timeout error
	if ne, ok := err.(net.Error); !ok || !ne.Timeout() {
		t.Fatalf("Expected a timeout error, got %v", err)
	}
}

func TestLeafNodeTLSHandshakeFirst(t *testing.T) {
	tmpl1 := `
		port : -1
		leafnodes : {
			port : -1
			tls {
				cert_file: "../test/configs/certs/server-cert.pem"
				key_file:  "../test/configs/certs/server-key.pem"
				ca_file: "../test/configs/certs/ca.pem"
				timeout: 2
				handshake_first: %s
			}
		}
	`
	confHub := createConfFile(t, []byte(fmt.Sprintf(tmpl1, "true")))
	s1, o1 := RunServerWithConfig(confHub)
	defer s1.Shutdown()

	tmpl2 := `
		port: -1
		leafnodes : {
			port : -1
			remotes : [
				{
					urls : [tls://127.0.0.1:%d]
					tls {
						cert_file: "../test/configs/certs/client-cert.pem"
						key_file:  "../test/configs/certs/client-key.pem"
						ca_file: "../test/configs/certs/ca.pem"
						timeout: 2
						first: %s
					}
				}
			]
		}
	`
	confSpoke := createConfFile(t, []byte(fmt.Sprintf(tmpl2, o1.LeafNode.Port, "true")))
	s2, _ := RunServerWithConfig(confSpoke)
	defer s2.Shutdown()

	checkLeafNodeConnected(t, s2)

	s2.Shutdown()

	// Now check that there will be a failure if the remote does not ask for
	// handshake first since the hub is configured that way.
	// Set a logger on s1 to capture errors
	l := &captureErrorLogger{errCh: make(chan string, 10)}
	s1.SetLogger(l, false, false)

	confSpoke = createConfFile(t, []byte(fmt.Sprintf(tmpl2, o1.LeafNode.Port, "false")))
	s2, _ = RunServerWithConfig(confSpoke)
	defer s2.Shutdown()

	select {
	case err := <-l.errCh:
		if !strings.Contains(err, "handshake error") {
			t.Fatalf("Unexpected error: %v", err)
		}
	case <-time.After(2 * time.Second):
		t.Fatal("Did not get TLS handshake failure")
	}

	// Check configuration reload for this remote
	reloadUpdateConfig(t, s2, confSpoke, fmt.Sprintf(tmpl2, o1.LeafNode.Port, "true"))
	checkLeafNodeConnected(t, s2)
	s2.Shutdown()

	// Drain the logger error channel
	for done := false; !done; {
		select {
		case <-l.errCh:
		default:
			done = true
		}
	}

	// Now change the config on the hub
	reloadUpdateConfig(t, s1, confHub, fmt.Sprintf(tmpl1, "false"))
	// Restart s2
	s2, _ = RunServerWithConfig(confSpoke)
	defer s2.Shutdown()

	select {
	case err := <-l.errCh:
		if !strings.Contains(err, "handshake error") {
			t.Fatalf("Unexpected error: %v", err)
		}
	case <-time.After(2 * time.Second):
		t.Fatal("Did not get TLS handshake failure")
	}

	// Reload again with "true"
	reloadUpdateConfig(t, s1, confHub, fmt.Sprintf(tmpl1, "true"))
	checkLeafNodeConnected(t, s2)
}

func TestLeafNodeCompressionOptions(t *testing.T) {
	org := testDefaultLeafNodeCompression
	testDefaultLeafNodeCompression = _EMPTY_
	defer func() { testDefaultLeafNodeCompression = org }()

	tmpl := `
		port: -1
		leafnodes {
			port: -1
			compression: %s
		}
	`
	for _, test := range []struct {
		name     string
		mode     string
		rttVals  []int
		expected string
		rtts     []time.Duration
	}{
		{"boolean enabled", "true", nil, CompressionS2Auto, defaultCompressionS2AutoRTTThresholds},
		{"string enabled", "enabled", nil, CompressionS2Auto, defaultCompressionS2AutoRTTThresholds},
		{"string EnaBled", "EnaBled", nil, CompressionS2Auto, defaultCompressionS2AutoRTTThresholds},
		{"string on", "on", nil, CompressionS2Auto, defaultCompressionS2AutoRTTThresholds},
		{"string ON", "ON", nil, CompressionS2Auto, defaultCompressionS2AutoRTTThresholds},
		{"string fast", "fast", nil, CompressionS2Fast, nil},
		{"string Fast", "Fast", nil, CompressionS2Fast, nil},
		{"string s2_fast", "s2_fast", nil, CompressionS2Fast, nil},
		{"string s2_Fast", "s2_Fast", nil, CompressionS2Fast, nil},
		{"boolean disabled", "false", nil, CompressionOff, nil},
		{"string disabled", "disabled", nil, CompressionOff, nil},
		{"string DisableD", "DisableD", nil, CompressionOff, nil},
		{"string off", "off", nil, CompressionOff, nil},
		{"string OFF", "OFF", nil, CompressionOff, nil},
		{"better", "better", nil, CompressionS2Better, nil},
		{"Better", "Better", nil, CompressionS2Better, nil},
		{"s2_better", "s2_better", nil, CompressionS2Better, nil},
		{"S2_BETTER", "S2_BETTER", nil, CompressionS2Better, nil},
		{"best", "best", nil, CompressionS2Best, nil},
		{"BEST", "BEST", nil, CompressionS2Best, nil},
		{"s2_best", "s2_best", nil, CompressionS2Best, nil},
		{"S2_BEST", "S2_BEST", nil, CompressionS2Best, nil},
		{"auto no rtts", "auto", nil, CompressionS2Auto, defaultCompressionS2AutoRTTThresholds},
		{"s2_auto no rtts", "s2_auto", nil, CompressionS2Auto, defaultCompressionS2AutoRTTThresholds},
		{"auto", "{mode: auto, rtt_thresholds: [%s]}", []int{1}, CompressionS2Auto, []time.Duration{time.Millisecond}},
		{"Auto", "{Mode: Auto, thresholds: [%s]}", []int{1, 2}, CompressionS2Auto, []time.Duration{time.Millisecond, 2 * time.Millisecond}},
		{"s2_auto", "{mode: s2_auto, thresholds: [%s]}", []int{1, 2, 3}, CompressionS2Auto, []time.Duration{time.Millisecond, 2 * time.Millisecond, 3 * time.Millisecond}},
		{"s2_AUTO", "{mode: s2_AUTO, thresholds: [%s]}", []int{1, 2, 3, 4}, CompressionS2Auto, []time.Duration{time.Millisecond, 2 * time.Millisecond, 3 * time.Millisecond, 4 * time.Millisecond}},
		{"s2_auto:-10,5,10", "{mode: s2_auto, thresholds: [%s]}", []int{-10, 5, 10}, CompressionS2Auto, []time.Duration{0, 5 * time.Millisecond, 10 * time.Millisecond}},
		{"s2_auto:5,10,15", "{mode: s2_auto, thresholds: [%s]}", []int{5, 10, 15}, CompressionS2Auto, []time.Duration{5 * time.Millisecond, 10 * time.Millisecond, 15 * time.Millisecond}},
		{"s2_auto:0,5,10", "{mode: s2_auto, thresholds: [%s]}", []int{0, 5, 10}, CompressionS2Auto, []time.Duration{0, 5 * time.Millisecond, 10 * time.Millisecond}},
		{"s2_auto:5,10,0,20", "{mode: s2_auto, thresholds: [%s]}", []int{5, 10, 0, 20}, CompressionS2Auto, []time.Duration{5 * time.Millisecond, 10 * time.Millisecond, 0, 20 * time.Millisecond}},
		{"s2_auto:0,10,0,20", "{mode: s2_auto, thresholds: [%s]}", []int{0, 10, 0, 20}, CompressionS2Auto, []time.Duration{0, 10 * time.Millisecond, 0, 20 * time.Millisecond}},
		{"s2_auto:0,0,0,20", "{mode: s2_auto, thresholds: [%s]}", []int{0, 0, 0, 20}, CompressionS2Auto, []time.Duration{0, 0, 0, 20 * time.Millisecond}},
		{"s2_auto:0,10,0,0", "{mode: s2_auto, rtt_thresholds: [%s]}", []int{0, 10, 0, 0}, CompressionS2Auto, []time.Duration{0, 10 * time.Millisecond}},
	} {
		t.Run(test.name, func(t *testing.T) {
			var val string
			if len(test.rttVals) > 0 {
				var rtts string
				for i, v := range test.rttVals {
					if i > 0 {
						rtts += ", "
					}
					rtts += fmt.Sprintf("%dms", v)
				}
				val = fmt.Sprintf(test.mode, rtts)
			} else {
				val = test.mode
			}
			conf := createConfFile(t, []byte(fmt.Sprintf(tmpl, val)))
			s, o := RunServerWithConfig(conf)
			defer s.Shutdown()

			if cm := o.LeafNode.Compression.Mode; cm != test.expected {
				t.Fatalf("Expected compression value to be %q, got %q", test.expected, cm)
			}
			if !reflect.DeepEqual(test.rtts, o.LeafNode.Compression.RTTThresholds) {
				t.Fatalf("Expected RTT tresholds to be %+v, got %+v", test.rtts, o.LeafNode.Compression.RTTThresholds)
			}
			s.Shutdown()

			o.LeafNode.Port = -1
			o.LeafNode.Compression.Mode = test.mode
			if len(test.rttVals) > 0 {
				o.LeafNode.Compression.Mode = CompressionS2Auto
				o.LeafNode.Compression.RTTThresholds = o.LeafNode.Compression.RTTThresholds[:0]
				for _, v := range test.rttVals {
					o.LeafNode.Compression.RTTThresholds = append(o.LeafNode.Compression.RTTThresholds, time.Duration(v)*time.Millisecond)
				}
			}
			s = RunServer(o)
			defer s.Shutdown()
			if cm := o.LeafNode.Compression.Mode; cm != test.expected {
				t.Fatalf("Expected compression value to be %q, got %q", test.expected, cm)
			}
			if !reflect.DeepEqual(test.rtts, o.LeafNode.Compression.RTTThresholds) {
				t.Fatalf("Expected RTT tresholds to be %+v, got %+v", test.rtts, o.LeafNode.Compression.RTTThresholds)
			}
		})
	}

	// Same, but with remotes
	tmpl = `
		port: -1
		leafnodes {
			port: -1
			remotes [
				{
					url: "nats://127.0.0.1:1234"
					compression: %s
				}
			]
		}
	`
	for _, test := range []struct {
		name     string
		mode     string
		rttVals  []int
		expected string
		rtts     []time.Duration
	}{
		{"boolean enabled", "true", nil, CompressionS2Auto, defaultCompressionS2AutoRTTThresholds},
		{"string enabled", "enabled", nil, CompressionS2Auto, defaultCompressionS2AutoRTTThresholds},
		{"string EnaBled", "EnaBled", nil, CompressionS2Auto, defaultCompressionS2AutoRTTThresholds},
		{"string on", "on", nil, CompressionS2Auto, defaultCompressionS2AutoRTTThresholds},
		{"string ON", "ON", nil, CompressionS2Auto, defaultCompressionS2AutoRTTThresholds},
		{"string fast", "fast", nil, CompressionS2Fast, nil},
		{"string Fast", "Fast", nil, CompressionS2Fast, nil},
		{"string s2_fast", "s2_fast", nil, CompressionS2Fast, nil},
		{"string s2_Fast", "s2_Fast", nil, CompressionS2Fast, nil},
		{"boolean disabled", "false", nil, CompressionOff, nil},
		{"string disabled", "disabled", nil, CompressionOff, nil},
		{"string DisableD", "DisableD", nil, CompressionOff, nil},
		{"string off", "off", nil, CompressionOff, nil},
		{"string OFF", "OFF", nil, CompressionOff, nil},
		{"better", "better", nil, CompressionS2Better, nil},
		{"Better", "Better", nil, CompressionS2Better, nil},
		{"s2_better", "s2_better", nil, CompressionS2Better, nil},
		{"S2_BETTER", "S2_BETTER", nil, CompressionS2Better, nil},
		{"best", "best", nil, CompressionS2Best, nil},
		{"BEST", "BEST", nil, CompressionS2Best, nil},
		{"s2_best", "s2_best", nil, CompressionS2Best, nil},
		{"S2_BEST", "S2_BEST", nil, CompressionS2Best, nil},
		{"auto no rtts", "auto", nil, CompressionS2Auto, defaultCompressionS2AutoRTTThresholds},
		{"s2_auto no rtts", "s2_auto", nil, CompressionS2Auto, defaultCompressionS2AutoRTTThresholds},
		{"auto", "{mode: auto, rtt_thresholds: [%s]}", []int{1}, CompressionS2Auto, []time.Duration{time.Millisecond}},
		{"Auto", "{Mode: Auto, thresholds: [%s]}", []int{1, 2}, CompressionS2Auto, []time.Duration{time.Millisecond, 2 * time.Millisecond}},
		{"s2_auto", "{mode: s2_auto, thresholds: [%s]}", []int{1, 2, 3}, CompressionS2Auto, []time.Duration{time.Millisecond, 2 * time.Millisecond, 3 * time.Millisecond}},
		{"s2_AUTO", "{mode: s2_AUTO, thresholds: [%s]}", []int{1, 2, 3, 4}, CompressionS2Auto, []time.Duration{time.Millisecond, 2 * time.Millisecond, 3 * time.Millisecond, 4 * time.Millisecond}},
		{"s2_auto:-10,5,10", "{mode: s2_auto, thresholds: [%s]}", []int{-10, 5, 10}, CompressionS2Auto, []time.Duration{0, 5 * time.Millisecond, 10 * time.Millisecond}},
		{"s2_auto:5,10,15", "{mode: s2_auto, thresholds: [%s]}", []int{5, 10, 15}, CompressionS2Auto, []time.Duration{5 * time.Millisecond, 10 * time.Millisecond, 15 * time.Millisecond}},
		{"s2_auto:0,5,10", "{mode: s2_auto, thresholds: [%s]}", []int{0, 5, 10}, CompressionS2Auto, []time.Duration{0, 5 * time.Millisecond, 10 * time.Millisecond}},
		{"s2_auto:5,10,0,20", "{mode: s2_auto, thresholds: [%s]}", []int{5, 10, 0, 20}, CompressionS2Auto, []time.Duration{5 * time.Millisecond, 10 * time.Millisecond, 0, 20 * time.Millisecond}},
		{"s2_auto:0,10,0,20", "{mode: s2_auto, thresholds: [%s]}", []int{0, 10, 0, 20}, CompressionS2Auto, []time.Duration{0, 10 * time.Millisecond, 0, 20 * time.Millisecond}},
		{"s2_auto:0,0,0,20", "{mode: s2_auto, thresholds: [%s]}", []int{0, 0, 0, 20}, CompressionS2Auto, []time.Duration{0, 0, 0, 20 * time.Millisecond}},
		{"s2_auto:0,10,0,0", "{mode: s2_auto, rtt_thresholds: [%s]}", []int{0, 10, 0, 0}, CompressionS2Auto, []time.Duration{0, 10 * time.Millisecond}},
	} {
		t.Run("remote leaf "+test.name, func(t *testing.T) {
			var val string
			if len(test.rttVals) > 0 {
				var rtts string
				for i, v := range test.rttVals {
					if i > 0 {
						rtts += ", "
					}
					rtts += fmt.Sprintf("%dms", v)
				}
				val = fmt.Sprintf(test.mode, rtts)
			} else {
				val = test.mode
			}
			conf := createConfFile(t, []byte(fmt.Sprintf(tmpl, val)))
			s, o := RunServerWithConfig(conf)
			defer s.Shutdown()

			r := o.LeafNode.Remotes[0]

			if cm := r.Compression.Mode; cm != test.expected {
				t.Fatalf("Expected compression value to be %q, got %q", test.expected, cm)
			}
			if !reflect.DeepEqual(test.rtts, r.Compression.RTTThresholds) {
				t.Fatalf("Expected RTT tresholds to be %+v, got %+v", test.rtts, r.Compression.RTTThresholds)
			}
			s.Shutdown()

			o.LeafNode.Port = -1
			o.LeafNode.Remotes[0].Compression.Mode = test.mode
			if len(test.rttVals) > 0 {
				o.LeafNode.Remotes[0].Compression.Mode = CompressionS2Auto
				o.LeafNode.Remotes[0].Compression.RTTThresholds = o.LeafNode.Remotes[0].Compression.RTTThresholds[:0]
				for _, v := range test.rttVals {
					o.LeafNode.Remotes[0].Compression.RTTThresholds = append(o.LeafNode.Remotes[0].Compression.RTTThresholds, time.Duration(v)*time.Millisecond)
				}
			}
			s = RunServer(o)
			defer s.Shutdown()
			if cm := o.LeafNode.Remotes[0].Compression.Mode; cm != test.expected {
				t.Fatalf("Expected compression value to be %q, got %q", test.expected, cm)
			}
			if !reflect.DeepEqual(test.rtts, o.LeafNode.Remotes[0].Compression.RTTThresholds) {
				t.Fatalf("Expected RTT tresholds to be %+v, got %+v", test.rtts, o.LeafNode.Remotes[0].Compression.RTTThresholds)
			}
		})
	}

	// Test that with no compression specified, we default to "s2_auto"
	conf := createConfFile(t, []byte(`
		port: -1
		leafnodes {
			port: -1
		}
	`))
	s, o := RunServerWithConfig(conf)
	defer s.Shutdown()
	if o.LeafNode.Compression.Mode != CompressionS2Auto {
		t.Fatalf("Expected compression value to be %q, got %q", CompressionAccept, o.LeafNode.Compression.Mode)
	}
	if !reflect.DeepEqual(defaultCompressionS2AutoRTTThresholds, o.LeafNode.Compression.RTTThresholds) {
		t.Fatalf("Expected RTT tresholds to be %+v, got %+v", defaultCompressionS2AutoRTTThresholds, o.LeafNode.Compression.RTTThresholds)
	}
	// Same for remotes
	conf = createConfFile(t, []byte(`
		port: -1
		leafnodes {
			port: -1
			remotes [ { url: "nats://127.0.0.1:1234" } ]
		}
	`))
	s, o = RunServerWithConfig(conf)
	defer s.Shutdown()
	if cm := o.LeafNode.Remotes[0].Compression.Mode; cm != CompressionS2Auto {
		t.Fatalf("Expected compression value to be %q, got %q", CompressionAccept, cm)
	}
	if !reflect.DeepEqual(defaultCompressionS2AutoRTTThresholds, o.LeafNode.Remotes[0].Compression.RTTThresholds) {
		t.Fatalf("Expected RTT tresholds to be %+v, got %+v", defaultCompressionS2AutoRTTThresholds, o.LeafNode.Remotes[0].Compression.RTTThresholds)
	}
	for _, test := range []struct {
		name string
		mode string
		rtts []time.Duration
		err  string
	}{
		{"unsupported mode", "gzip", nil, "Unsupported"},
		{"not ascending order", "s2_auto", []time.Duration{
			5 * time.Millisecond,
			10 * time.Millisecond,
			2 * time.Millisecond,
		}, "ascending"},
		{"too many thresholds", "s2_auto", []time.Duration{
			5 * time.Millisecond,
			10 * time.Millisecond,
			20 * time.Millisecond,
			40 * time.Millisecond,
			60 * time.Millisecond,
		}, "more than 4"},
		{"all 0", "s2_auto", []time.Duration{0, 0, 0, 0}, "at least one"},
		{"single 0", "s2_auto", []time.Duration{0}, "at least one"},
	} {
		t.Run(test.name, func(t *testing.T) {
			o := DefaultOptions()
			o.LeafNode.Port = -1
			o.LeafNode.Compression = CompressionOpts{test.mode, test.rtts}
			if _, err := NewServer(o); err == nil || !strings.Contains(err.Error(), test.err) {
				t.Fatalf("Unexpected error: %v", err)
			}
			// Same with remotes
			o.LeafNode.Compression = CompressionOpts{}
			o.LeafNode.Remotes = []*RemoteLeafOpts{{Compression: CompressionOpts{test.mode, test.rtts}}}
			if _, err := NewServer(o); err == nil || !strings.Contains(err.Error(), test.err) {
				t.Fatalf("Unexpected error: %v", err)
			}
		})
	}
}

func TestLeafNodeCompression(t *testing.T) {
	conf1 := createConfFile(t, []byte(`
		port: -1
		server_name: "Hub"
		accounts {
			A { users: [{user: a, password: pwd}] }
			B { users: [{user: b, password: pwd}] }
			C { users: [{user: c, password: pwd}] }
		}
		leafnodes {
			port: -1
			compression: s2_fast
		}
	`))
	s1, o1 := RunServerWithConfig(conf1)
	defer s1.Shutdown()

	port := o1.LeafNode.Port
	conf2 := createConfFile(t, []byte(fmt.Sprintf(`
		port: -1
		server_name: "Spoke"
		accounts {
			A { users: [{user: a, password: pwd}] }
			B { users: [{user: b, password: pwd}] }
			C { users: [{user: c, password: pwd}] }
		}
		leafnodes {
			remotes [
				{ url: "nats://a:pwd@127.0.0.1:%d", account: "A", compression: s2_better }
				{ url: "nats://b:pwd@127.0.0.1:%d", account: "B", compression: s2_best }
				{ url: "nats://c:pwd@127.0.0.1:%d", account: "C", compression: off }
			]
		}
	`, port, port, port)))
	s2, _ := RunServerWithConfig(conf2)
	defer s2.Shutdown()

	checkLeafNodeConnectedCount(t, s1, 3)
	checkLeafNodeConnectedCount(t, s2, 3)

	s1.mu.RLock()
	for _, l := range s1.leafs {
		l.mu.Lock()
		l.nc = &testConnSentBytes{Conn: l.nc}
		l.mu.Unlock()
	}
	s1.mu.RUnlock()

	var payloads [][]byte
	totalPayloadSize := 0
	count := 26
	for i := 0; i < count; i++ {
		n := rand.Intn(2048) + 1
		p := make([]byte, n)
		for j := 0; j < n; j++ {
			p[j] = byte(i) + 'A'
		}
		totalPayloadSize += len(p)
		payloads = append(payloads, p)
	}

	check := func(acc, user, subj string) {
		t.Helper()
		nc2 := natsConnect(t, s2.ClientURL(), nats.UserInfo(user, "pwd"))
		defer nc2.Close()
		sub := natsSubSync(t, nc2, subj)
		natsFlush(t, nc2)
		checkSubInterest(t, s1, acc, subj, time.Second)

		nc1 := natsConnect(t, s1.ClientURL(), nats.UserInfo(user, "pwd"))
		defer nc1.Close()

		for i := 0; i < count; i++ {
			natsPub(t, nc1, subj, payloads[i])
		}
		for i := 0; i < count; i++ {
			m := natsNexMsg(t, sub, time.Second)
			if !bytes.Equal(m.Data, payloads[i]) {
				t.Fatalf("Expected payload %q - got %q", payloads[i], m.Data)
			}
		}

		// Also check that the leafnode stats shows that compression likely occurred
		var out int
		s1.mu.RLock()
		for _, l := range s1.leafs {
			l.mu.Lock()
			if l.acc.Name == acc && l.nc != nil {
				nc := l.nc.(*testConnSentBytes)
				nc.Lock()
				out = nc.sent
				nc.sent = 0
				nc.Unlock()
			}
			l.mu.Unlock()
		}
		s1.mu.RUnlock()
		// Except for account "C", where compression should be off,
		// "out" should at least be smaller than totalPayloadSize, use 20%.
		if acc == "C" {
			if int(out) < totalPayloadSize {
				t.Fatalf("Expected s1's sent bytes to be at least payload size (%v), got %v", totalPayloadSize, out)
			}
		} else {
			limit := totalPayloadSize * 80 / 100
			if int(out) > limit {
				t.Fatalf("Expected s1's sent bytes to be less than %v, got %v (total payload was %v)", limit, out, totalPayloadSize)
			}
		}
	}
	check("A", "a", "foo")
	check("B", "b", "bar")
	check("C", "c", "baz")

	// Check compression settings. S1 should always be s2_fast, except for account "C"
	// since "C" wanted compression "off"
	l, err := s1.Leafz(nil)
	require_NoError(t, err)
	for _, r := range l.Leafs {
		switch r.Account {
		case "C":
			if r.Compression != CompressionOff {
				t.Fatalf("Expected compression of remote for C account to be %q, got %q", CompressionOff, r.Compression)
			}
		default:
			if r.Compression != CompressionS2Fast {
				t.Fatalf("Expected compression of remote for %s account to be %q, got %q", r.Account, CompressionS2Fast, r.Compression)
			}
		}
	}

	l, err = s2.Leafz(nil)
	require_NoError(t, err)
	for _, r := range l.Leafs {
		switch r.Account {
		case "A":
			if r.Compression != CompressionS2Better {
				t.Fatalf("Expected compression for A account to be %q, got %q", CompressionS2Better, r.Compression)
			}
		case "B":
			if r.Compression != CompressionS2Best {
				t.Fatalf("Expected compression for B account to be %q, got %q", CompressionS2Best, r.Compression)
			}
		case "C":
			if r.Compression != CompressionOff {
				t.Fatalf("Expected compression for C account to be %q, got %q", CompressionOff, r.Compression)
			}
		}
	}
}

func TestLeafNodeCompressionMatrixModes(t *testing.T) {
	for _, test := range []struct {
		name       string
		s1         string
		s2         string
		s1Expected string
		s2Expected string
	}{
		{"off off", "off", "off", CompressionOff, CompressionOff},
		{"off accept", "off", "accept", CompressionOff, CompressionOff},
		{"off on", "off", "on", CompressionOff, CompressionOff},
		{"off better", "off", "better", CompressionOff, CompressionOff},
		{"off best", "off", "best", CompressionOff, CompressionOff},

		{"accept off", "accept", "off", CompressionOff, CompressionOff},
		{"accept accept", "accept", "accept", CompressionOff, CompressionOff},
		// Note: "on", means s2_auto, which will mean uncompressed since RTT is low.
		{"accept on", "accept", "on", CompressionS2Fast, CompressionS2Uncompressed},
		{"accept better", "accept", "better", CompressionS2Better, CompressionS2Better},
		{"accept best", "accept", "best", CompressionS2Best, CompressionS2Best},

		{"on off", "on", "off", CompressionOff, CompressionOff},
		{"on accept", "on", "accept", CompressionS2Uncompressed, CompressionS2Fast},
		{"on on", "on", "on", CompressionS2Uncompressed, CompressionS2Uncompressed},
		{"on better", "on", "better", CompressionS2Uncompressed, CompressionS2Better},
		{"on best", "on", "best", CompressionS2Uncompressed, CompressionS2Best},

		{"better off", "better", "off", CompressionOff, CompressionOff},
		{"better accept", "better", "accept", CompressionS2Better, CompressionS2Better},
		{"better on", "better", "on", CompressionS2Better, CompressionS2Uncompressed},
		{"better better", "better", "better", CompressionS2Better, CompressionS2Better},
		{"better best", "better", "best", CompressionS2Better, CompressionS2Best},

		{"best off", "best", "off", CompressionOff, CompressionOff},
		{"best accept", "best", "accept", CompressionS2Best, CompressionS2Best},
		{"best on", "best", "on", CompressionS2Best, CompressionS2Uncompressed},
		{"best better", "best", "better", CompressionS2Best, CompressionS2Better},
		{"best best", "best", "best", CompressionS2Best, CompressionS2Best},
	} {
		t.Run(test.name, func(t *testing.T) {
			conf1 := createConfFile(t, []byte(fmt.Sprintf(`
				port: -1
				server_name: "A"
				leafnodes {
					port: -1
					compression: %s
				}
			`, test.s1)))
			s1, o1 := RunServerWithConfig(conf1)
			defer s1.Shutdown()

			conf2 := createConfFile(t, []byte(fmt.Sprintf(`
				port: -1
				server_name: "B"
				leafnodes {
					remotes: [
						{url: "nats://127.0.0.1:%d", compression: %s}
					]
				}
			`, o1.LeafNode.Port, test.s2)))
			s2, _ := RunServerWithConfig(conf2)
			defer s2.Shutdown()

			checkLeafNodeConnected(t, s2)

			nc1 := natsConnect(t, s1.ClientURL())
			defer nc1.Close()

			nc2 := natsConnect(t, s2.ClientURL())
			defer nc2.Close()

			payload := make([]byte, 128)
			check := func(ncp, ncs *nats.Conn, subj string, s *Server) {
				t.Helper()
				sub := natsSubSync(t, ncs, subj)
				checkSubInterest(t, s, globalAccountName, subj, time.Second)
				natsPub(t, ncp, subj, payload)
				natsNexMsg(t, sub, time.Second)

				for _, srv := range []*Server{s1, s2} {
					lz, err := srv.Leafz(nil)
					require_NoError(t, err)
					var expected string
					if srv == s1 {
						expected = test.s1Expected
					} else {
						expected = test.s2Expected
					}
					if cm := lz.Leafs[0].Compression; cm != expected {
						t.Fatalf("Server %s - expected compression %q, got %q", srv, expected, cm)
					}
				}
			}
			check(nc1, nc2, "foo", s1)
			check(nc2, nc1, "bar", s2)
		})
	}
}

func TestLeafNodeCompressionWithOlderServer(t *testing.T) {
	tmpl1 := `
		port: -1
		server_name: "A"
		leafnodes {
			port: -1
			compression: "%s"
		}
	`
	conf1 := createConfFile(t, []byte(fmt.Sprintf(tmpl1, CompressionS2Fast)))
	s1, o1 := RunServerWithConfig(conf1)
	defer s1.Shutdown()

	tmpl2 := `
		port: -1
		server_name: "B"
		leafnodes {
			remotes [
				{url: "nats://127.0.0.1:%d", compression: "%s"}
			]
		}
	`
	conf2 := createConfFile(t, []byte(fmt.Sprintf(tmpl2, o1.LeafNode.Port, CompressionNotSupported)))
	s2, _ := RunServerWithConfig(conf2)
	defer s2.Shutdown()

	checkLeafNodeConnected(t, s2)

	getLeafCompMode := func(s *Server) string {
		var cm string
		s.mu.RLock()
		defer s.mu.RUnlock()
		for _, l := range s1.leafs {
			l.mu.Lock()
			cm = l.leaf.compression
			l.mu.Unlock()
			return cm
		}
		return _EMPTY_
	}
	for _, s := range []*Server{s1, s2} {
		if cm := getLeafCompMode(s); cm != CompressionNotSupported {
			t.Fatalf("Expected compression not supported, got %q", cm)
		}
	}

	s2.Shutdown()
	s1.Shutdown()

	conf1 = createConfFile(t, []byte(fmt.Sprintf(tmpl1, CompressionNotSupported)))
	s1, o1 = RunServerWithConfig(conf1)
	defer s1.Shutdown()

	conf2 = createConfFile(t, []byte(fmt.Sprintf(tmpl2, o1.LeafNode.Port, CompressionS2Fast)))
	s2, _ = RunServerWithConfig(conf2)
	defer s2.Shutdown()

	checkLeafNodeConnected(t, s2)
	for _, s := range []*Server{s1, s2} {
		if cm := getLeafCompMode(s); cm != CompressionNotSupported {
			t.Fatalf("Expected compression not supported, got %q", cm)
		}
	}
}

func TestLeafNodeCompressionAuto(t *testing.T) {
	for _, test := range []struct {
		name          string
		s1Ping        string
		s1Compression string
		s2Ping        string
		s2Compression string
		checkS1       bool
	}{
		{"remote side", "10s", CompressionS2Fast, "100ms", "{mode: s2_auto, rtt_thresholds: [10ms, 20ms, 30ms]}", false},
		{"accept side", "100ms", "{mode: s2_auto, rtt_thresholds: [10ms, 20ms, 30ms]}", "10s", CompressionS2Fast, true},
	} {
		t.Run(test.name, func(t *testing.T) {
			conf1 := createConfFile(t, []byte(fmt.Sprintf(`
				port: -1
				server_name: "A"
				ping_interval: "%s"
				leafnodes {
					port: -1
					compression: %s
				}
			`, test.s1Ping, test.s1Compression)))
			s1, o1 := RunServerWithConfig(conf1)
			defer s1.Shutdown()

			// Start with 0ms RTT
			np := createNetProxy(0, 1024*1024*1024, 1024*1024*1024, fmt.Sprintf("nats://127.0.0.1:%d", o1.LeafNode.Port), true)

			conf2 := createConfFile(t, []byte(fmt.Sprintf(`
				port: -1
				server_name: "B"
				ping_interval: "%s"
				leafnodes {
					remotes [
						{url: %s, compression %s}
					]
				}
			`, test.s2Ping, np.routeURL(), test.s2Compression)))
			s2, _ := RunServerWithConfig(conf2)
			defer s2.Shutdown()
			defer np.stop()

			checkLeafNodeConnected(t, s2)

			checkComp := func(expected string) {
				t.Helper()
				var s *Server
				if test.checkS1 {
					s = s1
				} else {
					s = s2
				}
				checkFor(t, 2*time.Second, 15*time.Millisecond, func() error {
					s.mu.RLock()
					defer s.mu.RUnlock()
					for _, l := range s.leafs {
						l.mu.Lock()
						cm := l.leaf.compression
						l.mu.Unlock()
						if cm != expected {
							return fmt.Errorf("Leaf %v compression mode expected to be %q, got %q", l, expected, cm)
						}
					}
					return nil
				})
			}
			checkComp(CompressionS2Uncompressed)

			// Change the proxy RTT and we should get compression "fast"
			np.updateRTT(15 * time.Millisecond)
			checkComp(CompressionS2Fast)

			// Now 25ms, and get "better"
			np.updateRTT(25 * time.Millisecond)
			checkComp(CompressionS2Better)

			// Above 35 and we should get "best"
			np.updateRTT(35 * time.Millisecond)
			checkComp(CompressionS2Best)

			// Down to 1ms and again should get "uncompressed"
			np.updateRTT(1 * time.Millisecond)
			checkComp(CompressionS2Uncompressed)
		})
	}

	// Make sure that if compression is off on one side, the update of RTT does
	// not trigger a compression change.
	conf1 := createConfFile(t, []byte(`
		port: -1
		server_name: "A"
		leafnodes {
			port: -1
			compression: off
		}
	`))
	s1, o1 := RunServerWithConfig(conf1)
	defer s1.Shutdown()

	// Start with 0ms RTT
	np := createNetProxy(0, 1024*1024*1024, 1024*1024*1024, fmt.Sprintf("nats://127.0.0.1:%d", o1.LeafNode.Port), true)

	conf2 := createConfFile(t, []byte(fmt.Sprintf(`
		port: -1
		server_name: "B"
		ping_interval: "50ms"
		leafnodes {
			remotes [
				{url: %s, compression s2_auto}
			]
		}
	`, np.routeURL())))
	s2, _ := RunServerWithConfig(conf2)
	defer s2.Shutdown()
	defer np.stop()

	checkLeafNodeConnected(t, s2)

	// Even with a bug of updating compression level while it should have been
	// off, the check done below would almost always pass because after
	// reconnecting, there could be a chance to get at first compression set
	// to "off". So we will double check that the leaf node CID did not change
	// at the end of the test.
	getCID := func() uint64 {
		s2.mu.RLock()
		defer s2.mu.RUnlock()
		for _, l := range s2.leafs {
			l.mu.Lock()
			cid := l.cid
			l.mu.Unlock()
			return cid
		}
		return 0
	}
	oldCID := getCID()

	checkCompOff := func() {
		t.Helper()
		checkFor(t, 2*time.Second, 15*time.Millisecond, func() error {
			s2.mu.RLock()
			defer s2.mu.RUnlock()
			if len(s2.leafs) != 1 {
				return fmt.Errorf("Leaf not currently connected")
			}
			for _, l := range s2.leafs {
				l.mu.Lock()
				cm := l.leaf.compression
				l.mu.Unlock()
				if cm != CompressionOff {
					return fmt.Errorf("Leaf %v compression mode expected to be %q, got %q", l, CompressionOff, cm)
				}
			}
			return nil
		})
	}
	checkCompOff()

	// Now change RTT and again, make sure that it is still off
	np.updateRTT(20 * time.Millisecond)
	time.Sleep(100 * time.Millisecond)
	checkCompOff()
	if cid := getCID(); cid != oldCID {
		t.Fatalf("Leafnode has reconnected, cid was %v, now %v", oldCID, cid)
	}
}

func TestLeafNodeCompressionWithWSCompression(t *testing.T) {
	conf1 := createConfFile(t, []byte(`
		port: -1
		server_name: "A"
		websocket {
			port: -1
			no_tls: true
			compression: true
		}
		leafnodes {
			port: -1
			compression: s2_fast
		}
	`))
	s1, o1 := RunServerWithConfig(conf1)
	defer s1.Shutdown()

	conf2 := createConfFile(t, []byte(fmt.Sprintf(`
		port: -1
		server_name: "B"
		leafnodes {
			remotes [
				{
					url: "ws://127.0.0.1:%d"
					ws_compression: true
					compression: s2_fast
				}
			]
		}
	`, o1.Websocket.Port)))
	s2, _ := RunServerWithConfig(conf2)
	defer s2.Shutdown()

	checkLeafNodeConnected(t, s2)

	nc1 := natsConnect(t, s1.ClientURL())
	defer nc1.Close()

	sub := natsSubSync(t, nc1, "foo")
	checkSubInterest(t, s2, globalAccountName, "foo", time.Second)

	nc2 := natsConnect(t, s2.ClientURL())
	defer nc2.Close()

	payload := make([]byte, 1024)
	for i := 0; i < len(payload); i++ {
		payload[i] = 'A'
	}
	natsPub(t, nc2, "foo", payload)
	msg := natsNexMsg(t, sub, time.Second)
	require_True(t, len(msg.Data) == 1024)
	for i := 0; i < len(msg.Data); i++ {
		if msg.Data[i] != 'A' {
			t.Fatalf("Invalid msg: %s", msg.Data)
		}
	}
}

func TestLeafNodeCompressionWithWSGetNeedsData(t *testing.T) {
	conf1 := createConfFile(t, []byte(`
		port: -1
		server_name: "A"
		websocket {
			port: -1
			no_tls: true
		}
		leafnodes {
			port: -1
			compression: s2_fast
		}
	`))
	srv1, o1 := RunServerWithConfig(conf1)
	defer srv1.Shutdown()

	conf2 := createConfFile(t, []byte(fmt.Sprintf(`
		port: -1
		server_name: "B"
		leafnodes {
			remotes [
				{
					url: "ws://127.0.0.1:%d"
					ws_no_masking: true
					compression: s2_fast
				}
			]
		}
	`, o1.Websocket.Port)))
	srv2, _ := RunServerWithConfig(conf2)
	defer srv2.Shutdown()

	checkLeafNodeConnected(t, srv2)

	nc1 := natsConnect(t, srv1.ClientURL())
	defer nc1.Close()

	sub := natsSubSync(t, nc1, "foo")
	checkSubInterest(t, srv2, globalAccountName, "foo", time.Second)

	// We want to have the payload more than 126 bytes so that the websocket
	// code need to read 2 bytes for the length. See below.
	payload := "ABCDEFGHIJKLMNOPQRSTUVWXYZABCDEFGHIJKLMNOPQRSTUVWXYZABCDEFGHIJKLMNOPQRSTUVWXYZABCDEFGHIJKLMNOPQRSTUVWXYZABCDEFGHIJKLMNOPQRSTUVWXYZABCDEFGHIJKLMNOPQRSTUVWXYZ"
	sentBytes := []byte("LMSG foo 156\r\n" + payload + "\r\n")
	h, _ := wsCreateFrameHeader(false, false, wsBinaryMessage, len(sentBytes))
	combined := &bytes.Buffer{}
	combined.Write(h)
	combined.Write(sentBytes)
	toSend := combined.Bytes()

	// We will make a compressed block that cuts the websocket header that
	// makes the reader want to read bytes directly from the connection.
	// We want to make sure that we are not going to get compressed data
	// without going through the (de)compress library. So for that, compress
	// the first 3 bytes.
	b := &bytes.Buffer{}
	w := s2.NewWriter(b)
	w.Write(toSend[:3])
	w.Close()

	var nc net.Conn
	srv2.mu.RLock()
	for _, l := range srv2.leafs {
		l.mu.Lock()
		nc = l.nc
		l.mu.Unlock()
	}
	srv2.mu.RUnlock()

	nc.Write(b.Bytes())

	// Pause to make sure other side just gets a partial of the whole WS frame.
	time.Sleep(100 * time.Millisecond)

	b.Reset()
	w.Reset(b)
	w.Write(toSend[3:])
	w.Close()

	nc.Write(b.Bytes())

	msg := natsNexMsg(t, sub, time.Second)
	require_True(t, len(msg.Data) == 156)
	require_Equal(t, string(msg.Data), payload)
}

func TestLeafNodeCompressionAuthTimeout(t *testing.T) {
	hconf := createConfFile(t, []byte(`
		port: -1
		server_name: "hub"
		leafnodes {
			port: -1
			authorization {
				timeout: 0.75
			}
		}
	`))
	sh, oh := RunServerWithConfig(hconf)
	defer sh.Shutdown()

	sconfTmpl := `
		port: -1
		server_name: "%s"
		cluster {
			port: -1
			name: "spoke"
			%s
		}
		leafnodes {
			port: -1
			remotes [
				{ url: "nats://127.0.0.1:%d" }
			]
		}
	`
	s1conf := createConfFile(t, []byte(fmt.Sprintf(sconfTmpl, "SP1", _EMPTY_, oh.LeafNode.Port)))
	s1, o1 := RunServerWithConfig(s1conf)
	defer s1.Shutdown()

	s2conf := createConfFile(t, []byte(fmt.Sprintf(sconfTmpl, "SP2", fmt.Sprintf("routes: [\"nats://127.0.0.1:%d\"]", o1.Cluster.Port), oh.LeafNode.Port)))
	s2, _ := RunServerWithConfig(s2conf)
	defer s2.Shutdown()

	checkClusterFormed(t, s1, s2)

	checkLeafNodeConnected(t, s1)
	checkLeafNodeConnected(t, s2)

	getCID := func(s *Server) uint64 {
		s.mu.RLock()
		defer s.mu.RUnlock()
		var cid uint64
		for _, l := range s.leafs {
			l.mu.Lock()
			cid = l.cid
			l.mu.Unlock()
		}
		return cid
	}
	leaf1 := getCID(s1)
	leaf2 := getCID(s2)

	// Wait for more than auth timeout
	time.Sleep(time.Second)

	checkLeafNodeConnected(t, s1)
	checkLeafNodeConnected(t, s2)
	if l1 := getCID(s1); l1 != leaf1 {
		t.Fatalf("Leaf connection first connection had CID %v, now %v", leaf1, l1)
	}
	if l2 := getCID(s2); l2 != leaf2 {
		t.Fatalf("Leaf connection first connection had CID %v, now %v", leaf2, l2)
	}
=======
func TestLeafNodeWithWeightedDQRequestsToSuperClusterWithSeparateAccounts(t *testing.T) {
	sc := createJetStreamSuperClusterWithTemplate(t, jsClusterAccountsTempl, 3, 2)
	defer sc.shutdown()

	// Now create a leafnode cluster that has 2 LNs, one to each cluster but on separate accounts, ONE and TWO.
	var lnTmpl = `
		listen: 127.0.0.1:-1
		server_name: %s
		jetstream: {max_mem_store: 256MB, max_file_store: 2GB, store_dir: '%s'}

		{{leaf}}

		cluster {
			name: %s
			listen: 127.0.0.1:%d
			routes = [%s]
		}

		accounts { $SYS { users = [ { user: "admin", pass: "s3cr3t!" } ] }}
		`

	var leafFrag = `
		leaf {
			listen: 127.0.0.1:-1
			remotes [
				{ urls: [ %s ] }
				{ urls: [ %s ] }
			]
		}`

	// We want to have two leaf node connections that join to the same local account on the leafnode servers,
	// but connect to different accounts in different clusters.
	c1 := sc.clusters[0] // Will connect to account ONE
	c2 := sc.clusters[1] // Will connect to account TWO

	genLeafTmpl := func(tmpl string) string {
		t.Helper()

		var ln1, ln2 []string
		for _, s := range c1.servers {
			if s.ClusterName() != c1.name {
				continue
			}
			ln := s.getOpts().LeafNode
			ln1 = append(ln1, fmt.Sprintf("nats://one:p@%s:%d", ln.Host, ln.Port))
		}

		for _, s := range c2.servers {
			if s.ClusterName() != c2.name {
				continue
			}
			ln := s.getOpts().LeafNode
			ln2 = append(ln2, fmt.Sprintf("nats://two:p@%s:%d", ln.Host, ln.Port))
		}
		return strings.Replace(tmpl, "{{leaf}}", fmt.Sprintf(leafFrag, strings.Join(ln1, ", "), strings.Join(ln2, ", ")), 1)
	}

	tmpl := strings.Replace(lnTmpl, "store_dir:", fmt.Sprintf(`domain: "%s", store_dir:`, "SA"), 1)
	tmpl = genLeafTmpl(tmpl)

	ln := createJetStreamCluster(t, tmpl, "SA", "SA-", 3, 22280, false)
	ln.waitOnClusterReady()
	defer ln.shutdown()

	for _, s := range ln.servers {
		checkLeafNodeConnectedCount(t, s, 2)
	}

	// Now connect DQ subscribers to each cluster and they separate accounts, and make sure we get the right behavior, balanced between
	// them when requests originate from the leaf cluster.

	// Create 5 clients for each cluster / account
	var c1c, c2c []*nats.Conn
	for i := 0; i < 5; i++ {
		nc1, _ := jsClientConnect(t, c1.randomServer(), nats.UserInfo("one", "p"))
		defer nc1.Close()
		c1c = append(c1c, nc1)
		nc2, _ := jsClientConnect(t, c2.randomServer(), nats.UserInfo("two", "p"))
		defer nc2.Close()
		c2c = append(c2c, nc2)
	}

	createSubs := func(num int, conns []*nats.Conn) (subs []*nats.Subscription) {
		for i := 0; i < num; i++ {
			nc := conns[rand.Intn(len(conns))]
			sub, err := nc.QueueSubscribeSync("REQUEST", "MC")
			require_NoError(t, err)
			subs = append(subs, sub)
			nc.Flush()
		}
		// Let subs propagate.
		time.Sleep(100 * time.Millisecond)
		return subs
	}
	closeSubs := func(subs []*nats.Subscription) {
		for _, sub := range subs {
			sub.Unsubscribe()
		}
	}

	// Simple test first.
	subs1 := createSubs(1, c1c)
	defer closeSubs(subs1)
	subs2 := createSubs(1, c2c)
	defer closeSubs(subs2)

	sendRequests := func(num int) {
		// Now connect to the leaf cluster and send some requests.
		nc, _ := jsClientConnect(t, ln.randomServer())
		defer nc.Close()

		for i := 0; i < num; i++ {
			require_NoError(t, nc.Publish("REQUEST", []byte("HELP")))
		}
		nc.Flush()
	}

	pending := func(subs []*nats.Subscription) (total int) {
		for _, sub := range subs {
			n, _, err := sub.Pending()
			require_NoError(t, err)
			total += n
		}
		return total
	}

	num := 1000
	checkAllReceived := func() error {
		total := pending(subs1) + pending(subs2)
		if total == num {
			return nil
		}
		return fmt.Errorf("Not all received: %d vs %d", total, num)
	}

	checkBalanced := func(total, pc1, pc2 int) {
		tf := float64(total)
		e1 := tf * (float64(pc1) / 100.00)
		e2 := tf * (float64(pc2) / 100.00)
		delta := tf / 10
		p1 := float64(pending(subs1))
		if p1 < e1-delta || p1 > e1+delta {
			t.Fatalf("Value out of range for subs1, expected %v got %v", e1, p1)
		}
		p2 := float64(pending(subs2))
		if p2 < e2-delta || p2 > e2+delta {
			t.Fatalf("Value out of range for subs2, expected %v got %v", e2, p2)
		}
	}

	// Now connect to the leaf cluster and send some requests.

	// Simple 50/50
	sendRequests(num)
	checkFor(t, time.Second, 200*time.Millisecond, checkAllReceived)
	checkBalanced(num, 50, 50)

	closeSubs(subs1)
	closeSubs(subs2)

	// Now test unbalanced. 10/90
	subs1 = createSubs(1, c1c)
	defer closeSubs(subs1)
	subs2 = createSubs(9, c2c)
	defer closeSubs(subs2)

	sendRequests(num)
	checkFor(t, time.Second, 200*time.Millisecond, checkAllReceived)
	checkBalanced(num, 10, 90)

	// Now test draining the subs as we are sending from an initial balanced situation simulating a draining of a cluster.

	closeSubs(subs1)
	closeSubs(subs2)
	subs1, subs2 = nil, nil

	// These subs slightly different.
	var r1, r2 atomic.Uint64
	for i := 0; i < 20; i++ {
		nc := c1c[rand.Intn(len(c1c))]
		sub, err := nc.QueueSubscribe("REQUEST", "MC", func(m *nats.Msg) { r1.Add(1) })
		require_NoError(t, err)
		subs1 = append(subs1, sub)
		nc.Flush()

		nc = c2c[rand.Intn(len(c2c))]
		sub, err = nc.QueueSubscribe("REQUEST", "MC", func(m *nats.Msg) { r2.Add(1) })
		require_NoError(t, err)
		subs2 = append(subs2, sub)
		nc.Flush()
	}
	defer closeSubs(subs1)
	defer closeSubs(subs2)

	nc, _ := jsClientConnect(t, ln.randomServer())
	defer nc.Close()

	for i, dindex := 0, 1; i < num; i++ {
		require_NoError(t, nc.Publish("REQUEST", []byte("HELP")))
		// Check if we have more to simulate draining.
		// Will drain within first ~100 requests using 20% rand test below.
		// Will leave 1 behind.
		if dindex < len(subs1)-1 && rand.Intn(6) > 4 {
			sub := subs1[dindex]
			dindex++
			sub.Drain()
		}
	}
	nc.Flush()

	checkFor(t, time.Second, 200*time.Millisecond, func() error {
		total := int(r1.Load() + r2.Load())
		if total == num {
			return nil
		}
		return fmt.Errorf("Not all received: %d vs %d", total, num)
	})
	require_True(t, r2.Load() > r1.Load())
>>>>>>> 8c513ad2
}<|MERGE_RESOLUTION|>--- conflicted
+++ resolved
@@ -4847,7 +4847,6 @@
 	t.Run("sub_b2_pub_a2", func(t *testing.T) { check(t, b2, a2) })
 }
 
-<<<<<<< HEAD
 func TestLeafNodeTLSHandshakeFirstVerifyNoInfoSent(t *testing.T) {
 	confHub := createConfFile(t, []byte(`
 		port : -1
@@ -5949,7 +5948,8 @@
 	if l2 := getCID(s2); l2 != leaf2 {
 		t.Fatalf("Leaf connection first connection had CID %v, now %v", leaf2, l2)
 	}
-=======
+}
+
 func TestLeafNodeWithWeightedDQRequestsToSuperClusterWithSeparateAccounts(t *testing.T) {
 	sc := createJetStreamSuperClusterWithTemplate(t, jsClusterAccountsTempl, 3, 2)
 	defer sc.shutdown()
@@ -6168,5 +6168,4 @@
 		return fmt.Errorf("Not all received: %d vs %d", total, num)
 	})
 	require_True(t, r2.Load() > r1.Load())
->>>>>>> 8c513ad2
 }
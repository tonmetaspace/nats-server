// Copyright 2012-2025 The NATS Authors
// Licensed under the Apache License, Version 2.0 (the "License");
// you may not use this file except in compliance with the License.
// You may obtain a copy of the License at
//
// http://www.apache.org/licenses/LICENSE-2.0
//
// Unless required by applicable law or agreed to in writing, software
// distributed under the License is distributed on an "AS IS" BASIS,
// WITHOUT WARRANTIES OR CONDITIONS OF ANY KIND, either express or implied.
// See the License for the specific language governing permissions and
// limitations under the License.

package server

import (
	"context"
	"crypto/tls"
	"crypto/x509"
	"errors"
	"flag"
	"fmt"
	"math"
	"net"
	"net/url"
	"os"
	"path"
	"path/filepath"
	"regexp"
	"runtime"
	"strconv"
	"strings"
	"sync/atomic"
	"time"

	"github.com/nats-io/jwt/v2"
	"github.com/nats-io/nats-server/v2/conf"
	"github.com/nats-io/nats-server/v2/server/certidp"
	"github.com/nats-io/nats-server/v2/server/certstore"
	"github.com/nats-io/nkeys"
)

var allowUnknownTopLevelField = int32(0)

// NoErrOnUnknownFields can be used to change the behavior the processing
// of a configuration file. By default, an error is reported if unknown
// fields are found. If `noError` is set to true, no error will be reported
// if top-level unknown fields are found.
func NoErrOnUnknownFields(noError bool) {
	var val int32
	if noError {
		val = int32(1)
	}
	atomic.StoreInt32(&allowUnknownTopLevelField, val)
}

// PinnedCertSet is a set of lower case hex-encoded sha256 of DER encoded SubjectPublicKeyInfo
type PinnedCertSet map[string]struct{}

// ClusterOpts are options for clusters.
// NOTE: This structure is no longer used for monitoring endpoints
// and json tags are deprecated and may be removed in the future.
type ClusterOpts struct {
	Name              string            `json:"-"`
	Host              string            `json:"addr,omitempty"`
	Port              int               `json:"cluster_port,omitempty"`
	Username          string            `json:"-"`
	Password          string            `json:"-"`
	AuthTimeout       float64           `json:"auth_timeout,omitempty"`
	Permissions       *RoutePermissions `json:"-"`
	TLSTimeout        float64           `json:"-"`
	TLSConfig         *tls.Config       `json:"-"`
	TLSMap            bool              `json:"-"`
	TLSCheckKnownURLs bool              `json:"-"`
	TLSPinnedCerts    PinnedCertSet     `json:"-"`
	ListenStr         string            `json:"-"`
	Advertise         string            `json:"-"`
	NoAdvertise       bool              `json:"-"`
	ConnectRetries    int               `json:"-"`
	PoolSize          int               `json:"-"`
	PinnedAccounts    []string          `json:"-"`
	Compression       CompressionOpts   `json:"-"`
	PingInterval      time.Duration     `json:"-"`
	MaxPingsOut       int               `json:"-"`

	// Not exported (used in tests)
	resolver netResolver
	// Snapshot of configured TLS options.
	tlsConfigOpts *TLSConfigOpts
}

// CompressionOpts defines the compression mode and optional configuration.
type CompressionOpts struct {
	Mode string
	// If `Mode` is set to CompressionS2Auto, RTTThresholds provides the
	// thresholds at which the compression level will go from
	// CompressionS2Uncompressed to CompressionS2Fast, CompressionS2Better
	// or CompressionS2Best. If a given level is not desired, specify 0
	// for this slot. For instance, the slice []{0, 10ms, 20ms} means that
	// for any RTT up to 10ms included the compression level will be
	// CompressionS2Fast, then from ]10ms..20ms], the level will be selected
	// as CompressionS2Better. Anything above 20ms will result in picking
	// the CompressionS2Best compression level.
	RTTThresholds []time.Duration
}

// GatewayOpts are options for gateways.
// NOTE: This structure is no longer used for monitoring endpoints
// and json tags are deprecated and may be removed in the future.
type GatewayOpts struct {
	Name              string               `json:"name"`
	Host              string               `json:"addr,omitempty"`
	Port              int                  `json:"port,omitempty"`
	Username          string               `json:"-"`
	Password          string               `json:"-"`
	AuthTimeout       float64              `json:"auth_timeout,omitempty"`
	TLSConfig         *tls.Config          `json:"-"`
	TLSTimeout        float64              `json:"tls_timeout,omitempty"`
	TLSMap            bool                 `json:"-"`
	TLSCheckKnownURLs bool                 `json:"-"`
	TLSPinnedCerts    PinnedCertSet        `json:"-"`
	Advertise         string               `json:"advertise,omitempty"`
	ConnectRetries    int                  `json:"connect_retries,omitempty"`
	Gateways          []*RemoteGatewayOpts `json:"gateways,omitempty"`
	RejectUnknown     bool                 `json:"reject_unknown,omitempty"` // config got renamed to reject_unknown_cluster

	// Not exported, for tests.
	resolver         netResolver
	sendQSubsBufSize int

	// Snapshot of configured TLS options.
	tlsConfigOpts *TLSConfigOpts
}

// RemoteGatewayOpts are options for connecting to a remote gateway
// NOTE: This structure is no longer used for monitoring endpoints
// and json tags are deprecated and may be removed in the future.
type RemoteGatewayOpts struct {
	Name          string      `json:"name"`
	TLSConfig     *tls.Config `json:"-"`
	TLSTimeout    float64     `json:"tls_timeout,omitempty"`
	URLs          []*url.URL  `json:"urls,omitempty"`
	tlsConfigOpts *TLSConfigOpts
}

// LeafNodeOpts are options for a given server to accept leaf node connections and/or connect to a remote cluster.
type LeafNodeOpts struct {
	Host           string        `json:"addr,omitempty"`
	Port           int           `json:"port,omitempty"`
	Username       string        `json:"-"`
	Password       string        `json:"-"`
	Nkey           string        `json:"-"`
	Account        string        `json:"-"`
	Users          []*User       `json:"-"`
	AuthTimeout    float64       `json:"auth_timeout,omitempty"`
	TLSConfig      *tls.Config   `json:"-"`
	TLSTimeout     float64       `json:"tls_timeout,omitempty"`
	TLSMap         bool          `json:"-"`
	TLSPinnedCerts PinnedCertSet `json:"-"`
	// When set to true, the server will perform the TLS handshake before
	// sending the INFO protocol. For remote leafnodes that are not configured
	// with a similar option, their connection will fail with some sort
	// of timeout or EOF error since they are expecting to receive an
	// INFO protocol first.
	TLSHandshakeFirst bool `json:"-"`
	// If TLSHandshakeFirst is true and this value is strictly positive,
	// the server will wait for that amount of time for the TLS handshake
	// to start before falling back to previous behavior of sending the
	// INFO protocol first. It allows for a mix of newer remote leafnodes
	// that can require a TLS handshake first, and older that can't.
	TLSHandshakeFirstFallback time.Duration `json:"-"`
	Advertise                 string        `json:"-"`
	NoAdvertise               bool          `json:"-"`
	ReconnectInterval         time.Duration `json:"-"`

	// Compression options
	Compression CompressionOpts `json:"-"`

	// For solicited connections to other clusters/superclusters.
	Remotes []*RemoteLeafOpts `json:"remotes,omitempty"`

	// This is the minimum version that is accepted for remote connections.
	// Note that since the server version in the CONNECT protocol was added
	// only starting at v2.8.0, any version below that will be rejected
	// (since empty version string in CONNECT would fail the "version at
	// least" test).
	MinVersion string

	// Not exported, for tests.
	resolver    netResolver
	dialTimeout time.Duration
	connDelay   time.Duration

	// Snapshot of configured TLS options.
	tlsConfigOpts *TLSConfigOpts
}

// SignatureHandler is used to sign a nonce from the server while
// authenticating with Nkeys. The callback should sign the nonce and
// return the JWT and the raw signature.
type SignatureHandler func([]byte) (string, []byte, error)

// RemoteLeafOpts are options for connecting to a remote server as a leaf node.
type RemoteLeafOpts struct {
	LocalAccount      string           `json:"local_account,omitempty"`
	NoRandomize       bool             `json:"-"`
	URLs              []*url.URL       `json:"urls,omitempty"`
	Credentials       string           `json:"-"`
	Nkey              string           `json:"-"`
	SignatureCB       SignatureHandler `json:"-"`
	TLS               bool             `json:"-"`
	TLSConfig         *tls.Config      `json:"-"`
	TLSTimeout        float64          `json:"tls_timeout,omitempty"`
	TLSHandshakeFirst bool             `json:"-"`
	Hub               bool             `json:"hub,omitempty"`
	DenyImports       []string         `json:"-"`
	DenyExports       []string         `json:"-"`

	// FirstInfoTimeout is the amount of time the server will wait for the
	// initial INFO protocol from the remote server before closing the
	// connection.
	FirstInfoTimeout time.Duration `json:"-"`

	// Compression options for this remote. Each remote could have a different
	// setting and also be different from the LeafNode options.
	Compression CompressionOpts `json:"-"`

	// When an URL has the "ws" (or "wss") scheme, then the server will initiate the
	// connection as a websocket connection. By default, the websocket frames will be
	// masked (as if this server was a websocket client to the remote server). The
	// NoMasking option will change this behavior and will send umasked frames.
	Websocket struct {
		Compression bool `json:"-"`
		NoMasking   bool `json:"-"`
	}

	tlsConfigOpts *TLSConfigOpts

	// If we are clustered and our local account has JetStream, if apps are accessing
	// a stream or consumer leader through this LN and it gets dropped, the apps will
	// not be able to work. This tells the system to migrate the leaders away from this server.
	// This only changes leader for R>1 assets.
	JetStreamClusterMigrate bool `json:"jetstream_cluster_migrate,omitempty"`

	// If JetStreamClusterMigrate is set to true, this is the time after which the leader
	// will be migrated away from this server if still disconnected.
	JetStreamClusterMigrateDelay time.Duration `json:"jetstream_cluster_migrate_delay,omitempty"`
}

type JSLimitOpts struct {
	MaxRequestBatch int           `json:"max_request_batch,omitempty"`
	MaxAckPending   int           `json:"max_ack_pending,omitempty"`
	MaxHAAssets     int           `json:"max_ha_assets,omitempty"`
	Duplicates      time.Duration `json:"max_duplicate_window,omitempty"`
}

type JSTpmOpts struct {
	KeysFile    string
	KeyPassword string
	SrkPassword string
	Pcr         int
}

// AuthCallout option used to map external AuthN to NATS based AuthZ.
type AuthCallout struct {
	// Must be a public account Nkey.
	Issuer string
	// Account to be used for sending requests.
	Account string
	// Users that will bypass auth_callout and be used for the auth service itself.
	AuthUsers []string
	// XKey is a public xkey for the authorization service.
	// This will enable encryption for server requests and the authorization service responses.
	XKey string
	// AllowedAccounts that will be delegated to the auth service.
	// If empty then all accounts will be delegated.
	AllowedAccounts []string
}

// Options block for nats-server.
// NOTE: This structure is no longer used for monitoring endpoints
// and json tags are deprecated and may be removed in the future.
type Options struct {
	ConfigFile                 string        `json:"-"`
	ServerName                 string        `json:"server_name"`
	Host                       string        `json:"addr"`
	Port                       int           `json:"port"`
	DontListen                 bool          `json:"dont_listen"`
	ClientAdvertise            string        `json:"-"`
	Trace                      bool          `json:"-"`
	Debug                      bool          `json:"-"`
	TraceVerbose               bool          `json:"-"`
	NoLog                      bool          `json:"-"`
	NoSigs                     bool          `json:"-"`
	NoSublistCache             bool          `json:"-"`
	NoHeaderSupport            bool          `json:"-"`
	DisableShortFirstPing      bool          `json:"-"`
	Logtime                    bool          `json:"-"`
	LogtimeUTC                 bool          `json:"-"`
	MaxConn                    int           `json:"max_connections"`
	MaxSubs                    int           `json:"max_subscriptions,omitempty"`
	MaxSubTokens               uint8         `json:"-"`
	Nkeys                      []*NkeyUser   `json:"-"`
	Users                      []*User       `json:"-"`
	Accounts                   []*Account    `json:"-"`
	NoAuthUser                 string        `json:"-"`
	SystemAccount              string        `json:"-"`
	NoSystemAccount            bool          `json:"-"`
	Username                   string        `json:"-"`
	Password                   string        `json:"-"`
	Authorization              string        `json:"-"`
	AuthCallout                *AuthCallout  `json:"-"`
	PingInterval               time.Duration `json:"ping_interval"`
	MaxPingsOut                int           `json:"ping_max"`
	HTTPHost                   string        `json:"http_host"`
	HTTPPort                   int           `json:"http_port"`
	HTTPBasePath               string        `json:"http_base_path"`
	HTTPSPort                  int           `json:"https_port"`
	AuthTimeout                float64       `json:"auth_timeout"`
	MaxControlLine             int32         `json:"max_control_line"`
	MaxPayload                 int32         `json:"max_payload"`
	MaxPending                 int64         `json:"max_pending"`
	NoFastProducerStall        bool          `json:"-"`
	Cluster                    ClusterOpts   `json:"cluster,omitempty"`
	Gateway                    GatewayOpts   `json:"gateway,omitempty"`
	LeafNode                   LeafNodeOpts  `json:"leaf,omitempty"`
	JetStream                  bool          `json:"jetstream"`
	JetStreamStrict            bool          `json:"-"`
	JetStreamMaxMemory         int64         `json:"-"`
	JetStreamMaxStore          int64         `json:"-"`
	JetStreamDomain            string        `json:"-"`
	JetStreamExtHint           string        `json:"-"`
	JetStreamKey               string        `json:"-"`
	JetStreamOldKey            string        `json:"-"`
	JetStreamCipher            StoreCipher   `json:"-"`
	JetStreamUniqueTag         string
	JetStreamLimits            JSLimitOpts
	JetStreamTpm               JSTpmOpts
	JetStreamMaxCatchup        int64
	JetStreamRequestQueueLimit int64
	StreamMaxBufferedMsgs      int               `json:"-"`
	StreamMaxBufferedSize      int64             `json:"-"`
	StoreDir                   string            `json:"-"`
	SyncInterval               time.Duration     `json:"-"`
	SyncAlways                 bool              `json:"-"`
	JsAccDefaultDomain         map[string]string `json:"-"` // account to domain name mapping
	Websocket                  WebsocketOpts     `json:"-"`
	MQTT                       MQTTOpts          `json:"-"`
	ProfPort                   int               `json:"-"`
	ProfBlockRate              int               `json:"-"`
	PidFile                    string            `json:"-"`
	PortsFileDir               string            `json:"-"`
	LogFile                    string            `json:"-"`
	LogSizeLimit               int64             `json:"-"`
	LogMaxFiles                int64             `json:"-"`
	Syslog                     bool              `json:"-"`
	RemoteSyslog               string            `json:"-"`
	Routes                     []*url.URL        `json:"-"`
	RoutesStr                  string            `json:"-"`
	TLSTimeout                 float64           `json:"tls_timeout"`
	TLS                        bool              `json:"-"`
	TLSVerify                  bool              `json:"-"`
	TLSMap                     bool              `json:"-"`
	TLSCert                    string            `json:"-"`
	TLSKey                     string            `json:"-"`
	TLSCaCert                  string            `json:"-"`
	TLSConfig                  *tls.Config       `json:"-"`
	TLSPinnedCerts             PinnedCertSet     `json:"-"`
	TLSRateLimit               int64             `json:"-"`
	// When set to true, the server will perform the TLS handshake before
	// sending the INFO protocol. For clients that are not configured
	// with a similar option, their connection will fail with some sort
	// of timeout or EOF error since they are expecting to receive an
	// INFO protocol first.
	TLSHandshakeFirst bool `json:"-"`
	// If TLSHandshakeFirst is true and this value is strictly positive,
	// the server will wait for that amount of time for the TLS handshake
	// to start before falling back to previous behavior of sending the
	// INFO protocol first. It allows for a mix of newer clients that can
	// require a TLS handshake first, and older clients that can't.
	TLSHandshakeFirstFallback time.Duration `json:"-"`
	AllowNonTLS               bool          `json:"-"`
	WriteDeadline             time.Duration `json:"-"`
	MaxClosedClients          int           `json:"-"`
	LameDuckDuration          time.Duration `json:"-"`
	LameDuckGracePeriod       time.Duration `json:"-"`

	// MaxTracedMsgLen is the maximum printable length for traced messages.
	MaxTracedMsgLen int `json:"-"`

	// Operating a trusted NATS server
	TrustedKeys              []string              `json:"-"`
	TrustedOperators         []*jwt.OperatorClaims `json:"-"`
	AccountResolver          AccountResolver       `json:"-"`
	AccountResolverTLSConfig *tls.Config           `json:"-"`

	// AlwaysEnableNonce will always present a nonce to new connections
	// typically used by custom Authentication implementations who embeds
	// the server and so not presented as a configuration option
	AlwaysEnableNonce bool

	CustomClientAuthentication Authentication `json:"-"`
	CustomRouterAuthentication Authentication `json:"-"`

	// CheckConfig configuration file syntax test was successful and exit.
	CheckConfig bool `json:"-"`

	// DisableJetStreamBanner will not print the ascii art on startup for JetStream enabled servers
	DisableJetStreamBanner bool `json:"-"`

	// ConnectErrorReports specifies the number of failed attempts
	// at which point server should report the failure of an initial
	// connection to a route, gateway or leaf node.
	// See DEFAULT_CONNECT_ERROR_REPORTS for default value.
	ConnectErrorReports int

	// ReconnectErrorReports is similar to ConnectErrorReports except
	// that this applies to reconnect events.
	ReconnectErrorReports int

	// Tags describing the server. They will be included in varz
	// and used as a filter criteria for some system requests.
	Tags jwt.TagList `json:"-"`

	// OCSPConfig enables OCSP Stapling in the server.
	OCSPConfig    *OCSPConfig
	tlsConfigOpts *TLSConfigOpts

	// private fields, used to know if bool options are explicitly
	// defined in config and/or command line params.
	inConfig  map[string]bool
	inCmdLine map[string]bool

	// private fields for operator mode
	operatorJWT            []string
	resolverPreloads       map[string]string
	resolverPinnedAccounts map[string]struct{}

	// private fields, used for testing
	gatewaysSolicitDelay time.Duration
	overrideProto        int

	// JetStream
	maxMemSet   bool
	maxStoreSet bool
	syncSet     bool

	// OCSP Cache config enables next-gen cache for OCSP features
	OCSPCacheConfig *OCSPResponseCacheConfig

	// Used to mark that we had a top level authorization block.
	authBlockDefined bool

	// configDigest represents the state of configuration.
	configDigest string
}

// WebsocketOpts are options for websocket
type WebsocketOpts struct {
	// The server will accept websocket client connections on this hostname/IP.
	Host string
	// The server will accept websocket client connections on this port.
	Port int
	// The host:port to advertise to websocket clients in the cluster.
	Advertise string

	// If no user name is provided when a client connects, will default to the
	// matching user from the global list of users in `Options.Users`.
	NoAuthUser string

	// Name of the cookie, which if present in WebSocket upgrade headers,
	// will be treated as JWT during CONNECT phase as long as
	// "jwt" specified in the CONNECT options is missing or empty.
	JWTCookie string

	// Name of the cookie, which if present in WebSocket upgrade headers,
	// will be treated as Username during CONNECT phase as long as
	// "user" specified in the CONNECT options is missing or empty.
	UsernameCookie string

	// Name of the cookie, which if present in WebSocket upgrade headers,
	// will be treated as Password during CONNECT phase as long as
	// "pass" specified in the CONNECT options is missing or empty.
	PasswordCookie string

	// Name of the cookie, which if present in WebSocket upgrade headers,
	// will be treated as Token during CONNECT phase as long as
	// "auth_token" specified in the CONNECT options is missing or empty.
	// Note that when this is useful for passing a JWT to an cuth callout
	// when the server uses delegated authentication ("operator mode") or
	// when using delegated authentication, but the auth callout validates some
	// other JWT or string. Note that this does map to an actual server-wide
	// "auth_token", note that using it for that purpose is greatly discouraged.
	TokenCookie string

	// Authentication section. If anything is configured in this section,
	// it will override the authorization configuration of regular clients.
	Username string
	Password string
	Token    string

	// Timeout for the authentication process.
	AuthTimeout float64

	// By default the server will enforce the use of TLS. If no TLS configuration
	// is provided, you need to explicitly set NoTLS to true to allow the server
	// to start without TLS configuration. Note that if a TLS configuration is
	// present, this boolean is ignored and the server will run the Websocket
	// server with that TLS configuration.
	// Running without TLS is less secure since Websocket clients that use bearer
	// tokens will send them in clear. So this should not be used in production.
	NoTLS bool

	// TLS configuration is required.
	TLSConfig *tls.Config
	// If true, map certificate values for authentication purposes.
	TLSMap bool

	// When present, accepted client certificates (verify/verify_and_map) must be in this list
	TLSPinnedCerts PinnedCertSet

	// If true, the Origin header must match the request's host.
	SameOrigin bool

	// Only origins in this list will be accepted. If empty and
	// SameOrigin is false, any origin is accepted.
	AllowedOrigins []string

	// If set to true, the server will negotiate with clients
	// if compression can be used. If this is false, no compression
	// will be used (both in server and clients) since it has to
	// be negotiated between both endpoints
	Compression bool

	// Total time allowed for the server to read the client request
	// and write the response back to the client. This include the
	// time needed for the TLS Handshake.
	HandshakeTimeout time.Duration

	// Headers to be added to the upgrade response.
	// Useful for adding custom headers like Strict-Transport-Security.
	Headers map[string]string

	// Snapshot of configured TLS options.
	tlsConfigOpts *TLSConfigOpts
}

// MQTTOpts are options for MQTT
type MQTTOpts struct {
	// The server will accept MQTT client connections on this hostname/IP.
	Host string
	// The server will accept MQTT client connections on this port.
	Port int

	// If no user name is provided when a client connects, will default to the
	// matching user from the global list of users in `Options.Users`.
	NoAuthUser string

	// Authentication section. If anything is configured in this section,
	// it will override the authorization configuration of regular clients.
	Username string
	Password string
	Token    string

	// JetStream domain mqtt is supposed to pick up
	JsDomain string

	// Number of replicas for MQTT streams.
	// Negative or 0 value means that the server(s) will pick a replica
	// number based on the known size of the cluster (but capped at 3).
	// Note that if an account was already connected, the stream's replica
	// count is not modified. Use the NATS CLI to update the count if desired.
	StreamReplicas int

	// Number of replicas for MQTT consumers.
	// Negative or 0 value means that there is no override and the consumer
	// will have the same replica factor that the stream it belongs to.
	// If a value is specified, it will require to be lower than the stream
	// replicas count (lower than StreamReplicas if specified, but also lower
	// than the automatic value determined by cluster size).
	// Note that existing consumers are not modified.
	//
	// UPDATE: This is no longer used while messages stream has interest policy retention
	// which requires consumer replica count to match the parent stream.
	ConsumerReplicas int

	// Indicate if the consumers should be created with memory storage.
	// Note that existing consumers are not modified.
	ConsumerMemoryStorage bool

	// If specified will have the system auto-cleanup the consumers after being
	// inactive for the specified amount of time.
	ConsumerInactiveThreshold time.Duration

	// Timeout for the authentication process.
	AuthTimeout float64

	// TLS configuration is required.
	TLSConfig *tls.Config
	// If true, map certificate values for authentication purposes.
	TLSMap bool
	// Timeout for the TLS handshake
	TLSTimeout float64
	// Set of allowable certificates
	TLSPinnedCerts PinnedCertSet

	// AckWait is the amount of time after which a QoS 1 or 2 message sent to a
	// client is redelivered as a DUPLICATE if the server has not received the
	// PUBACK on the original Packet Identifier. The same value applies to
	// PubRel redelivery. The value has to be positive. Zero will cause the
	// server to use the default value (30 seconds). Note that changes to this
	// option is applied only to new MQTT subscriptions (or sessions for
	// PubRels).
	AckWait time.Duration

	// MaxAckPending is the amount of QoS 1 and 2 messages (combined) the server
	// can send to a subscription without receiving any PUBACK for those
	// messages. The valid range is [0..65535].
	//
	// The total of subscriptions' MaxAckPending on a given session cannot
	// exceed 65535. Attempting to create a subscription that would bring the
	// total above the limit would result in the server returning 0x80 in the
	// SUBACK for this subscription.
	//
	// Due to how the NATS Server handles the MQTT "#" wildcard, each
	// subscription ending with "#" will use 2 times the MaxAckPending value.
	// Note that changes to this option is applied only to new subscriptions.
	MaxAckPending uint16

	// Snapshot of configured TLS options.
	tlsConfigOpts *TLSConfigOpts

	// rejectQoS2Pub tells the MQTT client to not accept QoS2 PUBLISH, instead
	// error and terminate the connection.
	rejectQoS2Pub bool

	// downgradeQOS2Sub tells the MQTT client to downgrade QoS2 SUBSCRIBE
	// requests to QoS1.
	downgradeQoS2Sub bool
}

type netResolver interface {
	LookupHost(ctx context.Context, host string) ([]string, error)
}

// Clone performs a deep copy of the Options struct, returning a new clone
// with all values copied.
func (o *Options) Clone() *Options {
	if o == nil {
		return nil
	}
	clone := &Options{}
	*clone = *o
	if o.Users != nil {
		clone.Users = make([]*User, len(o.Users))
		for i, user := range o.Users {
			clone.Users[i] = user.clone()
		}
	}
	if o.Nkeys != nil {
		clone.Nkeys = make([]*NkeyUser, len(o.Nkeys))
		for i, nkey := range o.Nkeys {
			clone.Nkeys[i] = nkey.clone()
		}
	}

	if o.Routes != nil {
		clone.Routes = deepCopyURLs(o.Routes)
	}
	if o.TLSConfig != nil {
		clone.TLSConfig = o.TLSConfig.Clone()
	}
	if o.Cluster.TLSConfig != nil {
		clone.Cluster.TLSConfig = o.Cluster.TLSConfig.Clone()
	}
	if o.Gateway.TLSConfig != nil {
		clone.Gateway.TLSConfig = o.Gateway.TLSConfig.Clone()
	}
	if len(o.Gateway.Gateways) > 0 {
		clone.Gateway.Gateways = make([]*RemoteGatewayOpts, len(o.Gateway.Gateways))
		for i, g := range o.Gateway.Gateways {
			clone.Gateway.Gateways[i] = g.clone()
		}
	}
	// FIXME(dlc) - clone leaf node stuff.
	return clone
}

func deepCopyURLs(urls []*url.URL) []*url.URL {
	if urls == nil {
		return nil
	}
	curls := make([]*url.URL, len(urls))
	for i, u := range urls {
		cu := &url.URL{}
		*cu = *u
		curls[i] = cu
	}
	return curls
}

// Configuration file authorization section.
type authorization struct {
	// Singles
	user  string
	pass  string
	token string
	nkey  string
	acc   string
	// Multiple Nkeys/Users
	nkeys              []*NkeyUser
	users              []*User
	timeout            float64
	defaultPermissions *Permissions
	// Auth Callouts
	callout *AuthCallout
}

// TLSConfigOpts holds the parsed tls config information,
// used with flag parsing
type TLSConfigOpts struct {
	CertFile             string
	KeyFile              string
	CaFile               string
	Verify               bool
	Insecure             bool
	Map                  bool
	TLSCheckKnownURLs    bool
	HandshakeFirst       bool          // Indicate that the TLS handshake should occur first, before sending the INFO protocol.
	FallbackDelay        time.Duration // Where supported, indicates how long to wait for the handshake before falling back to sending the INFO protocol first.
	Timeout              float64
	RateLimit            int64
	Ciphers              []uint16
	CurvePreferences     []tls.CurveID
	PinnedCerts          PinnedCertSet
	CertStore            certstore.StoreType
	CertMatchBy          certstore.MatchByType
	CertMatch            string
	CertMatchSkipInvalid bool
	CaCertsMatch         []string
	OCSPPeerConfig       *certidp.OCSPPeerConfig
	Certificates         []*TLSCertPairOpt
	MinVersion           uint16
}

// TLSCertPairOpt are the paths to a certificate and private key.
type TLSCertPairOpt struct {
	CertFile string
	KeyFile  string
}

// OCSPConfig represents the options of OCSP stapling options.
type OCSPConfig struct {
	// Mode defines the policy for OCSP stapling.
	Mode OCSPMode

	// OverrideURLs is the http URL endpoint used to get OCSP staples.
	OverrideURLs []string
}

var tlsUsage = `
TLS configuration is specified in the tls section of a configuration file:

e.g.

    tls {
        cert_file:      "./certs/server-cert.pem"
        key_file:       "./certs/server-key.pem"
        ca_file:        "./certs/ca.pem"
        verify:         true
        verify_and_map: true

        cipher_suites: [
            "TLS_ECDHE_ECDSA_WITH_AES_128_GCM_SHA256",
            "TLS_ECDHE_RSA_WITH_AES_128_GCM_SHA256"
        ]
        curve_preferences: [
            "CurveP256",
            "CurveP384",
            "CurveP521"
        ]
    }

Available cipher suites include:
`

// ProcessConfigFile processes a configuration file.
// FIXME(dlc): A bit hacky
func ProcessConfigFile(configFile string) (*Options, error) {
	opts := &Options{}
	if err := opts.ProcessConfigFile(configFile); err != nil {
		// If only warnings then continue and return the options.
		if cerr, ok := err.(*processConfigErr); ok && len(cerr.Errors()) == 0 {
			return opts, nil
		}

		return nil, err
	}
	return opts, nil
}

// token is an item parsed from the configuration.
type token interface {
	Value() any
	Line() int
	IsUsedVariable() bool
	SourceFile() string
	Position() int
}

// unwrapValue can be used to get the token and value from an item
// to be able to report the line number in case of an incorrect
// configuration.
// also stores the token in lastToken for use in convertPanicToError
func unwrapValue(v any, lastToken *token) (token, any) {
	switch tk := v.(type) {
	case token:
		if lastToken != nil {
			*lastToken = tk
		}
		return tk, tk.Value()
	default:
		return nil, v
	}
}

// use in defer to recover from panic and turn it into an error associated with last token
func convertPanicToErrorList(lastToken *token, errors *[]error) {
	// only recover if an error can be stored
	if errors == nil {
		return
	} else if err := recover(); err == nil {
		return
	} else if lastToken != nil && *lastToken != nil {
		*errors = append(*errors, &configErr{*lastToken, fmt.Sprint(err)})
	} else {
		*errors = append(*errors, fmt.Errorf("encountered panic without a token %v", err))
	}
}

// use in defer to recover from panic and turn it into an error associated with last token
func convertPanicToError(lastToken *token, e *error) {
	// only recover if an error can be stored
	if e == nil || *e != nil {
		return
	} else if err := recover(); err == nil {
		return
	} else if lastToken != nil && *lastToken != nil {
		*e = &configErr{*lastToken, fmt.Sprint(err)}
	} else {
		*e = fmt.Errorf("%v", err)
	}
}

// configureSystemAccount configures a system account
// if present in the configuration.
func configureSystemAccount(o *Options, m map[string]any) (retErr error) {
	var lt token
	defer convertPanicToError(&lt, &retErr)
	configure := func(v any) error {
		tk, v := unwrapValue(v, &lt)
		sa, ok := v.(string)
		if !ok {
			return &configErr{tk, "system account name must be a string"}
		}
		o.SystemAccount = sa
		return nil
	}

	if v, ok := m["system_account"]; ok {
		return configure(v)
	} else if v, ok := m["system"]; ok {
		return configure(v)
	}

	return nil
}

// ProcessConfigFile updates the Options structure with options
// present in the given configuration file.
// This version is convenient if one wants to set some default
// options and then override them with what is in the config file.
// For instance, this version allows you to do something such as:
//
// opts := &Options{Debug: true}
// opts.ProcessConfigFile(myConfigFile)
//
// If the config file contains "debug: false", after this call,
// opts.Debug would really be false. It would be impossible to
// achieve that with the non receiver ProcessConfigFile() version,
// since one would not know after the call if "debug" was not present
// or was present but set to false.
func (o *Options) ProcessConfigFile(configFile string) error {
	o.ConfigFile = configFile
	if configFile == _EMPTY_ {
		return nil
	}
	m, digest, err := conf.ParseFileWithChecksDigest(configFile)
	if err != nil {
		return err
	}
	o.configDigest = digest

	return o.processConfigFile(configFile, m)
}

// ProcessConfigString is the same as ProcessConfigFile, but expects the
// contents of the config file to be passed in rather than the file name.
func (o *Options) ProcessConfigString(data string) error {
	m, err := conf.ParseWithChecks(data)
	if err != nil {
		return err
	}

	return o.processConfigFile(_EMPTY_, m)
}

// ConfigDigest returns the digest representing the configuration.
func (o *Options) ConfigDigest() string {
	return o.configDigest
}

func (o *Options) processConfigFile(configFile string, m map[string]any) error {
	// Collect all errors and warnings and report them all together.
	errors := make([]error, 0)
	warnings := make([]error, 0)
	if len(m) == 0 {
		warnings = append(warnings, fmt.Errorf("%s: config has no values or is empty", configFile))
	}

	// First check whether a system account has been defined,
	// as that is a condition for other features to be enabled.
	if err := configureSystemAccount(o, m); err != nil {
		errors = append(errors, err)
	}

	for k, v := range m {
		o.processConfigFileLine(k, v, &errors, &warnings)
	}

	// Post-process: check auth callout allowed accounts against configured accounts.
	if o.AuthCallout != nil {
		accounts := make(map[string]struct{})
		for _, acc := range o.Accounts {
			accounts[acc.Name] = struct{}{}
		}

		for _, acc := range o.AuthCallout.AllowedAccounts {
			if _, ok := accounts[acc]; !ok {
				err := &configErr{nil, fmt.Sprintf("auth_callout allowed account %q not found in configured accounts", acc)}
				errors = append(errors, err)
			}
		}
	}

	if len(errors) > 0 || len(warnings) > 0 {
		return &processConfigErr{
			errors:   errors,
			warnings: warnings,
		}
	}

	return nil
}

func (o *Options) processConfigFileLine(k string, v any, errors *[]error, warnings *[]error) {
	var lt token
	defer convertPanicToErrorList(&lt, errors)

	tk, v := unwrapValue(v, &lt)
	switch strings.ToLower(k) {
	case "listen":
		hp, err := parseListen(v)
		if err != nil {
			*errors = append(*errors, &configErr{tk, err.Error()})
			return
		}
		o.Host = hp.host
		o.Port = hp.port
	case "client_advertise":
		o.ClientAdvertise = v.(string)
	case "port":
		o.Port = int(v.(int64))
	case "server_name":
		sn := v.(string)
		if strings.Contains(sn, " ") {
			err := &configErr{tk, ErrServerNameHasSpaces.Error()}
			*errors = append(*errors, err)
			return
		}
		o.ServerName = sn
	case "host", "net":
		o.Host = v.(string)
	case "debug":
		o.Debug = v.(bool)
		trackExplicitVal(&o.inConfig, "Debug", o.Debug)
	case "trace":
		o.Trace = v.(bool)
		trackExplicitVal(&o.inConfig, "Trace", o.Trace)
	case "trace_verbose":
		o.TraceVerbose = v.(bool)
		o.Trace = v.(bool)
		trackExplicitVal(&o.inConfig, "TraceVerbose", o.TraceVerbose)
		trackExplicitVal(&o.inConfig, "Trace", o.Trace)
	case "logtime":
		o.Logtime = v.(bool)
		trackExplicitVal(&o.inConfig, "Logtime", o.Logtime)
	case "logtime_utc":
		o.LogtimeUTC = v.(bool)
		trackExplicitVal(&o.inConfig, "LogtimeUTC", o.LogtimeUTC)
	case "mappings", "maps":
		gacc := NewAccount(globalAccountName)
		o.Accounts = append(o.Accounts, gacc)
		err := parseAccountMappings(tk, gacc, errors)
		if err != nil {
			*errors = append(*errors, err)
			return
		}
	case "disable_sublist_cache", "no_sublist_cache":
		o.NoSublistCache = v.(bool)
	case "accounts":
		err := parseAccounts(tk, o, errors, warnings)
		if err != nil {
			*errors = append(*errors, err)
			return
		}
	case "authorization":
		auth, err := parseAuthorization(tk, errors)
		if err != nil {
			*errors = append(*errors, err)
			return
		}
		o.authBlockDefined = true
		o.Username = auth.user
		o.Password = auth.pass
		o.Authorization = auth.token
		o.AuthTimeout = auth.timeout
		o.AuthCallout = auth.callout

		if (auth.user != _EMPTY_ || auth.pass != _EMPTY_) && auth.token != _EMPTY_ {
			err := &configErr{tk, "Cannot have a user/pass and token"}
			*errors = append(*errors, err)
			return
		}
		// In case parseAccounts() was done first, we need to check for duplicates.
		unames := setupUsersAndNKeysDuplicateCheckMap(o)
		// Check for multiple users defined.
		// Note: auth.users will be != nil as long as `users: []` is present
		// in the authorization block, even if empty, and will also account for
		// nkey users. We also check for users/nkeys that may have been already
		// added in parseAccounts() (which means they will be in unames)
		if auth.users != nil || len(unames) > 0 {
			if auth.user != _EMPTY_ {
				err := &configErr{tk, "Can not have a single user/pass and a users array"}
				*errors = append(*errors, err)
				return
			}
			if auth.token != _EMPTY_ {
				err := &configErr{tk, "Can not have a token and a users array"}
				*errors = append(*errors, err)
				return
			}
			// Now check that if we have users, there is no duplicate, including
			// users that may have been configured in parseAccounts().
			if len(auth.users) > 0 {
				for _, u := range auth.users {
					if _, ok := unames[u.Username]; ok {
						err := &configErr{tk, fmt.Sprintf("Duplicate user %q detected", u.Username)}
						*errors = append(*errors, err)
						return
					}
					unames[u.Username] = struct{}{}
				}
				// Users may have been added from Accounts parsing, so do an append here
				o.Users = append(o.Users, auth.users...)
			}
		}
		// Check for nkeys
		if len(auth.nkeys) > 0 {
			for _, u := range auth.nkeys {
				if _, ok := unames[u.Nkey]; ok {
					err := &configErr{tk, fmt.Sprintf("Duplicate nkey %q detected", u.Nkey)}
					*errors = append(*errors, err)
					return
				}
				unames[u.Nkey] = struct{}{}
			}
			// NKeys may have been added from Accounts parsing, so do an append here
			o.Nkeys = append(o.Nkeys, auth.nkeys...)
		}
	case "http":
		hp, err := parseListen(v)
		if err != nil {
			err := &configErr{tk, err.Error()}
			*errors = append(*errors, err)
			return
		}
		o.HTTPHost = hp.host
		o.HTTPPort = hp.port
	case "https":
		hp, err := parseListen(v)
		if err != nil {
			err := &configErr{tk, err.Error()}
			*errors = append(*errors, err)
			return
		}
		o.HTTPHost = hp.host
		o.HTTPSPort = hp.port
	case "http_port", "monitor_port":
		o.HTTPPort = int(v.(int64))
	case "https_port":
		o.HTTPSPort = int(v.(int64))
	case "http_base_path":
		o.HTTPBasePath = v.(string)
	case "cluster":
		err := parseCluster(tk, o, errors, warnings)
		if err != nil {
			*errors = append(*errors, err)
			return
		}
	case "gateway":
		if err := parseGateway(tk, o, errors, warnings); err != nil {
			*errors = append(*errors, err)
			return
		}
	case "leaf", "leafnodes":
		err := parseLeafNodes(tk, o, errors, warnings)
		if err != nil {
			*errors = append(*errors, err)
			return
		}
	case "store_dir", "storedir":
		// Check if JetStream configuration is also setting the storage directory.
		if o.StoreDir != _EMPTY_ {
			*errors = append(*errors, &configErr{tk, "Duplicate 'store_dir' configuration"})
			return
		}
		o.StoreDir = v.(string)
	case "jetstream":
		err := parseJetStream(tk, o, errors, warnings)
		if err != nil {
			*errors = append(*errors, err)
			return
		}
	case "logfile", "log_file":
		o.LogFile = v.(string)
	case "logfile_size_limit", "log_size_limit":
		o.LogSizeLimit = v.(int64)
	case "logfile_max_num", "log_max_num":
		o.LogMaxFiles = v.(int64)
	case "syslog":
		o.Syslog = v.(bool)
		trackExplicitVal(&o.inConfig, "Syslog", o.Syslog)
	case "remote_syslog":
		o.RemoteSyslog = v.(string)
	case "pidfile", "pid_file":
		o.PidFile = v.(string)
	case "ports_file_dir":
		o.PortsFileDir = v.(string)
	case "prof_port":
		o.ProfPort = int(v.(int64))
	case "prof_block_rate":
		o.ProfBlockRate = int(v.(int64))
	case "max_control_line":
		if v.(int64) > 1<<31-1 {
			err := &configErr{tk, fmt.Sprintf("%s value is too big", k)}
			*errors = append(*errors, err)
			return
		}
		o.MaxControlLine = int32(v.(int64))
	case "max_payload":
		if v.(int64) > 1<<31-1 {
			err := &configErr{tk, fmt.Sprintf("%s value is too big", k)}
			*errors = append(*errors, err)
			return
		}
		o.MaxPayload = int32(v.(int64))
	case "max_pending":
		o.MaxPending = v.(int64)
	case "max_connections", "max_conn":
		o.MaxConn = int(v.(int64))
	case "max_traced_msg_len":
		o.MaxTracedMsgLen = int(v.(int64))
	case "max_subscriptions", "max_subs":
		o.MaxSubs = int(v.(int64))
	case "max_sub_tokens", "max_subscription_tokens":
		if n := v.(int64); n > math.MaxUint8 {
			err := &configErr{tk, fmt.Sprintf("%s value is too big", k)}
			*errors = append(*errors, err)
			return
		} else if n <= 0 {
			err := &configErr{tk, fmt.Sprintf("%s value can not be negative", k)}
			*errors = append(*errors, err)
			return
		} else {
			o.MaxSubTokens = uint8(n)
		}
	case "ping_interval":
		o.PingInterval = parseDuration("ping_interval", tk, v, errors, warnings)
	case "ping_max":
		o.MaxPingsOut = int(v.(int64))
	case "tls":
		tc, err := parseTLS(tk, true)
		if err != nil {
			*errors = append(*errors, err)
			return
		}
		if o.TLSConfig, err = GenTLSConfig(tc); err != nil {
			err := &configErr{tk, err.Error()}
			*errors = append(*errors, err)
			return
		}
		o.TLSTimeout = tc.Timeout
		o.TLSMap = tc.Map
		o.TLSPinnedCerts = tc.PinnedCerts
		o.TLSRateLimit = tc.RateLimit
		o.TLSHandshakeFirst = tc.HandshakeFirst
		o.TLSHandshakeFirstFallback = tc.FallbackDelay

		// Need to keep track of path of the original TLS config
		// and certs path for OCSP Stapling monitoring.
		o.tlsConfigOpts = tc
	case "ocsp":
		switch vv := v.(type) {
		case bool:
			if vv {
				// Default is Auto which honors Must Staple status request
				// but does not shutdown the server in case it is revoked,
				// letting the client choose whether to trust or not the server.
				o.OCSPConfig = &OCSPConfig{Mode: OCSPModeAuto}
			} else {
				o.OCSPConfig = &OCSPConfig{Mode: OCSPModeNever}
			}
		case map[string]any:
			ocsp := &OCSPConfig{Mode: OCSPModeAuto}

			for kk, kv := range vv {
				_, v = unwrapValue(kv, &tk)
				switch kk {
				case "mode":
					mode := v.(string)
					switch {
					case strings.EqualFold(mode, "always"):
						ocsp.Mode = OCSPModeAlways
					case strings.EqualFold(mode, "must"):
						ocsp.Mode = OCSPModeMust
					case strings.EqualFold(mode, "never"):
						ocsp.Mode = OCSPModeNever
					case strings.EqualFold(mode, "auto"):
						ocsp.Mode = OCSPModeAuto
					default:
						*errors = append(*errors, &configErr{tk, fmt.Sprintf("error parsing ocsp config: unsupported ocsp mode %T", mode)})
					}
				case "urls":
					urls := v.([]string)
					ocsp.OverrideURLs = urls
				case "url":
					url := v.(string)
					ocsp.OverrideURLs = []string{url}
				default:
					*errors = append(*errors, &configErr{tk, fmt.Sprintf("error parsing ocsp config: unsupported field %T", kk)})
					return
				}
			}
			o.OCSPConfig = ocsp
		default:
			*errors = append(*errors, &configErr{tk, fmt.Sprintf("error parsing ocsp config: unsupported type %T", v)})
			return
		}
	case "allow_non_tls":
		o.AllowNonTLS = v.(bool)
	case "write_deadline":
		o.WriteDeadline = parseDuration("write_deadline", tk, v, errors, warnings)
	case "lame_duck_duration":
		dur, err := time.ParseDuration(v.(string))
		if err != nil {
			err := &configErr{tk, fmt.Sprintf("error parsing lame_duck_duration: %v", err)}
			*errors = append(*errors, err)
			return
		}
		if dur < 30*time.Second {
			err := &configErr{tk, fmt.Sprintf("invalid lame_duck_duration of %v, minimum is 30 seconds", dur)}
			*errors = append(*errors, err)
			return
		}
		o.LameDuckDuration = dur
	case "lame_duck_grace_period":
		dur, err := time.ParseDuration(v.(string))
		if err != nil {
			err := &configErr{tk, fmt.Sprintf("error parsing lame_duck_grace_period: %v", err)}
			*errors = append(*errors, err)
			return
		}
		if dur < 0 {
			err := &configErr{tk, "invalid lame_duck_grace_period, needs to be positive"}
			*errors = append(*errors, err)
			return
		}
		o.LameDuckGracePeriod = dur
	case "operator", "operators", "roots", "root", "root_operators", "root_operator":
		opFiles := []string{}
		switch v := v.(type) {
		case string:
			opFiles = append(opFiles, v)
		case []string:
			opFiles = append(opFiles, v...)
		case []any:
			for _, t := range v {
				if token, ok := t.(token); ok {
					if v, ok := token.Value().(string); ok {
						opFiles = append(opFiles, v)
					} else {
						err := &configErr{tk, fmt.Sprintf("error parsing operators: unsupported type %T where string is expected", token)}
						*errors = append(*errors, err)
						break
					}
				} else {
					err := &configErr{tk, fmt.Sprintf("error parsing operators: unsupported type %T", t)}
					*errors = append(*errors, err)
					break
				}
			}
		default:
			err := &configErr{tk, fmt.Sprintf("error parsing operators: unsupported type %T", v)}
			*errors = append(*errors, err)
		}
		// Assume for now these are file names, but they can also be the JWT itself inline.
		o.TrustedOperators = make([]*jwt.OperatorClaims, 0, len(opFiles))
		for _, fname := range opFiles {
			theJWT, opc, err := readOperatorJWT(fname)
			if err != nil {
				err := &configErr{tk, fmt.Sprintf("error parsing operator JWT: %v", err)}
				*errors = append(*errors, err)
				continue
			}
			o.operatorJWT = append(o.operatorJWT, theJWT)
			o.TrustedOperators = append(o.TrustedOperators, opc)
		}
		if len(o.TrustedOperators) == 1 {
			// In case "resolver" is defined as well, it takes precedence
			if o.AccountResolver == nil {
				if accUrl, err := parseURL(o.TrustedOperators[0].AccountServerURL, "account resolver"); err == nil {
					// nsc automatically appends "/accounts" during nsc push
					o.AccountResolver, _ = NewURLAccResolver(accUrl.String() + "/accounts")
				}
			}
			// In case "system_account" is defined as well, it takes precedence
			if o.SystemAccount == _EMPTY_ {
				o.SystemAccount = o.TrustedOperators[0].SystemAccount
			}
		}
	case "resolver", "account_resolver", "accounts_resolver":
		switch v := v.(type) {
		case string:
			// "resolver" takes precedence over value obtained from "operator".
			// Clear so that parsing errors are not silently ignored.
			o.AccountResolver = nil
			memResolverRe := regexp.MustCompile(`(?i)(MEM|MEMORY)\s*`)
			resolverRe := regexp.MustCompile(`(?i)(?:URL){1}(?:\({1}\s*"?([^\s"]*)"?\s*\){1})?\s*`)
			if memResolverRe.MatchString(v) {
				o.AccountResolver = &MemAccResolver{}
			} else if items := resolverRe.FindStringSubmatch(v); len(items) == 2 {
				url := items[1]
				_, err := parseURL(url, "account resolver")
				if err != nil {
					*errors = append(*errors, &configErr{tk, err.Error()})
					return
				}
				if ur, err := NewURLAccResolver(url); err != nil {
					err := &configErr{tk, err.Error()}
					*errors = append(*errors, err)
					return
				} else {
					o.AccountResolver = ur
				}
			}
		case map[string]any:
			del := false
			hdel := false
			hdel_set := false
			dir := _EMPTY_
			dirType := _EMPTY_
			limit := int64(0)
			ttl := time.Duration(0)
			sync := time.Duration(0)
			opts := []DirResOption{}
			var err error
			if v, ok := v["dir"]; ok {
				_, v := unwrapValue(v, &lt)
				dir = v.(string)
			}
			if v, ok := v["type"]; ok {
				_, v := unwrapValue(v, &lt)
				dirType = v.(string)
			}
			if v, ok := v["allow_delete"]; ok {
				_, v := unwrapValue(v, &lt)
				del = v.(bool)
			}
			if v, ok := v["hard_delete"]; ok {
				_, v := unwrapValue(v, &lt)
				hdel_set = true
				hdel = v.(bool)
			}
			if v, ok := v["limit"]; ok {
				_, v := unwrapValue(v, &lt)
				limit = v.(int64)
			}
			if v, ok := v["ttl"]; ok {
				_, v := unwrapValue(v, &lt)
				ttl, err = time.ParseDuration(v.(string))
			}
			if v, ok := v["interval"]; err == nil && ok {
				_, v := unwrapValue(v, &lt)
				sync, err = time.ParseDuration(v.(string))
			}
			if v, ok := v["timeout"]; err == nil && ok {
				_, v := unwrapValue(v, &lt)
				var to time.Duration
				if to, err = time.ParseDuration(v.(string)); err == nil {
					opts = append(opts, FetchTimeout(to))
				}
			}
			if err != nil {
				*errors = append(*errors, &configErr{tk, err.Error()})
				return
			}

			checkDir := func() {
				if dir == _EMPTY_ {
					*errors = append(*errors, &configErr{tk, "dir has no value and needs to point to a directory"})
					return
				}
				if info, _ := os.Stat(dir); info != nil && (!info.IsDir() || info.Mode().Perm()&(1<<(uint(7))) == 0) {
					*errors = append(*errors, &configErr{tk, "dir needs to point to an accessible directory"})
					return
				}
			}

			var res AccountResolver
			switch strings.ToUpper(dirType) {
			case "CACHE":
				checkDir()
				if sync != 0 {
					*errors = append(*errors, &configErr{tk, "CACHE does not accept sync"})
				}
				if del {
					*errors = append(*errors, &configErr{tk, "CACHE does not accept allow_delete"})
				}
				if hdel_set {
					*errors = append(*errors, &configErr{tk, "CACHE does not accept hard_delete"})
				}
				res, err = NewCacheDirAccResolver(dir, limit, ttl, opts...)
			case "FULL":
				checkDir()
				if ttl != 0 {
					*errors = append(*errors, &configErr{tk, "FULL does not accept ttl"})
				}
				if hdel_set && !del {
					*errors = append(*errors, &configErr{tk, "hard_delete has no effect without delete"})
				}
				delete := NoDelete
				if del {
					if hdel {
						delete = HardDelete
					} else {
						delete = RenameDeleted
					}
				}
				res, err = NewDirAccResolver(dir, limit, sync, delete, opts...)
			case "MEM", "MEMORY":
				res = &MemAccResolver{}
			}
			if err != nil {
				*errors = append(*errors, &configErr{tk, err.Error()})
				return
			}
			o.AccountResolver = res
		default:
			err := &configErr{tk, fmt.Sprintf("error parsing operator resolver, wrong type %T", v)}
			*errors = append(*errors, err)
			return
		}
		if o.AccountResolver == nil {
			err := &configErr{tk, "error parsing account resolver, should be MEM or " +
				" URL(\"url\") or a map containing dir and type state=[FULL|CACHE])"}
			*errors = append(*errors, err)
		}
	case "resolver_tls":
		tc, err := parseTLS(tk, true)
		if err != nil {
			*errors = append(*errors, err)
			return
		}
		tlsConfig, err := GenTLSConfig(tc)
		if err != nil {
			err := &configErr{tk, err.Error()}
			*errors = append(*errors, err)
			return
		}
		o.AccountResolverTLSConfig = tlsConfig
		// GenTLSConfig loads the CA file into ClientCAs, but since this will
		// be used as a client connection, we need to set RootCAs.
		o.AccountResolverTLSConfig.RootCAs = tlsConfig.ClientCAs
	case "resolver_preload":
		mp, ok := v.(map[string]any)
		if !ok {
			err := &configErr{tk, "preload should be a map of account_public_key:account_jwt"}
			*errors = append(*errors, err)
			return
		}
		o.resolverPreloads = make(map[string]string)
		for key, val := range mp {
			tk, val = unwrapValue(val, &lt)
			if jwtstr, ok := val.(string); !ok {
				*errors = append(*errors, &configErr{tk, "preload map value should be a string JWT"})
				continue
			} else {
				// Make sure this is a valid account JWT, that is a config error.
				// We will warn of expirations, etc later.
				if _, err := jwt.DecodeAccountClaims(jwtstr); err != nil {
					err := &configErr{tk, "invalid account JWT"}
					*errors = append(*errors, err)
					continue
				}
				o.resolverPreloads[key] = jwtstr
			}
		}
	case "resolver_pinned_accounts":
		switch v := v.(type) {
		case string:
			o.resolverPinnedAccounts = map[string]struct{}{v: {}}
		case []string:
			o.resolverPinnedAccounts = make(map[string]struct{})
			for _, mv := range v {
				o.resolverPinnedAccounts[mv] = struct{}{}
			}
		case []any:
			o.resolverPinnedAccounts = make(map[string]struct{})
			for _, mv := range v {
				tk, mv = unwrapValue(mv, &lt)
				if key, ok := mv.(string); ok {
					o.resolverPinnedAccounts[key] = struct{}{}
				} else {
					err := &configErr{tk,
						fmt.Sprintf("error parsing resolver_pinned_accounts: unsupported type in array %T", mv)}
					*errors = append(*errors, err)
					continue
				}
			}
		default:
			err := &configErr{tk, fmt.Sprintf("error parsing resolver_pinned_accounts: unsupported type %T", v)}
			*errors = append(*errors, err)
			return
		}
	case "no_auth_user":
		o.NoAuthUser = v.(string)
	case "system_account", "system":
		// Already processed at the beginning so we just skip them
		// to not treat them as unknown values.
		return
	case "no_system_account", "no_system", "no_sys_acc":
		o.NoSystemAccount = v.(bool)
	case "no_header_support":
		o.NoHeaderSupport = v.(bool)
	case "trusted", "trusted_keys":
		switch v := v.(type) {
		case string:
			o.TrustedKeys = []string{v}
		case []string:
			o.TrustedKeys = v
		case []any:
			keys := make([]string, 0, len(v))
			for _, mv := range v {
				tk, mv = unwrapValue(mv, &lt)
				if key, ok := mv.(string); ok {
					keys = append(keys, key)
				} else {
					err := &configErr{tk, fmt.Sprintf("error parsing trusted: unsupported type in array %T", mv)}
					*errors = append(*errors, err)
					continue
				}
			}
			o.TrustedKeys = keys
		default:
			err := &configErr{tk, fmt.Sprintf("error parsing trusted: unsupported type %T", v)}
			*errors = append(*errors, err)
		}
		// Do a quick sanity check on keys
		for _, key := range o.TrustedKeys {
			if !nkeys.IsValidPublicOperatorKey(key) {
				err := &configErr{tk, fmt.Sprintf("trust key %q required to be a valid public operator nkey", key)}
				*errors = append(*errors, err)
			}
		}
	case "connect_error_reports":
		o.ConnectErrorReports = int(v.(int64))
	case "reconnect_error_reports":
		o.ReconnectErrorReports = int(v.(int64))
	case "websocket", "ws":
		if err := parseWebsocket(tk, o, errors); err != nil {
			*errors = append(*errors, err)
			return
		}
	case "mqtt":
		if err := parseMQTT(tk, o, errors, warnings); err != nil {
			*errors = append(*errors, err)
			return
		}
	case "server_tags":
		var err error
		switch v := v.(type) {
		case string:
			o.Tags.Add(v)
		case []string:
			o.Tags.Add(v...)
		case []any:
			for _, t := range v {
				if token, ok := t.(token); ok {
					if ts, ok := token.Value().(string); ok {
						o.Tags.Add(ts)
						continue
					} else {
						err = &configErr{tk, fmt.Sprintf("error parsing tags: unsupported type %T where string is expected", token)}
					}
				} else {
					err = &configErr{tk, fmt.Sprintf("error parsing tags: unsupported type %T", t)}
				}
				break
			}
		default:
			err = &configErr{tk, fmt.Sprintf("error parsing tags: unsupported type %T", v)}
		}
		if err != nil {
			*errors = append(*errors, err)
			return
		}
	case "default_js_domain":
		vv, ok := v.(map[string]any)
		if !ok {
			*errors = append(*errors, &configErr{tk, fmt.Sprintf("error default_js_domain config: unsupported type %T", v)})
			return
		}
		m := make(map[string]string)
		for kk, kv := range vv {
			_, v = unwrapValue(kv, &tk)
			m[kk] = v.(string)
		}
		o.JsAccDefaultDomain = m
	case "ocsp_cache":
		var err error
		switch vv := v.(type) {
		case bool:
			pc := NewOCSPResponseCacheConfig()
			if vv {
				// Set enabled
				pc.Type = LOCAL
				o.OCSPCacheConfig = pc
			} else {
				// Set disabled (none cache)
				pc.Type = NONE
				o.OCSPCacheConfig = pc
			}
		case map[string]any:
			pc, err := parseOCSPResponseCache(v)
			if err != nil {
				*errors = append(*errors, err)
				return
			}
			o.OCSPCacheConfig = pc
		default:
			err = &configErr{tk, fmt.Sprintf("error parsing tags: unsupported type %T", v)}
		}
		if err != nil {
			*errors = append(*errors, err)
			return
		}
<<<<<<< HEAD
	case "max_closed_clients":
		o.MaxClosedClients = int(v.(int64))
=======
	case "no_fast_producer_stall":
		o.NoFastProducerStall = v.(bool)
>>>>>>> 9f5b27a0
	default:
		if au := atomic.LoadInt32(&allowUnknownTopLevelField); au == 0 && !tk.IsUsedVariable() {
			err := &unknownConfigFieldErr{
				field: k,
				configErr: configErr{
					token: tk,
				},
			}
			*errors = append(*errors, err)
		}
	}
}

func setupUsersAndNKeysDuplicateCheckMap(o *Options) map[string]struct{} {
	unames := make(map[string]struct{}, len(o.Users)+len(o.Nkeys))
	for _, u := range o.Users {
		unames[u.Username] = struct{}{}
	}
	for _, u := range o.Nkeys {
		unames[u.Nkey] = struct{}{}
	}
	return unames
}

func parseDuration(field string, tk token, v any, errors *[]error, warnings *[]error) time.Duration {
	if wd, ok := v.(string); ok {
		if dur, err := time.ParseDuration(wd); err != nil {
			err := &configErr{tk, fmt.Sprintf("error parsing %s: %v", field, err)}
			*errors = append(*errors, err)
			return 0
		} else {
			return dur
		}
	} else {
		// Backward compatible with old type, assume this is the
		// number of seconds.
		err := &configWarningErr{
			field: field,
			configErr: configErr{
				token:  tk,
				reason: field + " should be converted to a duration",
			},
		}
		*warnings = append(*warnings, err)
		return time.Duration(v.(int64)) * time.Second
	}
}

func trackExplicitVal(pm *map[string]bool, name string, val bool) {
	m := *pm
	if m == nil {
		m = make(map[string]bool)
		*pm = m
	}
	m[name] = val
}

// hostPort is simple struct to hold parsed listen/addr strings.
type hostPort struct {
	host string
	port int
}

// parseListen will parse listen option which is replacing host/net and port
func parseListen(v any) (*hostPort, error) {
	hp := &hostPort{}
	switch vv := v.(type) {
	// Only a port
	case int64:
		hp.port = int(vv)
	case string:
		host, port, err := net.SplitHostPort(vv)
		if err != nil {
			return nil, fmt.Errorf("could not parse address string %q", vv)
		}
		hp.port, err = strconv.Atoi(port)
		if err != nil {
			return nil, fmt.Errorf("could not parse port %q", port)
		}
		hp.host = host
	default:
		return nil, fmt.Errorf("expected port or host:port, got %T", vv)
	}
	return hp, nil
}

// parseCluster will parse the cluster config.
func parseCluster(v any, opts *Options, errors *[]error, warnings *[]error) error {
	var lt token
	defer convertPanicToErrorList(&lt, errors)

	tk, v := unwrapValue(v, &lt)
	cm, ok := v.(map[string]any)
	if !ok {
		return &configErr{tk, fmt.Sprintf("Expected map to define cluster, got %T", v)}
	}

	for mk, mv := range cm {
		// Again, unwrap token value if line check is required.
		tk, mv = unwrapValue(mv, &lt)
		switch strings.ToLower(mk) {
		case "name":
			cn := mv.(string)
			if strings.Contains(cn, " ") {
				err := &configErr{tk, ErrClusterNameHasSpaces.Error()}
				*errors = append(*errors, err)
				continue
			}
			opts.Cluster.Name = cn
		case "listen":
			hp, err := parseListen(mv)
			if err != nil {
				err := &configErr{tk, err.Error()}
				*errors = append(*errors, err)
				continue
			}
			opts.Cluster.Host = hp.host
			opts.Cluster.Port = hp.port
		case "port":
			opts.Cluster.Port = int(mv.(int64))
		case "host", "net":
			opts.Cluster.Host = mv.(string)
		case "authorization":
			auth, err := parseAuthorization(tk, errors)
			if err != nil {
				*errors = append(*errors, err)
				continue
			}
			if auth.users != nil {
				err := &configErr{tk, "Cluster authorization does not allow multiple users"}
				*errors = append(*errors, err)
				continue
			}
			if auth.token != _EMPTY_ {
				err := &configErr{tk, "Cluster authorization does not support tokens"}
				*errors = append(*errors, err)
				continue
			}
			if auth.callout != nil {
				err := &configErr{tk, "Cluster authorization does not support callouts"}
				*errors = append(*errors, err)
				continue
			}

			opts.Cluster.Username = auth.user
			opts.Cluster.Password = auth.pass
			opts.Cluster.AuthTimeout = auth.timeout

			if auth.defaultPermissions != nil {
				err := &configWarningErr{
					field: mk,
					configErr: configErr{
						token:  tk,
						reason: `setting "permissions" within cluster authorization block is deprecated`,
					},
				}
				*warnings = append(*warnings, err)

				// Do not set permissions if they were specified in top-level cluster block.
				if opts.Cluster.Permissions == nil {
					setClusterPermissions(&opts.Cluster, auth.defaultPermissions)
				}
			}
		case "routes":
			ra := mv.([]any)
			routes, errs := parseURLs(ra, "route", warnings)
			if errs != nil {
				*errors = append(*errors, errs...)
				continue
			}
			opts.Routes = routes
		case "tls":
			config, tlsopts, err := getTLSConfig(tk)
			if err != nil {
				*errors = append(*errors, err)
				continue
			}
			opts.Cluster.TLSConfig = config
			opts.Cluster.TLSTimeout = tlsopts.Timeout
			opts.Cluster.TLSMap = tlsopts.Map
			opts.Cluster.TLSPinnedCerts = tlsopts.PinnedCerts
			opts.Cluster.TLSCheckKnownURLs = tlsopts.TLSCheckKnownURLs
			opts.Cluster.tlsConfigOpts = tlsopts
		case "cluster_advertise", "advertise":
			opts.Cluster.Advertise = mv.(string)
		case "no_advertise":
			opts.Cluster.NoAdvertise = mv.(bool)
			trackExplicitVal(&opts.inConfig, "Cluster.NoAdvertise", opts.Cluster.NoAdvertise)
		case "connect_retries":
			opts.Cluster.ConnectRetries = int(mv.(int64))
		case "permissions":
			perms, err := parseUserPermissions(mv, errors)
			if err != nil {
				*errors = append(*errors, err)
				continue
			}
			// Dynamic response permissions do not make sense here.
			if perms.Response != nil {
				err := &configErr{tk, "Cluster permissions do not support dynamic responses"}
				*errors = append(*errors, err)
				continue
			}
			// This will possibly override permissions that were define in auth block
			setClusterPermissions(&opts.Cluster, perms)
		case "pool_size":
			opts.Cluster.PoolSize = int(mv.(int64))
		case "accounts":
			opts.Cluster.PinnedAccounts, _ = parseStringArray("accounts", tk, &lt, mv, errors)
		case "compression":
			if err := parseCompression(&opts.Cluster.Compression, CompressionS2Fast, tk, mk, mv); err != nil {
				*errors = append(*errors, err)
				continue
			}
		case "ping_interval":
			opts.Cluster.PingInterval = parseDuration("ping_interval", tk, mv, errors, warnings)
			if opts.Cluster.PingInterval > routeMaxPingInterval {
				*warnings = append(*warnings, &configErr{tk, fmt.Sprintf("Cluster 'ping_interval' will reset to %v which is the max for routes", routeMaxPingInterval)})
			}
		case "ping_max":
			opts.Cluster.MaxPingsOut = int(mv.(int64))
		default:
			if !tk.IsUsedVariable() {
				err := &unknownConfigFieldErr{
					field: mk,
					configErr: configErr{
						token: tk,
					},
				}
				*errors = append(*errors, err)
				continue
			}
		}
	}
	return nil
}

// The parameter `chosenModeForOn` indicates which compression mode to use
// when the user selects "on" (or enabled, true, etc..). This is because
// we may have different defaults depending on where the compression is used.
func parseCompression(c *CompressionOpts, chosenModeForOn string, tk token, mk string, mv any) (retErr error) {
	var lt token
	defer convertPanicToError(&lt, &retErr)

	switch mv := mv.(type) {
	case string:
		// Do not validate here, it will be done in NewServer.
		c.Mode = mv
	case bool:
		if mv {
			c.Mode = chosenModeForOn
		} else {
			c.Mode = CompressionOff
		}
	case map[string]any:
		for mk, mv := range mv {
			tk, mv = unwrapValue(mv, &lt)
			switch strings.ToLower(mk) {
			case "mode":
				c.Mode = mv.(string)
			case "rtt_thresholds", "thresholds", "rtts", "rtt":
				for _, iv := range mv.([]any) {
					_, mv := unwrapValue(iv, &lt)
					dur, err := time.ParseDuration(mv.(string))
					if err != nil {
						return &configErr{tk, err.Error()}
					}
					c.RTTThresholds = append(c.RTTThresholds, dur)
				}
			default:
				if !tk.IsUsedVariable() {
					return &configErr{tk, fmt.Sprintf("unknown field %q", mk)}
				}
			}
		}
	default:
		return &configErr{tk, fmt.Sprintf("field %q should be a boolean or a structure, got %T", mk, mv)}
	}
	return nil
}

func parseURLs(a []any, typ string, warnings *[]error) (urls []*url.URL, errors []error) {
	urls = make([]*url.URL, 0, len(a))
	var lt token
	defer convertPanicToErrorList(&lt, &errors)

	dd := make(map[string]bool)

	for _, u := range a {
		tk, u := unwrapValue(u, &lt)
		sURL := u.(string)
		if dd[sURL] {
			err := &configWarningErr{
				field: sURL,
				configErr: configErr{
					token:  tk,
					reason: fmt.Sprintf("Duplicate %s entry detected", typ),
				},
			}
			*warnings = append(*warnings, err)
			continue
		}
		dd[sURL] = true
		url, err := parseURL(sURL, typ)
		if err != nil {
			err := &configErr{tk, err.Error()}
			errors = append(errors, err)
			continue
		}
		urls = append(urls, url)
	}
	return urls, errors
}

func parseURL(u string, typ string) (*url.URL, error) {
	urlStr := strings.TrimSpace(u)
	url, err := url.Parse(urlStr)
	if err != nil {
		// Security note: if it's not well-formed but still reached us, then we're going to log as-is which might include password information here.
		// If the URL parses, we don't log the credentials ever, but if it doesn't even parse we don't have a sane way to redact.
		return nil, fmt.Errorf("error parsing %s url [%q]", typ, urlStr)
	}
	return url, nil
}

func parseGateway(v any, o *Options, errors *[]error, warnings *[]error) error {
	var lt token
	defer convertPanicToErrorList(&lt, errors)

	tk, v := unwrapValue(v, &lt)
	gm, ok := v.(map[string]any)
	if !ok {
		return &configErr{tk, fmt.Sprintf("Expected gateway to be a map, got %T", v)}
	}
	for mk, mv := range gm {
		// Again, unwrap token value if line check is required.
		tk, mv = unwrapValue(mv, &lt)
		switch strings.ToLower(mk) {
		case "name":
			gn := mv.(string)
			if strings.Contains(gn, " ") {
				err := &configErr{tk, ErrGatewayNameHasSpaces.Error()}
				*errors = append(*errors, err)
				continue
			}
			o.Gateway.Name = gn
		case "listen":
			hp, err := parseListen(mv)
			if err != nil {
				err := &configErr{tk, err.Error()}
				*errors = append(*errors, err)
				continue
			}
			o.Gateway.Host = hp.host
			o.Gateway.Port = hp.port
		case "port":
			o.Gateway.Port = int(mv.(int64))
		case "host", "net":
			o.Gateway.Host = mv.(string)
		case "authorization":
			auth, err := parseAuthorization(tk, errors)
			if err != nil {
				*errors = append(*errors, err)
				continue
			}
			if auth.users != nil {
				*errors = append(*errors, &configErr{tk, "Gateway authorization does not allow multiple users"})
				continue
			}
			if auth.token != _EMPTY_ {
				err := &configErr{tk, "Gateway authorization does not support tokens"}
				*errors = append(*errors, err)
				continue
			}
			if auth.callout != nil {
				err := &configErr{tk, "Gateway authorization does not support callouts"}
				*errors = append(*errors, err)
				continue
			}

			o.Gateway.Username = auth.user
			o.Gateway.Password = auth.pass
			o.Gateway.AuthTimeout = auth.timeout
		case "tls":
			config, tlsopts, err := getTLSConfig(tk)
			if err != nil {
				*errors = append(*errors, err)
				continue
			}
			o.Gateway.TLSConfig = config
			o.Gateway.TLSTimeout = tlsopts.Timeout
			o.Gateway.TLSMap = tlsopts.Map
			o.Gateway.TLSCheckKnownURLs = tlsopts.TLSCheckKnownURLs
			o.Gateway.TLSPinnedCerts = tlsopts.PinnedCerts
			o.Gateway.tlsConfigOpts = tlsopts
		case "advertise":
			o.Gateway.Advertise = mv.(string)
		case "connect_retries":
			o.Gateway.ConnectRetries = int(mv.(int64))
		case "gateways":
			gateways, err := parseGateways(mv, errors, warnings)
			if err != nil {
				return err
			}
			o.Gateway.Gateways = gateways
		case "reject_unknown", "reject_unknown_cluster":
			o.Gateway.RejectUnknown = mv.(bool)
		default:
			if !tk.IsUsedVariable() {
				err := &unknownConfigFieldErr{
					field: mk,
					configErr: configErr{
						token: tk,
					},
				}
				*errors = append(*errors, err)
				continue
			}
		}
	}
	return nil
}

var dynamicJSAccountLimits = JetStreamAccountLimits{-1, -1, -1, -1, -1, -1, -1, false}
var defaultJSAccountTiers = map[string]JetStreamAccountLimits{_EMPTY_: dynamicJSAccountLimits}

// Parses jetstream account limits for an account. Simple setup with boolen is allowed, and we will
// use dynamic account limits.
func parseJetStreamForAccount(v any, acc *Account, errors *[]error) error {
	var lt token

	tk, v := unwrapValue(v, &lt)

	// Value here can be bool, or string "enabled" or a map.
	switch vv := v.(type) {
	case bool:
		if vv {
			acc.jsLimits = defaultJSAccountTiers
		}
	case string:
		switch strings.ToLower(vv) {
		case "enabled", "enable":
			acc.jsLimits = defaultJSAccountTiers
		case "disabled", "disable":
			acc.jsLimits = nil
		default:
			return &configErr{tk, fmt.Sprintf("Expected 'enabled' or 'disabled' for string value, got '%s'", vv)}
		}
	case map[string]any:
		jsLimits := JetStreamAccountLimits{-1, -1, -1, -1, -1, -1, -1, false}
		for mk, mv := range vv {
			tk, mv = unwrapValue(mv, &lt)
			switch strings.ToLower(mk) {
			case "max_memory", "max_mem", "mem", "memory":
				vv, ok := mv.(int64)
				if !ok {
					return &configErr{tk, fmt.Sprintf("Expected a parseable size for %q, got %v", mk, mv)}
				}
				jsLimits.MaxMemory = vv
			case "max_store", "max_file", "max_disk", "store", "disk":
				vv, ok := mv.(int64)
				if !ok {
					return &configErr{tk, fmt.Sprintf("Expected a parseable size for %q, got %v", mk, mv)}
				}
				jsLimits.MaxStore = vv
			case "max_streams", "streams":
				vv, ok := mv.(int64)
				if !ok {
					return &configErr{tk, fmt.Sprintf("Expected a parseable size for %q, got %v", mk, mv)}
				}
				jsLimits.MaxStreams = int(vv)
			case "max_consumers", "consumers":
				vv, ok := mv.(int64)
				if !ok {
					return &configErr{tk, fmt.Sprintf("Expected a parseable size for %q, got %v", mk, mv)}
				}
				jsLimits.MaxConsumers = int(vv)
			case "max_bytes_required", "max_stream_bytes", "max_bytes":
				vv, ok := mv.(bool)
				if !ok {
					return &configErr{tk, fmt.Sprintf("Expected a parseable bool for %q, got %v", mk, mv)}
				}
				jsLimits.MaxBytesRequired = vv
			case "mem_max_stream_bytes", "memory_max_stream_bytes":
				vv, ok := mv.(int64)
				if !ok {
					return &configErr{tk, fmt.Sprintf("Expected a parseable size for %q, got %v", mk, mv)}
				}
				jsLimits.MemoryMaxStreamBytes = vv
			case "disk_max_stream_bytes", "store_max_stream_bytes":
				vv, ok := mv.(int64)
				if !ok {
					return &configErr{tk, fmt.Sprintf("Expected a parseable size for %q, got %v", mk, mv)}
				}
				jsLimits.StoreMaxStreamBytes = vv
			case "max_ack_pending":
				vv, ok := mv.(int64)
				if !ok {
					return &configErr{tk, fmt.Sprintf("Expected a parseable size for %q, got %v", mk, mv)}
				}
				jsLimits.MaxAckPending = int(vv)
			case "cluster_traffic":
				vv, ok := mv.(string)
				if !ok {
					return &configErr{tk, fmt.Sprintf("Expected either 'system' or 'account' string value for %q, got %v", mk, mv)}
				}
				switch vv {
				case "system", _EMPTY_:
					acc.js.nrgAccount = _EMPTY_
				case "owner":
					acc.js.nrgAccount = acc.Name
				default:
					return &configErr{tk, fmt.Sprintf("Expected 'system' or 'owner' string value for %q, got %v", mk, mv)}
				}
			default:
				if !tk.IsUsedVariable() {
					err := &unknownConfigFieldErr{
						field: mk,
						configErr: configErr{
							token: tk,
						},
					}
					*errors = append(*errors, err)
					continue
				}
			}
		}
		acc.jsLimits = map[string]JetStreamAccountLimits{_EMPTY_: jsLimits}
	default:
		return &configErr{tk, fmt.Sprintf("Expected map, bool or string to define JetStream, got %T", v)}
	}
	return nil
}

// takes in a storage size as either an int or a string and returns an int64 value based on the input.
func getStorageSize(v any) (int64, error) {
	_, ok := v.(int64)
	if ok {
		return v.(int64), nil
	}

	s, ok := v.(string)
	if !ok {
		return 0, fmt.Errorf("must be int64 or string")
	}

	if s == _EMPTY_ {
		return 0, nil
	}

	suffix := s[len(s)-1:]
	prefix := s[:len(s)-1]
	num, err := strconv.ParseInt(prefix, 10, 64)
	if err != nil {
		return 0, err
	}

	suffixMap := map[string]int64{"K": 10, "M": 20, "G": 30, "T": 40}

	mult, ok := suffixMap[suffix]
	if !ok {
		return 0, fmt.Errorf("sizes defined as strings must end in K, M, G, T")
	}
	num *= 1 << mult

	return num, nil
}

// Parse enablement of jetstream for a server.
func parseJetStreamLimits(v any, opts *Options, errors *[]error) error {
	var lt token
	tk, v := unwrapValue(v, &lt)

	lim := JSLimitOpts{}

	vv, ok := v.(map[string]any)
	if !ok {
		return &configErr{tk, fmt.Sprintf("Expected a map to define JetStreamLimits, got %T", v)}
	}
	for mk, mv := range vv {
		tk, mv = unwrapValue(mv, &lt)
		switch strings.ToLower(mk) {
		case "max_ack_pending":
			lim.MaxAckPending = int(mv.(int64))
		case "max_ha_assets":
			lim.MaxHAAssets = int(mv.(int64))
		case "max_request_batch":
			lim.MaxRequestBatch = int(mv.(int64))
		case "duplicate_window":
			var err error
			lim.Duplicates, err = time.ParseDuration(mv.(string))
			if err != nil {
				*errors = append(*errors, err)
			}
		default:
			if !tk.IsUsedVariable() {
				err := &unknownConfigFieldErr{
					field: mk,
					configErr: configErr{
						token: tk,
					},
				}
				*errors = append(*errors, err)
				continue
			}
		}
	}
	opts.JetStreamLimits = lim
	return nil
}

// Parse the JetStream TPM options.
func parseJetStreamTPM(v interface{}, opts *Options, errors *[]error) error {
	var lt token
	tk, v := unwrapValue(v, &lt)

	tpm := JSTpmOpts{}

	vv, ok := v.(map[string]interface{})
	if !ok {
		return &configErr{tk, fmt.Sprintf("Expected a map to define JetStreamLimits, got %T", v)}
	}
	for mk, mv := range vv {
		tk, mv = unwrapValue(mv, &lt)
		switch strings.ToLower(mk) {
		case "keys_file":
			tpm.KeysFile = mv.(string)
		case "encryption_password":
			tpm.KeyPassword = mv.(string)
		case "srk_password":
			tpm.SrkPassword = mv.(string)
		case "pcr":
			tpm.Pcr = int(mv.(int64))
		case "cipher":
			if err := setJetStreamEkCipher(opts, mv, tk); err != nil {
				return err
			}
		default:
			if !tk.IsUsedVariable() {
				err := &unknownConfigFieldErr{
					field: mk,
					configErr: configErr{
						token: tk,
					},
				}
				*errors = append(*errors, err)
				continue
			}
		}
	}
	opts.JetStreamTpm = tpm
	return nil
}

func setJetStreamEkCipher(opts *Options, mv interface{}, tk token) error {
	switch strings.ToLower(mv.(string)) {
	case "chacha", "chachapoly":
		opts.JetStreamCipher = ChaCha
	case "aes":
		opts.JetStreamCipher = AES
	default:
		return &configErr{tk, fmt.Sprintf("Unknown cipher type: %q", mv)}
	}
	return nil
}

// Parse enablement of jetstream for a server.
func parseJetStream(v any, opts *Options, errors *[]error, warnings *[]error) error {
	var lt token

	tk, v := unwrapValue(v, &lt)

	// Value here can be bool, or string "enabled" or a map.
	switch vv := v.(type) {
	case bool:
		opts.JetStream = v.(bool)
	case string:
		switch strings.ToLower(vv) {
		case "enabled", "enable":
			opts.JetStream = true
		case "disabled", "disable":
			opts.JetStream = false
		default:
			return &configErr{tk, fmt.Sprintf("Expected 'enabled' or 'disabled' for string value, got '%s'", vv)}
		}
	case map[string]any:
		doEnable := true
		for mk, mv := range vv {
			tk, mv = unwrapValue(mv, &lt)
			switch strings.ToLower(mk) {
			case "strict":
				if v, ok := mv.(bool); ok {
					opts.JetStreamStrict = v
				} else {
					return &configErr{tk, fmt.Sprintf("Expected 'true' or 'false' for bool value, got '%s'", mv)}
				}
			case "store", "store_dir", "storedir":
				// StoreDir can be set at the top level as well so have to prevent ambiguous declarations.
				if opts.StoreDir != _EMPTY_ {
					return &configErr{tk, "Duplicate 'store_dir' configuration"}
				}
				opts.StoreDir = mv.(string)
			case "sync", "sync_interval":
				if v, ok := mv.(string); ok && strings.ToLower(v) == "always" {
					opts.SyncInterval = defaultSyncInterval
					opts.SyncAlways = true
				} else {
					opts.SyncInterval = parseDuration(mk, tk, mv, errors, warnings)
				}
				opts.syncSet = true
			case "max_memory_store", "max_mem_store", "max_mem":
				s, err := getStorageSize(mv)
				if err != nil {
					return &configErr{tk, fmt.Sprintf("max_mem_store %s", err)}
				}
				opts.JetStreamMaxMemory = s
				opts.maxMemSet = true
			case "max_file_store", "max_file":
				s, err := getStorageSize(mv)
				if err != nil {
					return &configErr{tk, fmt.Sprintf("max_file_store %s", err)}
				}
				opts.JetStreamMaxStore = s
				opts.maxStoreSet = true
			case "domain":
				opts.JetStreamDomain = mv.(string)
			case "enable", "enabled":
				doEnable = mv.(bool)
			case "key", "ek", "encryption_key":
				opts.JetStreamKey = mv.(string)
			case "prev_key", "prev_ek", "prev_encryption_key":
				opts.JetStreamOldKey = mv.(string)
			case "cipher":
				if err := setJetStreamEkCipher(opts, mv, tk); err != nil {
					return err
				}
			case "extension_hint":
				opts.JetStreamExtHint = mv.(string)
			case "limits":
				if err := parseJetStreamLimits(tk, opts, errors); err != nil {
					return err
				}
			case "tpm":
				if err := parseJetStreamTPM(tk, opts, errors); err != nil {
					return err
				}
			case "unique_tag":
				opts.JetStreamUniqueTag = strings.ToLower(strings.TrimSpace(mv.(string)))
			case "max_outstanding_catchup":
				s, err := getStorageSize(mv)
				if err != nil {
					return &configErr{tk, fmt.Sprintf("%s %s", strings.ToLower(mk), err)}
				}
				opts.JetStreamMaxCatchup = s
			case "max_buffered_size":
				s, err := getStorageSize(mv)
				if err != nil {
					return &configErr{tk, fmt.Sprintf("%s %s", strings.ToLower(mk), err)}
				}
				opts.StreamMaxBufferedSize = s
			case "max_buffered_msgs":
				mlen, ok := mv.(int64)
				if !ok {
					return &configErr{tk, fmt.Sprintf("Expected a parseable size for %q, got %v", mk, mv)}
				}
				opts.StreamMaxBufferedMsgs = int(mlen)
			case "request_queue_limit":
				lim, ok := mv.(int64)
				if !ok {
					return &configErr{tk, fmt.Sprintf("Expected a parseable size for %q, got %v", mk, mv)}
				}
				opts.JetStreamRequestQueueLimit = lim
			default:
				if !tk.IsUsedVariable() {
					err := &unknownConfigFieldErr{
						field: mk,
						configErr: configErr{
							token: tk,
						},
					}
					*errors = append(*errors, err)
					continue
				}
			}
		}
		opts.JetStream = doEnable
	default:
		return &configErr{tk, fmt.Sprintf("Expected map, bool or string to define JetStream, got %T", v)}
	}

	return nil
}

// parseLeafNodes will parse the leaf node config.
func parseLeafNodes(v any, opts *Options, errors *[]error, warnings *[]error) error {
	var lt token
	defer convertPanicToErrorList(&lt, errors)

	tk, v := unwrapValue(v, &lt)
	cm, ok := v.(map[string]any)
	if !ok {
		return &configErr{tk, fmt.Sprintf("Expected map to define a leafnode, got %T", v)}
	}

	for mk, mv := range cm {
		// Again, unwrap token value if line check is required.
		tk, mv = unwrapValue(mv, &lt)
		switch strings.ToLower(mk) {
		case "listen":
			hp, err := parseListen(mv)
			if err != nil {
				err := &configErr{tk, err.Error()}
				*errors = append(*errors, err)
				continue
			}
			opts.LeafNode.Host = hp.host
			opts.LeafNode.Port = hp.port
		case "port":
			opts.LeafNode.Port = int(mv.(int64))
		case "host", "net":
			opts.LeafNode.Host = mv.(string)
		case "authorization":
			auth, err := parseLeafAuthorization(tk, errors)
			if err != nil {
				*errors = append(*errors, err)
				continue
			}
			opts.LeafNode.Username = auth.user
			opts.LeafNode.Password = auth.pass
			opts.LeafNode.AuthTimeout = auth.timeout
			opts.LeafNode.Account = auth.acc
			opts.LeafNode.Users = auth.users
			opts.LeafNode.Nkey = auth.nkey
			// Validate user info config for leafnode authorization
			if err := validateLeafNodeAuthOptions(opts); err != nil {
				*errors = append(*errors, &configErr{tk, err.Error()})
				continue
			}
		case "remotes":
			// Parse the remote options here.
			remotes, err := parseRemoteLeafNodes(tk, errors, warnings)
			if err != nil {
				*errors = append(*errors, err)
				continue
			}
			opts.LeafNode.Remotes = remotes
		case "reconnect", "reconnect_delay", "reconnect_interval":
			opts.LeafNode.ReconnectInterval = parseDuration("reconnect", tk, mv, errors, warnings)
		case "tls":
			tc, err := parseTLS(tk, true)
			if err != nil {
				*errors = append(*errors, err)
				continue
			}
			if opts.LeafNode.TLSConfig, err = GenTLSConfig(tc); err != nil {
				err := &configErr{tk, err.Error()}
				*errors = append(*errors, err)
				continue
			}
			opts.LeafNode.TLSTimeout = tc.Timeout
			opts.LeafNode.TLSMap = tc.Map
			opts.LeafNode.TLSPinnedCerts = tc.PinnedCerts
			opts.LeafNode.TLSHandshakeFirst = tc.HandshakeFirst
			opts.LeafNode.TLSHandshakeFirstFallback = tc.FallbackDelay
			opts.LeafNode.tlsConfigOpts = tc
		case "leafnode_advertise", "advertise":
			opts.LeafNode.Advertise = mv.(string)
		case "no_advertise":
			opts.LeafNode.NoAdvertise = mv.(bool)
			trackExplicitVal(&opts.inConfig, "LeafNode.NoAdvertise", opts.LeafNode.NoAdvertise)
		case "min_version", "minimum_version":
			version := mv.(string)
			if err := checkLeafMinVersionConfig(version); err != nil {
				err = &configErr{tk, err.Error()}
				*errors = append(*errors, err)
				continue
			}
			opts.LeafNode.MinVersion = version
		case "compression":
			if err := parseCompression(&opts.LeafNode.Compression, CompressionS2Auto, tk, mk, mv); err != nil {
				*errors = append(*errors, err)
				continue
			}
		default:
			if !tk.IsUsedVariable() {
				err := &unknownConfigFieldErr{
					field: mk,
					configErr: configErr{
						token: tk,
					},
				}
				*errors = append(*errors, err)
				continue
			}
		}
	}
	return nil
}

// This is the authorization parser adapter for the leafnode's
// authorization config.
func parseLeafAuthorization(v any, errors *[]error) (*authorization, error) {
	var (
		am   map[string]any
		tk   token
		lt   token
		auth = &authorization{}
	)
	defer convertPanicToErrorList(&lt, errors)

	_, v = unwrapValue(v, &lt)
	am = v.(map[string]any)
	for mk, mv := range am {
		tk, mv = unwrapValue(mv, &lt)
		switch strings.ToLower(mk) {
		case "user", "username":
			auth.user = mv.(string)
		case "pass", "password":
			auth.pass = mv.(string)
		case "nkey":
			nk := mv.(string)
			if !nkeys.IsValidPublicUserKey(nk) {
				*errors = append(*errors, &configErr{tk, "Not a valid public nkey for leafnode authorization"})
			}
			auth.nkey = nk
		case "timeout":
			at := float64(1)
			switch mv := mv.(type) {
			case int64:
				at = float64(mv)
			case float64:
				at = mv
			}
			auth.timeout = at
		case "users":
			users, err := parseLeafUsers(tk, errors)
			if err != nil {
				*errors = append(*errors, err)
				continue
			}
			auth.users = users
		case "account":
			auth.acc = mv.(string)
		default:
			if !tk.IsUsedVariable() {
				err := &unknownConfigFieldErr{
					field: mk,
					configErr: configErr{
						token: tk,
					},
				}
				*errors = append(*errors, err)
			}
			continue
		}
	}
	return auth, nil
}

// This is a trimmed down version of parseUsers that is adapted
// for the users possibly defined in the authorization{} section
// of leafnodes {}.
func parseLeafUsers(mv any, errors *[]error) ([]*User, error) {
	var (
		tk    token
		lt    token
		users = []*User{}
	)
	defer convertPanicToErrorList(&lt, errors)

	tk, mv = unwrapValue(mv, &lt)
	// Make sure we have an array
	uv, ok := mv.([]any)
	if !ok {
		return nil, &configErr{tk, fmt.Sprintf("Expected users field to be an array, got %v", mv)}
	}
	for _, u := range uv {
		tk, u = unwrapValue(u, &lt)
		// Check its a map/struct
		um, ok := u.(map[string]any)
		if !ok {
			err := &configErr{tk, fmt.Sprintf("Expected user entry to be a map/struct, got %v", u)}
			*errors = append(*errors, err)
			continue
		}
		user := &User{}
		for k, v := range um {
			tk, v = unwrapValue(v, &lt)
			switch strings.ToLower(k) {
			case "user", "username":
				user.Username = v.(string)
			case "pass", "password":
				user.Password = v.(string)
			case "account":
				// We really want to save just the account name here, but
				// the User object is *Account. So we create an account object
				// but it won't be registered anywhere. The server will just
				// use opts.LeafNode.Users[].Account.Name. Alternatively
				// we need to create internal objects to store u/p and account
				// name and have a server structure to hold that.
				user.Account = NewAccount(v.(string))
			default:
				if !tk.IsUsedVariable() {
					err := &unknownConfigFieldErr{
						field: k,
						configErr: configErr{
							token: tk,
						},
					}
					*errors = append(*errors, err)
					continue
				}
			}
		}
		users = append(users, user)
	}
	return users, nil
}

func parseRemoteLeafNodes(v any, errors *[]error, warnings *[]error) ([]*RemoteLeafOpts, error) {
	var lt token
	defer convertPanicToErrorList(&lt, errors)
	tk, v := unwrapValue(v, &lt)
	ra, ok := v.([]any)
	if !ok {
		return nil, &configErr{tk, fmt.Sprintf("Expected remotes field to be an array, got %T", v)}
	}
	remotes := make([]*RemoteLeafOpts, 0, len(ra))
	for _, r := range ra {
		tk, r = unwrapValue(r, &lt)
		// Check its a map/struct
		rm, ok := r.(map[string]any)
		if !ok {
			*errors = append(*errors, &configErr{tk, fmt.Sprintf("Expected remote leafnode entry to be a map/struct, got %v", r)})
			continue
		}
		remote := &RemoteLeafOpts{}
		for k, v := range rm {
			tk, v = unwrapValue(v, &lt)
			switch strings.ToLower(k) {
			case "no_randomize", "dont_randomize":
				remote.NoRandomize = v.(bool)
			case "url", "urls":
				switch v := v.(type) {
				case []any, []string:
					urls, errs := parseURLs(v.([]any), "leafnode", warnings)
					if errs != nil {
						*errors = append(*errors, errs...)
						continue
					}
					remote.URLs = urls
				case string:
					url, err := parseURL(v, "leafnode")
					if err != nil {
						*errors = append(*errors, &configErr{tk, err.Error()})
						continue
					}
					remote.URLs = append(remote.URLs, url)
				default:
					*errors = append(*errors, &configErr{tk, fmt.Sprintf("Expected remote leafnode url to be an array or string, got %v", v)})
					continue
				}
			case "account", "local":
				remote.LocalAccount = v.(string)
			case "creds", "credentials":
				p, err := expandPath(v.(string))
				if err != nil {
					*errors = append(*errors, &configErr{tk, err.Error()})
					continue
				}
				// Can't have both creds and nkey
				if remote.Nkey != _EMPTY_ {
					*errors = append(*errors, &configErr{tk, "Remote leafnode can not have both creds and nkey defined"})
					continue
				}
				remote.Credentials = p
			case "nkey", "seed":
				nk := v.(string)
				if pb, _, err := nkeys.DecodeSeed([]byte(nk)); err != nil || pb != nkeys.PrefixByteUser {
					err := &configErr{tk, fmt.Sprintf("Remote leafnode nkey is not a valid seed: %q", v)}
					*errors = append(*errors, err)
					continue
				}
				if remote.Credentials != _EMPTY_ {
					*errors = append(*errors, &configErr{tk, "Remote leafnode can not have both creds and nkey defined"})
					continue
				}
				remote.Nkey = nk
			case "tls":
				tc, err := parseTLS(tk, true)
				if err != nil {
					*errors = append(*errors, err)
					continue
				}
				if remote.TLSConfig, err = GenTLSConfig(tc); err != nil {
					*errors = append(*errors, &configErr{tk, err.Error()})
					continue
				}
				// If ca_file is defined, GenTLSConfig() sets TLSConfig.ClientCAs.
				// Set RootCAs since this tls.Config is used when soliciting
				// a connection (therefore behaves as a client).
				remote.TLSConfig.RootCAs = remote.TLSConfig.ClientCAs
				if tc.Timeout > 0 {
					remote.TLSTimeout = tc.Timeout
				} else {
					remote.TLSTimeout = float64(DEFAULT_LEAF_TLS_TIMEOUT) / float64(time.Second)
				}
				remote.TLSHandshakeFirst = tc.HandshakeFirst
				remote.tlsConfigOpts = tc
			case "hub":
				remote.Hub = v.(bool)
			case "deny_imports", "deny_import":
				subjects, err := parsePermSubjects(tk, errors)
				if err != nil {
					*errors = append(*errors, err)
					continue
				}
				remote.DenyImports = subjects
			case "deny_exports", "deny_export":
				subjects, err := parsePermSubjects(tk, errors)
				if err != nil {
					*errors = append(*errors, err)
					continue
				}
				remote.DenyExports = subjects
			case "ws_compress", "ws_compression", "websocket_compress", "websocket_compression":
				remote.Websocket.Compression = v.(bool)
			case "ws_no_masking", "websocket_no_masking":
				remote.Websocket.NoMasking = v.(bool)
			case "jetstream_cluster_migrate", "js_cluster_migrate":
				var lt token

				tk, v := unwrapValue(v, &lt)
				switch vv := v.(type) {
				case bool:
					remote.JetStreamClusterMigrate = vv
				case map[string]any:
					remote.JetStreamClusterMigrate = true
					migrateConfig, ok := v.(map[string]any)
					if !ok {
						continue
					}
					val, ok := migrateConfig["leader_migrate_delay"]
					tk, delay := unwrapValue(val, &tk)
					if ok {
						remote.JetStreamClusterMigrateDelay = parseDuration("leader_migrate_delay", tk, delay, errors, warnings)
					}
				default:
					*errors = append(*errors, &configErr{tk, fmt.Sprintf("Expected boolean or map for jetstream_cluster_migrate, got %T", v)})
				}
			case "compression":
				if err := parseCompression(&remote.Compression, CompressionS2Auto, tk, k, v); err != nil {
					*errors = append(*errors, err)
					continue
				}
			case "first_info_timeout":
				remote.FirstInfoTimeout = parseDuration(k, tk, v, errors, warnings)
			default:
				if !tk.IsUsedVariable() {
					err := &unknownConfigFieldErr{
						field: k,
						configErr: configErr{
							token: tk,
						},
					}
					*errors = append(*errors, err)
					continue
				}
			}
		}
		remotes = append(remotes, remote)
	}
	return remotes, nil
}

// Parse TLS and returns a TLSConfig and TLSTimeout.
// Used by cluster and gateway parsing.
func getTLSConfig(tk token) (*tls.Config, *TLSConfigOpts, error) {
	tc, err := parseTLS(tk, false)
	if err != nil {
		return nil, nil, err
	}
	config, err := GenTLSConfig(tc)
	if err != nil {
		err := &configErr{tk, err.Error()}
		return nil, nil, err
	}
	// For clusters/gateways, we will force strict verification. We also act
	// as both client and server, so will mirror the rootCA to the
	// clientCA pool.
	config.ClientAuth = tls.RequireAndVerifyClientCert
	config.RootCAs = config.ClientCAs
	return config, tc, nil
}

func parseGateways(v any, errors *[]error, warnings *[]error) ([]*RemoteGatewayOpts, error) {
	var lt token
	defer convertPanicToErrorList(&lt, errors)

	tk, v := unwrapValue(v, &lt)
	// Make sure we have an array
	ga, ok := v.([]any)
	if !ok {
		return nil, &configErr{tk, fmt.Sprintf("Expected gateways field to be an array, got %T", v)}
	}
	gateways := []*RemoteGatewayOpts{}
	for _, g := range ga {
		tk, g = unwrapValue(g, &lt)
		// Check its a map/struct
		gm, ok := g.(map[string]any)
		if !ok {
			*errors = append(*errors, &configErr{tk, fmt.Sprintf("Expected gateway entry to be a map/struct, got %v", g)})
			continue
		}
		gateway := &RemoteGatewayOpts{}
		for k, v := range gm {
			tk, v = unwrapValue(v, &lt)
			switch strings.ToLower(k) {
			case "name":
				gateway.Name = v.(string)
			case "tls":
				tls, tlsopts, err := getTLSConfig(tk)
				if err != nil {
					*errors = append(*errors, err)
					continue
				}
				gateway.TLSConfig = tls
				gateway.TLSTimeout = tlsopts.Timeout
				gateway.tlsConfigOpts = tlsopts
			case "url":
				url, err := parseURL(v.(string), "gateway")
				if err != nil {
					*errors = append(*errors, &configErr{tk, err.Error()})
					continue
				}
				gateway.URLs = append(gateway.URLs, url)
			case "urls":
				urls, errs := parseURLs(v.([]any), "gateway", warnings)
				if errs != nil {
					*errors = append(*errors, errs...)
					continue
				}
				gateway.URLs = urls
			default:
				if !tk.IsUsedVariable() {
					err := &unknownConfigFieldErr{
						field: k,
						configErr: configErr{
							token: tk,
						},
					}
					*errors = append(*errors, err)
					continue
				}
			}
		}
		gateways = append(gateways, gateway)
	}
	return gateways, nil
}

// Sets cluster's permissions based on given pub/sub permissions,
// doing the appropriate translation.
func setClusterPermissions(opts *ClusterOpts, perms *Permissions) {
	// Import is whether or not we will send a SUB for interest to the other side.
	// Export is whether or not we will accept a SUB from the remote for a given subject.
	// Both only effect interest registration.
	// The parsing sets Import into Publish and Export into Subscribe, convert
	// accordingly.
	opts.Permissions = &RoutePermissions{
		Import: perms.Publish,
		Export: perms.Subscribe,
	}
}

// Temp structures to hold account import and export defintions since they need
// to be processed after being parsed.
type export struct {
	acc  *Account
	sub  string
	accs []string
	rt   ServiceRespType
	lat  *serviceLatency
	rthr time.Duration
	tPos uint
	atrc bool // allow_trace
}

type importStream struct {
	acc  *Account
	an   string
	sub  string
	to   string
	pre  string
	atrc bool // allow_trace
}

type importService struct {
	acc   *Account
	an    string
	sub   string
	to    string
	share bool
}

// Checks if an account name is reserved.
func isReservedAccount(name string) bool {
	return name == globalAccountName
}

func parseAccountMapDest(v any, tk token, errors *[]error) (*MapDest, *configErr) {
	// These should be maps.
	mv, ok := v.(map[string]any)
	if !ok {
		err := &configErr{tk, "Expected an entry for the mapping destination"}
		*errors = append(*errors, err)
		return nil, err
	}

	mdest := &MapDest{}
	var lt token
	var sw bool

	for k, v := range mv {
		tk, dmv := unwrapValue(v, &lt)
		switch strings.ToLower(k) {
		case "dest", "destination":
			mdest.Subject = dmv.(string)
		case "weight":
			switch vv := dmv.(type) {
			case string:
				ws := vv
				ws = strings.TrimSuffix(ws, "%")
				weight, err := strconv.Atoi(ws)
				if err != nil {
					err := &configErr{tk, fmt.Sprintf("Invalid weight %q for mapping destination", ws)}
					*errors = append(*errors, err)
					return nil, err
				}
				if weight > 100 || weight < 0 {
					err := &configErr{tk, fmt.Sprintf("Invalid weight %d for mapping destination", weight)}
					*errors = append(*errors, err)
					return nil, err
				}
				mdest.Weight = uint8(weight)
				sw = true
			case int64:
				weight := vv
				if weight > 100 || weight < 0 {
					err := &configErr{tk, fmt.Sprintf("Invalid weight %d for mapping destination", weight)}
					*errors = append(*errors, err)
					return nil, err
				}
				mdest.Weight = uint8(weight)
				sw = true
			default:
				err := &configErr{tk, fmt.Sprintf("Unknown entry type for weight of %v\n", vv)}
				*errors = append(*errors, err)
				return nil, err
			}
		case "cluster":
			mdest.Cluster = dmv.(string)
		default:
			err := &configErr{tk, fmt.Sprintf("Unknown field %q for mapping destination", k)}
			*errors = append(*errors, err)
			return nil, err
		}
	}

	if !sw {
		err := &configErr{tk, fmt.Sprintf("Missing weight for mapping destination %q", mdest.Subject)}
		*errors = append(*errors, err)
		return nil, err
	}

	return mdest, nil
}

// parseAccountMappings is called to parse account mappings.
func parseAccountMappings(v any, acc *Account, errors *[]error) error {
	var lt token
	defer convertPanicToErrorList(&lt, errors)

	tk, v := unwrapValue(v, &lt)
	am := v.(map[string]any)
	for subj, mv := range am {
		if !IsValidSubject(subj) {
			err := &configErr{tk, fmt.Sprintf("Subject %q is not a valid subject", subj)}
			*errors = append(*errors, err)
			continue
		}
		tk, v := unwrapValue(mv, &lt)

		switch vv := v.(type) {
		case string:
			if err := acc.AddMapping(subj, v.(string)); err != nil {
				err := &configErr{tk, fmt.Sprintf("Error adding mapping for %q to %q : %v", subj, v.(string), err)}
				*errors = append(*errors, err)
				continue
			}
		case []any:
			var mappings []*MapDest
			for _, mv := range v.([]any) {
				tk, amv := unwrapValue(mv, &lt)
				mdest, err := parseAccountMapDest(amv, tk, errors)
				if err != nil {
					continue
				}
				mappings = append(mappings, mdest)
			}

			// Now add them in..
			if err := acc.AddWeightedMappings(subj, mappings...); err != nil {
				err := &configErr{tk, fmt.Sprintf("Error adding mapping for %q : %v", subj, err)}
				*errors = append(*errors, err)
				continue
			}
		case any:
			tk, amv := unwrapValue(mv, &lt)
			mdest, err := parseAccountMapDest(amv, tk, errors)
			if err != nil {
				continue
			}
			// Now add it in..
			if err := acc.AddWeightedMappings(subj, mdest); err != nil {
				err := &configErr{tk, fmt.Sprintf("Error adding mapping for %q : %v", subj, err)}
				*errors = append(*errors, err)
				continue
			}
		default:
			err := &configErr{tk, fmt.Sprintf("Unknown type %T for mapping destination", vv)}
			*errors = append(*errors, err)
			continue
		}
	}

	return nil
}

// parseAccountLimits is called to parse account limits in a server config.
func parseAccountLimits(mv any, acc *Account, errors *[]error) error {
	var lt token
	defer convertPanicToErrorList(&lt, errors)

	tk, v := unwrapValue(mv, &lt)
	am, ok := v.(map[string]any)
	if !ok {
		return &configErr{tk, fmt.Sprintf("Expected account limits to be a map/struct, got %+v", v)}
	}

	for k, v := range am {
		tk, mv = unwrapValue(v, &lt)
		switch strings.ToLower(k) {
		case "max_connections", "max_conn":
			acc.mconns = int32(mv.(int64))
		case "max_subscriptions", "max_subs":
			acc.msubs = int32(mv.(int64))
		case "max_payload", "max_pay":
			acc.mpay = int32(mv.(int64))
		case "max_leafnodes", "max_leafs":
			acc.mleafs = int32(mv.(int64))
		default:
			if !tk.IsUsedVariable() {
				err := &configErr{tk, fmt.Sprintf("Unknown field %q parsing account limits", k)}
				*errors = append(*errors, err)
			}
		}
	}

	return nil
}

func parseAccountMsgTrace(mv any, topKey string, acc *Account) error {
	processDest := func(tk token, k string, v any) error {
		td, ok := v.(string)
		if !ok {
			return &configErr{tk, fmt.Sprintf("Field %q should be a string, got %T", k, v)}
		}
		if !IsValidPublishSubject(td) {
			return &configErr{tk, fmt.Sprintf("Trace destination %q is not valid", td)}
		}
		acc.traceDest = td
		return nil
	}
	processSampling := func(tk token, n int) error {
		if n <= 0 || n > 100 {
			return &configErr{tk, fmt.Sprintf("Ttrace destination sampling value %d is invalid, needs to be [1..100]", n)}
		}
		acc.traceDestSampling = n
		return nil
	}

	var lt token
	tk, v := unwrapValue(mv, &lt)
	switch vv := v.(type) {
	case string:
		return processDest(tk, topKey, v)
	case map[string]any:
		for k, v := range vv {
			tk, v := unwrapValue(v, &lt)
			switch strings.ToLower(k) {
			case "dest":
				if err := processDest(tk, k, v); err != nil {
					return err
				}
			case "sampling":
				switch vv := v.(type) {
				case int64:
					if err := processSampling(tk, int(vv)); err != nil {
						return err
					}
				case string:
					s := strings.TrimSuffix(vv, "%")
					n, err := strconv.Atoi(s)
					if err != nil {
						return &configErr{tk, fmt.Sprintf("Invalid trace destination sampling value %q", vv)}
					}
					if err := processSampling(tk, n); err != nil {
						return err
					}
				default:
					return &configErr{tk, fmt.Sprintf("Trace destination sampling field %q should be an integer or a percentage, got %T", k, v)}
				}
			default:
				if !tk.IsUsedVariable() {
					return &configErr{tk, fmt.Sprintf("Unknown field %q parsing account message trace map/struct %q", k, topKey)}
				}
			}
		}
	default:
		return &configErr{tk, fmt.Sprintf("Expected account message trace %q to be a string or a map/struct, got %T", topKey, v)}
	}
	return nil
}

// parseAccounts will parse the different accounts syntax.
func parseAccounts(v any, opts *Options, errors *[]error, warnings *[]error) error {
	var (
		importStreams  []*importStream
		importServices []*importService
		exportStreams  []*export
		exportServices []*export
		lt             token
	)
	defer convertPanicToErrorList(&lt, errors)

	tk, v := unwrapValue(v, &lt)
	switch vv := v.(type) {
	// Simple array of account names.
	case []any, []string:
		m := make(map[string]struct{}, len(v.([]any)))
		for _, n := range v.([]any) {
			tk, name := unwrapValue(n, &lt)
			ns := name.(string)
			// Check for reserved names.
			if isReservedAccount(ns) {
				err := &configErr{tk, fmt.Sprintf("%q is a Reserved Account", ns)}
				*errors = append(*errors, err)
				continue
			}
			if _, ok := m[ns]; ok {
				err := &configErr{tk, fmt.Sprintf("Duplicate Account Entry: %s", ns)}
				*errors = append(*errors, err)
				continue
			}
			opts.Accounts = append(opts.Accounts, NewAccount(ns))
			m[ns] = struct{}{}
		}
	// More common map entry
	case map[string]any:
		// Track users across accounts, must be unique across
		// accounts and nkeys vs users.
		// We also want to check for users that may have been added in
		// parseAuthorization{} if that happened first.
		uorn := setupUsersAndNKeysDuplicateCheckMap(opts)

		for aname, mv := range vv {
			tk, amv := unwrapValue(mv, &lt)

			// Skip referenced config vars within the account block.
			if tk.IsUsedVariable() {
				continue
			}

			// These should be maps.
			mv, ok := amv.(map[string]any)
			if !ok {
				err := &configErr{tk, "Expected map entries for accounts"}
				*errors = append(*errors, err)
				continue
			}
			if isReservedAccount(aname) {
				err := &configErr{tk, fmt.Sprintf("%q is a Reserved Account", aname)}
				*errors = append(*errors, err)
				continue
			}
			var (
				users   []*User
				nkeyUsr []*NkeyUser
				usersTk token
			)
			acc := NewAccount(aname)
			opts.Accounts = append(opts.Accounts, acc)

			for k, v := range mv {
				tk, mv := unwrapValue(v, &lt)
				switch strings.ToLower(k) {
				case "nkey":
					nk, ok := mv.(string)
					if !ok || !nkeys.IsValidPublicAccountKey(nk) {
						err := &configErr{tk, fmt.Sprintf("Not a valid public nkey for an account: %q", mv)}
						*errors = append(*errors, err)
						continue
					}
					acc.Nkey = nk
				case "imports":
					streams, services, err := parseAccountImports(tk, acc, errors)
					if err != nil {
						*errors = append(*errors, err)
						continue
					}
					importStreams = append(importStreams, streams...)
					importServices = append(importServices, services...)
				case "exports":
					streams, services, err := parseAccountExports(tk, acc, errors)
					if err != nil {
						*errors = append(*errors, err)
						continue
					}
					exportStreams = append(exportStreams, streams...)
					exportServices = append(exportServices, services...)
				case "jetstream":
					err := parseJetStreamForAccount(mv, acc, errors)
					if err != nil {
						*errors = append(*errors, err)
						continue
					}
				case "users":
					var err error
					usersTk = tk
					nkeyUsr, users, err = parseUsers(mv, errors)
					if err != nil {
						*errors = append(*errors, err)
						continue
					}
				case "default_permissions":
					permissions, err := parseUserPermissions(tk, errors)
					if err != nil {
						*errors = append(*errors, err)
						continue
					}
					acc.defaultPerms = permissions
				case "mappings", "maps":
					err := parseAccountMappings(tk, acc, errors)
					if err != nil {
						*errors = append(*errors, err)
						continue
					}
				case "limits":
					err := parseAccountLimits(tk, acc, errors)
					if err != nil {
						*errors = append(*errors, err)
						continue
					}
				case "msg_trace", "trace_dest":
					if err := parseAccountMsgTrace(tk, k, acc); err != nil {
						*errors = append(*errors, err)
						continue
					}
					// If trace destination is set but no sampling, set it to 100%.
					if acc.traceDest != _EMPTY_ && acc.traceDestSampling == 0 {
						acc.traceDestSampling = 100
					} else if acc.traceDestSampling > 0 && acc.traceDest == _EMPTY_ {
						// If no trace destination is provided, no trace would be
						// triggered, so if the user set a sampling value expecting
						// something to happen, want and set the value to 0 for good
						// measure.
						*warnings = append(*warnings,
							&configErr{tk, "Trace destination sampling ignored since no destination was set"})
						acc.traceDestSampling = 0
					}
				default:
					if !tk.IsUsedVariable() {
						err := &unknownConfigFieldErr{
							field: k,
							configErr: configErr{
								token: tk,
							},
						}
						*errors = append(*errors, err)
					}
				}
			}
			// Report error if there is an authorization{} block
			// with u/p or token and any user defined in accounts{}
			if len(nkeyUsr) > 0 || len(users) > 0 {
				if opts.Username != _EMPTY_ {
					err := &configErr{usersTk, "Can not have a single user/pass and accounts"}
					*errors = append(*errors, err)
					continue
				}
				if opts.Authorization != _EMPTY_ {
					err := &configErr{usersTk, "Can not have a token and accounts"}
					*errors = append(*errors, err)
					continue
				}
			}
			applyDefaultPermissions(users, nkeyUsr, acc.defaultPerms)
			for _, u := range nkeyUsr {
				if _, ok := uorn[u.Nkey]; ok {
					err := &configErr{usersTk, fmt.Sprintf("Duplicate nkey %q detected", u.Nkey)}
					*errors = append(*errors, err)
					continue
				}
				uorn[u.Nkey] = struct{}{}
				u.Account = acc
			}
			opts.Nkeys = append(opts.Nkeys, nkeyUsr...)
			for _, u := range users {
				if _, ok := uorn[u.Username]; ok {
					err := &configErr{usersTk, fmt.Sprintf("Duplicate user %q detected", u.Username)}
					*errors = append(*errors, err)
					continue
				}
				uorn[u.Username] = struct{}{}
				u.Account = acc
			}
			opts.Users = append(opts.Users, users...)
		}
	}
	lt = tk
	// Bail already if there are previous errors.
	if len(*errors) > 0 {
		return nil
	}

	// Parse Imports and Exports here after all accounts defined.
	// Do exports first since they need to be defined for imports to succeed
	// since we do permissions checks.

	// Create a lookup map for accounts lookups.
	am := make(map[string]*Account, len(opts.Accounts))
	for _, a := range opts.Accounts {
		am[a.Name] = a
	}
	// Do stream exports
	for _, stream := range exportStreams {
		// Make array of accounts if applicable.
		var accounts []*Account
		for _, an := range stream.accs {
			ta := am[an]
			if ta == nil {
				msg := fmt.Sprintf("%q account not defined for stream export", an)
				*errors = append(*errors, &configErr{tk, msg})
				continue
			}
			accounts = append(accounts, ta)
		}
		if err := stream.acc.addStreamExportWithAccountPos(stream.sub, accounts, stream.tPos); err != nil {
			msg := fmt.Sprintf("Error adding stream export %q: %v", stream.sub, err)
			*errors = append(*errors, &configErr{tk, msg})
			continue
		}
	}
	for _, service := range exportServices {
		// Make array of accounts if applicable.
		var accounts []*Account
		for _, an := range service.accs {
			ta := am[an]
			if ta == nil {
				msg := fmt.Sprintf("%q account not defined for service export", an)
				*errors = append(*errors, &configErr{tk, msg})
				continue
			}
			accounts = append(accounts, ta)
		}
		if err := service.acc.addServiceExportWithResponseAndAccountPos(service.sub, service.rt, accounts, service.tPos); err != nil {
			msg := fmt.Sprintf("Error adding service export %q: %v", service.sub, err)
			*errors = append(*errors, &configErr{tk, msg})
			continue
		}

		if service.rthr != 0 {
			// Response threshold was set in options.
			if err := service.acc.SetServiceExportResponseThreshold(service.sub, service.rthr); err != nil {
				msg := fmt.Sprintf("Error adding service export response threshold for %q: %v", service.sub, err)
				*errors = append(*errors, &configErr{tk, msg})
				continue
			}
		}

		if service.lat != nil {
			// System accounts are on be default so just make sure we have not opted out..
			if opts.NoSystemAccount {
				msg := fmt.Sprintf("Error adding service latency sampling for %q: %v", service.sub, ErrNoSysAccount.Error())
				*errors = append(*errors, &configErr{tk, msg})
				continue
			}

			if err := service.acc.TrackServiceExportWithSampling(service.sub, service.lat.subject, int(service.lat.sampling)); err != nil {
				msg := fmt.Sprintf("Error adding service latency sampling for %q on subject %q: %v", service.sub, service.lat.subject, err)
				*errors = append(*errors, &configErr{tk, msg})
				continue
			}
		}

		if service.atrc {
			if err := service.acc.SetServiceExportAllowTrace(service.sub, true); err != nil {
				msg := fmt.Sprintf("Error adding allow_trace for %q: %v", service.sub, err)
				*errors = append(*errors, &configErr{tk, msg})
				continue
			}
		}
	}
	for _, stream := range importStreams {
		ta := am[stream.an]
		if ta == nil {
			msg := fmt.Sprintf("%q account not defined for stream import", stream.an)
			*errors = append(*errors, &configErr{tk, msg})
			continue
		}
		if stream.pre != _EMPTY_ {
			if err := stream.acc.addStreamImportWithClaim(ta, stream.sub, stream.pre, stream.atrc, nil); err != nil {
				msg := fmt.Sprintf("Error adding stream import %q: %v", stream.sub, err)
				*errors = append(*errors, &configErr{tk, msg})
				continue
			}
		} else {
			if err := stream.acc.addMappedStreamImportWithClaim(ta, stream.sub, stream.to, stream.atrc, nil); err != nil {
				msg := fmt.Sprintf("Error adding stream import %q: %v", stream.sub, err)
				*errors = append(*errors, &configErr{tk, msg})
				continue
			}
		}
	}
	for _, service := range importServices {
		ta := am[service.an]
		if ta == nil {
			msg := fmt.Sprintf("%q account not defined for service import", service.an)
			*errors = append(*errors, &configErr{tk, msg})
			continue
		}
		if service.to == _EMPTY_ {
			service.to = service.sub
		}
		if err := service.acc.AddServiceImport(ta, service.to, service.sub); err != nil {
			msg := fmt.Sprintf("Error adding service import %q: %v", service.sub, err)
			*errors = append(*errors, &configErr{tk, msg})
			continue
		}
		if err := service.acc.SetServiceImportSharing(ta, service.sub, service.share); err != nil {
			msg := fmt.Sprintf("Error setting service import sharing %q: %v", service.sub, err)
			*errors = append(*errors, &configErr{tk, msg})
			continue
		}
	}

	return nil
}

// Parse the account exports
func parseAccountExports(v any, acc *Account, errors *[]error) ([]*export, []*export, error) {
	var lt token
	defer convertPanicToErrorList(&lt, errors)

	// This should be an array of objects/maps.
	tk, v := unwrapValue(v, &lt)
	ims, ok := v.([]any)
	if !ok {
		return nil, nil, &configErr{tk, fmt.Sprintf("Exports should be an array, got %T", v)}
	}

	var services []*export
	var streams []*export

	for _, v := range ims {
		// Should have stream or service
		stream, service, err := parseExportStreamOrService(v, errors)
		if err != nil {
			*errors = append(*errors, err)
			continue
		}
		if service != nil {
			service.acc = acc
			services = append(services, service)
		}
		if stream != nil {
			stream.acc = acc
			streams = append(streams, stream)
		}
	}
	return streams, services, nil
}

// Parse the account imports
func parseAccountImports(v any, acc *Account, errors *[]error) ([]*importStream, []*importService, error) {
	var lt token
	defer convertPanicToErrorList(&lt, errors)

	// This should be an array of objects/maps.
	tk, v := unwrapValue(v, &lt)
	ims, ok := v.([]any)
	if !ok {
		return nil, nil, &configErr{tk, fmt.Sprintf("Imports should be an array, got %T", v)}
	}

	var services []*importService
	var streams []*importStream
	svcSubjects := map[string]*importService{}

	for _, v := range ims {
		// Should have stream or service
		stream, service, err := parseImportStreamOrService(v, errors)
		if err != nil {
			*errors = append(*errors, err)
			continue
		}
		if service != nil {
			if dup := svcSubjects[service.to]; dup != nil {
				tk, _ := unwrapValue(v, &lt)
				err := &configErr{tk,
					fmt.Sprintf("Duplicate service import subject %q, previously used in import for account %q, subject %q",
						service.to, dup.an, dup.sub)}
				*errors = append(*errors, err)
				continue
			}
			svcSubjects[service.to] = service
			service.acc = acc
			services = append(services, service)
		}
		if stream != nil {
			stream.acc = acc
			streams = append(streams, stream)
		}
	}
	return streams, services, nil
}

// Helper to parse an embedded account description for imported services or streams.
func parseAccount(v map[string]any, errors *[]error) (string, string, error) {
	var lt token
	defer convertPanicToErrorList(&lt, errors)

	var accountName, subject string
	for mk, mv := range v {
		tk, mv := unwrapValue(mv, &lt)
		switch strings.ToLower(mk) {
		case "account":
			accountName = mv.(string)
		case "subject":
			subject = mv.(string)
		default:
			if !tk.IsUsedVariable() {
				err := &unknownConfigFieldErr{
					field: mk,
					configErr: configErr{
						token: tk,
					},
				}
				*errors = append(*errors, err)
			}
		}
	}
	return accountName, subject, nil
}

// Parse an export stream or service.
// e.g.
// {stream: "public.>"} # No accounts means public.
// {stream: "synadia.private.>", accounts: [cncf, natsio]}
// {service: "pub.request"} # No accounts means public.
// {service: "pub.special.request", accounts: [nats.io]}
func parseExportStreamOrService(v any, errors *[]error) (*export, *export, error) {
	var (
		curStream  *export
		curService *export
		accounts   []string
		rt         ServiceRespType
		rtSeen     bool
		rtToken    token
		lat        *serviceLatency
		threshSeen bool
		thresh     time.Duration
		latToken   token
		lt         token
		accTokPos  uint
		atrc       bool
		atrcSeen   bool
		atrcToken  token
	)
	defer convertPanicToErrorList(&lt, errors)

	tk, v := unwrapValue(v, &lt)
	vv, ok := v.(map[string]any)
	if !ok {
		return nil, nil, &configErr{tk, fmt.Sprintf("Export Items should be a map with type entry, got %T", v)}
	}
	for mk, mv := range vv {
		tk, mv := unwrapValue(mv, &lt)
		switch strings.ToLower(mk) {
		case "stream":
			if curService != nil {
				err := &configErr{tk, fmt.Sprintf("Detected stream %q but already saw a service", mv)}
				*errors = append(*errors, err)
				continue
			}
			if rtToken != nil {
				err := &configErr{rtToken, "Detected response directive on non-service"}
				*errors = append(*errors, err)
				continue
			}
			if latToken != nil {
				err := &configErr{latToken, "Detected latency directive on non-service"}
				*errors = append(*errors, err)
				continue
			}
			if atrcToken != nil {
				err := &configErr{atrcToken, "Detected allow_trace directive on non-service"}
				*errors = append(*errors, err)
				continue
			}
			mvs, ok := mv.(string)
			if !ok {
				err := &configErr{tk, fmt.Sprintf("Expected stream name to be string, got %T", mv)}
				*errors = append(*errors, err)
				continue
			}
			curStream = &export{sub: mvs}
			if accounts != nil {
				curStream.accs = accounts
			}
		case "service":
			if curStream != nil {
				err := &configErr{tk, fmt.Sprintf("Detected service %q but already saw a stream", mv)}
				*errors = append(*errors, err)
				continue
			}
			mvs, ok := mv.(string)
			if !ok {
				err := &configErr{tk, fmt.Sprintf("Expected service name to be string, got %T", mv)}
				*errors = append(*errors, err)
				continue
			}
			curService = &export{sub: mvs}
			if accounts != nil {
				curService.accs = accounts
			}
			if rtSeen {
				curService.rt = rt
			}
			if lat != nil {
				curService.lat = lat
			}
			if threshSeen {
				curService.rthr = thresh
			}
			if atrcSeen {
				curService.atrc = atrc
			}
		case "response", "response_type":
			if rtSeen {
				err := &configErr{tk, "Duplicate response type definition"}
				*errors = append(*errors, err)
				continue
			}
			rtSeen = true
			rtToken = tk
			mvs, ok := mv.(string)
			if !ok {
				err := &configErr{tk, fmt.Sprintf("Expected response type to be string, got %T", mv)}
				*errors = append(*errors, err)
				continue
			}
			switch strings.ToLower(mvs) {
			case "single", "singleton":
				rt = Singleton
			case "stream":
				rt = Streamed
			case "chunk", "chunked":
				rt = Chunked
			default:
				err := &configErr{tk, fmt.Sprintf("Unknown response type: %q", mvs)}
				*errors = append(*errors, err)
				continue
			}
			if curService != nil {
				curService.rt = rt
			}
			if curStream != nil {
				err := &configErr{tk, "Detected response directive on non-service"}
				*errors = append(*errors, err)
			}
		case "threshold", "response_threshold", "response_max_time", "response_time":
			if threshSeen {
				err := &configErr{tk, "Duplicate response threshold detected"}
				*errors = append(*errors, err)
				continue
			}
			threshSeen = true
			mvs, ok := mv.(string)
			if !ok {
				err := &configErr{tk, fmt.Sprintf("Expected response threshold to be a parseable time duration, got %T", mv)}
				*errors = append(*errors, err)
				continue
			}
			var err error
			thresh, err = time.ParseDuration(mvs)
			if err != nil {
				err := &configErr{tk, fmt.Sprintf("Expected response threshold to be a parseable time duration, got %q", mvs)}
				*errors = append(*errors, err)
				continue
			}
			if curService != nil {
				curService.rthr = thresh
			}
			if curStream != nil {
				err := &configErr{tk, "Detected response directive on non-service"}
				*errors = append(*errors, err)
			}
		case "accounts":
			for _, iv := range mv.([]any) {
				_, mv := unwrapValue(iv, &lt)
				accounts = append(accounts, mv.(string))
			}
			if curStream != nil {
				curStream.accs = accounts
			} else if curService != nil {
				curService.accs = accounts
			}
		case "latency":
			latToken = tk
			var err error
			lat, err = parseServiceLatency(tk, mv)
			if err != nil {
				*errors = append(*errors, err)
				continue
			}
			if curStream != nil {
				err = &configErr{tk, "Detected latency directive on non-service"}
				*errors = append(*errors, err)
				continue
			}
			if curService != nil {
				curService.lat = lat
			}
		case "account_token_position":
			accTokPos = uint(mv.(int64))
		case "allow_trace":
			atrcSeen = true
			atrcToken = tk
			atrc = mv.(bool)
			if curStream != nil {
				*errors = append(*errors,
					&configErr{tk, "Detected allow_trace directive on non-service"})
				continue
			}
			if curService != nil {
				curService.atrc = atrc
			}
		default:
			if !tk.IsUsedVariable() {
				err := &unknownConfigFieldErr{
					field: mk,
					configErr: configErr{
						token: tk,
					},
				}
				*errors = append(*errors, err)
			}
		}
	}
	if curStream != nil {
		curStream.tPos = accTokPos
	}
	if curService != nil {
		curService.tPos = accTokPos
	}
	return curStream, curService, nil
}

// parseServiceLatency returns a latency config block.
func parseServiceLatency(root token, v any) (l *serviceLatency, retErr error) {
	var lt token
	defer convertPanicToError(&lt, &retErr)

	if subject, ok := v.(string); ok {
		return &serviceLatency{
			subject:  subject,
			sampling: DEFAULT_SERVICE_LATENCY_SAMPLING,
		}, nil
	}

	latency, ok := v.(map[string]any)
	if !ok {
		return nil, &configErr{token: root,
			reason: fmt.Sprintf("Expected latency entry to be a map/struct or string, got %T", v)}
	}

	sl := serviceLatency{
		sampling: DEFAULT_SERVICE_LATENCY_SAMPLING,
	}

	// Read sampling value.
	if v, ok := latency["sampling"]; ok {
		tk, v := unwrapValue(v, &lt)
		header := false
		var sample int64
		switch vv := v.(type) {
		case int64:
			// Sample is an int, like 50.
			sample = vv
		case string:
			// Sample is a string, like "50%".
			if strings.ToLower(strings.TrimSpace(vv)) == "headers" {
				header = true
				sample = 0
				break
			}
			s := strings.TrimSuffix(vv, "%")
			n, err := strconv.Atoi(s)
			if err != nil {
				return nil, &configErr{token: tk,
					reason: fmt.Sprintf("Failed to parse latency sample: %v", err)}
			}
			sample = int64(n)
		default:
			return nil, &configErr{token: tk,
				reason: fmt.Sprintf("Expected latency sample to be a string or map/struct, got %T", v)}
		}
		if !header {
			if sample < 1 || sample > 100 {
				return nil, &configErr{token: tk,
					reason: ErrBadSampling.Error()}
			}
		}

		sl.sampling = int8(sample)
	}

	// Read subject value.
	v, ok = latency["subject"]
	if !ok {
		return nil, &configErr{token: root,
			reason: "Latency subject required, but missing"}
	}

	tk, v := unwrapValue(v, &lt)
	subject, ok := v.(string)
	if !ok {
		return nil, &configErr{token: tk,
			reason: fmt.Sprintf("Expected latency subject to be a string, got %T", subject)}
	}
	sl.subject = subject

	return &sl, nil
}

// Parse an import stream or service.
// e.g.
// {stream: {account: "synadia", subject:"public.synadia"}, prefix: "imports.synadia"}
// {stream: {account: "synadia", subject:"synadia.private.*"}}
// {service: {account: "synadia", subject: "pub.special.request"}, to: "synadia.request"}
func parseImportStreamOrService(v any, errors *[]error) (*importStream, *importService, error) {
	var (
		curStream  *importStream
		curService *importService
		pre, to    string
		share      bool
		lt         token
		atrc       bool
		atrcSeen   bool
		atrcToken  token
	)
	defer convertPanicToErrorList(&lt, errors)

	tk, mv := unwrapValue(v, &lt)
	vv, ok := mv.(map[string]any)
	if !ok {
		return nil, nil, &configErr{tk, fmt.Sprintf("Import Items should be a map with type entry, got %T", mv)}
	}
	for mk, mv := range vv {
		tk, mv := unwrapValue(mv, &lt)
		switch strings.ToLower(mk) {
		case "stream":
			if curService != nil {
				err := &configErr{tk, "Detected stream but already saw a service"}
				*errors = append(*errors, err)
				continue
			}
			ac, ok := mv.(map[string]any)
			if !ok {
				err := &configErr{tk, fmt.Sprintf("Stream entry should be an account map, got %T", mv)}
				*errors = append(*errors, err)
				continue
			}
			// Make sure this is a map with account and subject
			accountName, subject, err := parseAccount(ac, errors)
			if err != nil {
				*errors = append(*errors, err)
				continue
			}
			if accountName == _EMPTY_ || subject == _EMPTY_ {
				err := &configErr{tk, "Expect an account name and a subject"}
				*errors = append(*errors, err)
				continue
			}
			curStream = &importStream{an: accountName, sub: subject}
			if to != _EMPTY_ {
				curStream.to = to
			}
			if pre != _EMPTY_ {
				curStream.pre = pre
			}
			if atrcSeen {
				curStream.atrc = atrc
			}
		case "service":
			if curStream != nil {
				err := &configErr{tk, "Detected service but already saw a stream"}
				*errors = append(*errors, err)
				continue
			}
			if atrcToken != nil {
				err := &configErr{atrcToken, "Detected allow_trace directive on a non-stream"}
				*errors = append(*errors, err)
				continue
			}
			ac, ok := mv.(map[string]any)
			if !ok {
				err := &configErr{tk, fmt.Sprintf("Service entry should be an account map, got %T", mv)}
				*errors = append(*errors, err)
				continue
			}
			// Make sure this is a map with account and subject
			accountName, subject, err := parseAccount(ac, errors)
			if err != nil {
				*errors = append(*errors, err)
				continue
			}
			if accountName == _EMPTY_ || subject == _EMPTY_ {
				err := &configErr{tk, "Expect an account name and a subject"}
				*errors = append(*errors, err)
				continue
			}
			curService = &importService{an: accountName, sub: subject}
			if to != _EMPTY_ {
				curService.to = to
			} else {
				curService.to = subject
			}
			curService.share = share
		case "prefix":
			pre = mv.(string)
			if curStream != nil {
				curStream.pre = pre
			}
		case "to":
			to = mv.(string)
			if curService != nil {
				curService.to = to
			}
			if curStream != nil {
				curStream.to = to
				if curStream.pre != _EMPTY_ {
					err := &configErr{tk, "Stream import can not have a 'prefix' and a 'to' property"}
					*errors = append(*errors, err)
					continue
				}
			}
		case "share":
			share = mv.(bool)
			if curService != nil {
				curService.share = share
			}
		case "allow_trace":
			if curService != nil {
				err := &configErr{tk, "Detected allow_trace directive on a non-stream"}
				*errors = append(*errors, err)
				continue
			}
			atrcSeen = true
			atrc = mv.(bool)
			atrcToken = tk
			if curStream != nil {
				curStream.atrc = atrc
			}
		default:
			if !tk.IsUsedVariable() {
				err := &unknownConfigFieldErr{
					field: mk,
					configErr: configErr{
						token: tk,
					},
				}
				*errors = append(*errors, err)
			}
		}

	}
	return curStream, curService, nil
}

// Apply permission defaults to users/nkeyuser that don't have their own.
func applyDefaultPermissions(users []*User, nkeys []*NkeyUser, defaultP *Permissions) {
	if defaultP == nil {
		return
	}
	for _, user := range users {
		if user.Permissions == nil {
			user.Permissions = defaultP
		}
	}
	for _, user := range nkeys {
		if user.Permissions == nil {
			user.Permissions = defaultP
		}
	}
}

// Helper function to parse Authorization configs.
func parseAuthorization(v any, errors *[]error) (*authorization, error) {
	var (
		am   map[string]any
		tk   token
		lt   token
		auth = &authorization{}
	)
	defer convertPanicToErrorList(&lt, errors)

	_, v = unwrapValue(v, &lt)
	am = v.(map[string]any)
	for mk, mv := range am {
		tk, mv = unwrapValue(mv, &lt)
		switch strings.ToLower(mk) {
		case "user", "username":
			auth.user = mv.(string)
		case "pass", "password":
			auth.pass = mv.(string)
		case "token":
			auth.token = mv.(string)
		case "timeout":
			at := float64(1)
			switch mv := mv.(type) {
			case int64:
				at = float64(mv)
			case float64:
				at = mv
			}
			auth.timeout = at
		case "users":
			nkeys, users, err := parseUsers(tk, errors)
			if err != nil {
				*errors = append(*errors, err)
				continue
			}
			auth.users = users
			auth.nkeys = nkeys
		case "default_permission", "default_permissions", "permissions":
			permissions, err := parseUserPermissions(tk, errors)
			if err != nil {
				*errors = append(*errors, err)
				continue
			}
			auth.defaultPermissions = permissions
		case "auth_callout", "auth_hook":
			ac, err := parseAuthCallout(tk, errors)
			if err != nil {
				*errors = append(*errors, err)
				continue
			}
			auth.callout = ac
		default:
			if !tk.IsUsedVariable() {
				err := &unknownConfigFieldErr{
					field: mk,
					configErr: configErr{
						token: tk,
					},
				}
				*errors = append(*errors, err)
			}
			continue
		}

		applyDefaultPermissions(auth.users, auth.nkeys, auth.defaultPermissions)
	}
	return auth, nil
}

// Helper function to parse multiple users array with optional permissions.
func parseUsers(mv any, errors *[]error) ([]*NkeyUser, []*User, error) {
	var (
		tk    token
		lt    token
		keys  []*NkeyUser
		users = []*User{}
	)
	defer convertPanicToErrorList(&lt, errors)
	tk, mv = unwrapValue(mv, &lt)

	// Make sure we have an array
	uv, ok := mv.([]any)
	if !ok {
		return nil, nil, &configErr{tk, fmt.Sprintf("Expected users field to be an array, got %v", mv)}
	}
	for _, u := range uv {
		tk, u = unwrapValue(u, &lt)

		// Check its a map/struct
		um, ok := u.(map[string]any)
		if !ok {
			err := &configErr{tk, fmt.Sprintf("Expected user entry to be a map/struct, got %v", u)}
			*errors = append(*errors, err)
			continue
		}

		var (
			user  = &User{}
			nkey  = &NkeyUser{}
			perms *Permissions
			err   error
		)
		for k, v := range um {
			// Also needs to unwrap first
			tk, v = unwrapValue(v, &lt)

			switch strings.ToLower(k) {
			case "nkey":
				nkey.Nkey = v.(string)
			case "user", "username":
				user.Username = v.(string)
			case "pass", "password":
				user.Password = v.(string)
			case "permission", "permissions", "authorization":
				perms, err = parseUserPermissions(tk, errors)
				if err != nil {
					*errors = append(*errors, err)
					continue
				}
			case "allowed_connection_types", "connection_types", "clients":
				cts := parseAllowedConnectionTypes(tk, &lt, v, errors)
				nkey.AllowedConnectionTypes = cts
				user.AllowedConnectionTypes = cts
			default:
				if !tk.IsUsedVariable() {
					err := &unknownConfigFieldErr{
						field: k,
						configErr: configErr{
							token: tk,
						},
					}
					*errors = append(*errors, err)
					continue
				}
			}
		}
		// Place perms if we have them.
		if perms != nil {
			// nkey takes precedent.
			if nkey.Nkey != _EMPTY_ {
				nkey.Permissions = perms
			} else {
				user.Permissions = perms
			}
		}

		// Check to make sure we have at least an nkey or username <password> defined.
		if nkey.Nkey == _EMPTY_ && user.Username == _EMPTY_ {
			return nil, nil, &configErr{tk, "User entry requires a user"}
		} else if nkey.Nkey != _EMPTY_ {
			// Make sure the nkey a proper public nkey for a user..
			if !nkeys.IsValidPublicUserKey(nkey.Nkey) {
				return nil, nil, &configErr{tk, "Not a valid public nkey for a user"}
			}
			// If we have user or password defined here that is an error.
			if user.Username != _EMPTY_ || user.Password != _EMPTY_ {
				return nil, nil, &configErr{tk, "Nkey users do not take usernames or passwords"}
			}
			keys = append(keys, nkey)
		} else {
			users = append(users, user)
		}
	}
	return keys, users, nil
}

func parseAllowedConnectionTypes(tk token, lt *token, mv any, errors *[]error) map[string]struct{} {
	cts, err := parseStringArray("allowed connection types", tk, lt, mv, errors)
	// If error, it has already been added to the `errors` array, simply return
	if err != nil {
		return nil
	}
	m, err := convertAllowedConnectionTypes(cts)
	if err != nil {
		*errors = append(*errors, &configErr{tk, err.Error()})
	}
	return m
}

// Helper function to parse auth callouts.
func parseAuthCallout(mv any, errors *[]error) (*AuthCallout, error) {
	var (
		tk token
		lt token
		ac = &AuthCallout{}
	)
	defer convertPanicToErrorList(&lt, errors)

	tk, mv = unwrapValue(mv, &lt)
	pm, ok := mv.(map[string]any)
	if !ok {
		return nil, &configErr{tk, fmt.Sprintf("Expected authorization callout to be a map/struct, got %+v", mv)}
	}
	for k, v := range pm {
		tk, mv = unwrapValue(v, &lt)

		switch strings.ToLower(k) {
		case "issuer":
			ac.Issuer = mv.(string)
			if !nkeys.IsValidPublicAccountKey(ac.Issuer) {
				return nil, &configErr{tk, fmt.Sprintf("Expected callout user to be a valid public account nkey, got %q", ac.Issuer)}
			}
		case "account", "acc":
			ac.Account = mv.(string)
		case "auth_users", "users":
			aua, ok := mv.([]any)
			if !ok {
				return nil, &configErr{tk, fmt.Sprintf("Expected auth_users field to be an array, got %T", v)}
			}
			for _, uv := range aua {
				_, uv = unwrapValue(uv, &lt)
				ac.AuthUsers = append(ac.AuthUsers, uv.(string))
			}
		case "xkey", "key":
			ac.XKey = mv.(string)
			if !nkeys.IsValidPublicCurveKey(ac.XKey) {
				return nil, &configErr{tk, fmt.Sprintf("Expected callout xkey to be a valid public xkey, got %q", ac.XKey)}
			}
		case "allowed_accounts":
			aua, ok := mv.([]any)
			if !ok {
				return nil, &configErr{tk, fmt.Sprintf("Expected allowed accounts field to be an array, got %T", v)}
			}
			for _, uv := range aua {
				_, uv = unwrapValue(uv, &lt)
				ac.AllowedAccounts = append(ac.AllowedAccounts, uv.(string))
			}
		default:
			if !tk.IsUsedVariable() {
				err := &configErr{tk, fmt.Sprintf("Unknown field %q parsing authorization callout", k)}
				*errors = append(*errors, err)
			}
		}
	}
	// Make sure we have all defined. All fields are required.
	// If no account specified, selet $G.
	if ac.Account == _EMPTY_ {
		ac.Account = globalAccountName
	}
	if ac.Issuer == _EMPTY_ {
		return nil, &configErr{tk, "Authorization callouts require an issuer to be specified"}
	}
	if len(ac.AuthUsers) == 0 {
		return nil, &configErr{tk, "Authorization callouts require authorized users to be specified"}
	}
	return ac, nil
}

// Helper function to parse user/account permissions
func parseUserPermissions(mv any, errors *[]error) (*Permissions, error) {
	var (
		tk token
		lt token
		p  = &Permissions{}
	)
	defer convertPanicToErrorList(&lt, errors)

	tk, mv = unwrapValue(mv, &lt)
	pm, ok := mv.(map[string]any)
	if !ok {
		return nil, &configErr{tk, fmt.Sprintf("Expected permissions to be a map/struct, got %+v", mv)}
	}
	for k, v := range pm {
		tk, mv = unwrapValue(v, &lt)

		switch strings.ToLower(k) {
		// For routes:
		// Import is Publish
		// Export is Subscribe
		case "pub", "publish", "import":
			perms, err := parseVariablePermissions(mv, errors)
			if err != nil {
				*errors = append(*errors, err)
				continue
			}
			p.Publish = perms
		case "sub", "subscribe", "export":
			perms, err := parseVariablePermissions(mv, errors)
			if err != nil {
				*errors = append(*errors, err)
				continue
			}
			p.Subscribe = perms
		case "publish_allow_responses", "allow_responses":
			rp := &ResponsePermission{
				MaxMsgs: DEFAULT_ALLOW_RESPONSE_MAX_MSGS,
				Expires: DEFAULT_ALLOW_RESPONSE_EXPIRATION,
			}
			// Try boolean first
			responses, ok := mv.(bool)
			if ok {
				if responses {
					p.Response = rp
				}
			} else {
				p.Response = parseAllowResponses(v, errors)
			}
			if p.Response != nil {
				if p.Publish == nil {
					p.Publish = &SubjectPermission{}
				}
				if p.Publish.Allow == nil {
					// We turn off the blanket allow statement.
					p.Publish.Allow = []string{}
				}
			}
		default:
			if !tk.IsUsedVariable() {
				err := &configErr{tk, fmt.Sprintf("Unknown field %q parsing permissions", k)}
				*errors = append(*errors, err)
			}
		}
	}
	return p, nil
}

// Top level parser for authorization configurations.
func parseVariablePermissions(v any, errors *[]error) (*SubjectPermission, error) {
	switch vv := v.(type) {
	case map[string]any:
		// New style with allow and/or deny properties.
		return parseSubjectPermission(vv, errors)
	default:
		// Old style
		return parseOldPermissionStyle(v, errors)
	}
}

// Helper function to parse subject singletons and/or arrays
func parsePermSubjects(v any, errors *[]error) ([]string, error) {
	var lt token
	defer convertPanicToErrorList(&lt, errors)

	tk, v := unwrapValue(v, &lt)

	var subjects []string
	switch vv := v.(type) {
	case string:
		subjects = append(subjects, vv)
	case []string:
		subjects = vv
	case []any:
		for _, i := range vv {
			tk, i := unwrapValue(i, &lt)

			subject, ok := i.(string)
			if !ok {
				return nil, &configErr{tk, "Subject in permissions array cannot be cast to string"}
			}
			subjects = append(subjects, subject)
		}
	default:
		return nil, &configErr{tk, fmt.Sprintf("Expected subject permissions to be a subject, or array of subjects, got %T", v)}
	}
	if err := checkPermSubjectArray(subjects); err != nil {
		return nil, &configErr{tk, err.Error()}
	}
	return subjects, nil
}

// Helper function to parse a ResponsePermission.
func parseAllowResponses(v any, errors *[]error) *ResponsePermission {
	var lt token
	defer convertPanicToErrorList(&lt, errors)

	tk, v := unwrapValue(v, &lt)
	// Check if this is a map.
	pm, ok := v.(map[string]any)
	if !ok {
		err := &configErr{tk, "error parsing response permissions, expected a boolean or a map"}
		*errors = append(*errors, err)
		return nil
	}

	rp := &ResponsePermission{
		MaxMsgs: DEFAULT_ALLOW_RESPONSE_MAX_MSGS,
		Expires: DEFAULT_ALLOW_RESPONSE_EXPIRATION,
	}

	for k, v := range pm {
		tk, v = unwrapValue(v, &lt)
		switch strings.ToLower(k) {
		case "max", "max_msgs", "max_messages", "max_responses":
			max := int(v.(int64))
			// Negative values are accepted (mean infinite), and 0
			// means default value (set above).
			if max != 0 {
				rp.MaxMsgs = max
			}
		case "expires", "expiration", "ttl":
			wd, ok := v.(string)
			if ok {
				ttl, err := time.ParseDuration(wd)
				if err != nil {
					err := &configErr{tk, fmt.Sprintf("error parsing expires: %v", err)}
					*errors = append(*errors, err)
					return nil
				}
				// Negative values are accepted (mean infinite), and 0
				// means default value (set above).
				if ttl != 0 {
					rp.Expires = ttl
				}
			} else {
				err := &configErr{tk, "error parsing expires, not a duration string"}
				*errors = append(*errors, err)
				return nil
			}
		default:
			if !tk.IsUsedVariable() {
				err := &configErr{tk, fmt.Sprintf("Unknown field %q parsing permissions", k)}
				*errors = append(*errors, err)
			}
		}
	}
	return rp
}

// Helper function to parse old style authorization configs.
func parseOldPermissionStyle(v any, errors *[]error) (*SubjectPermission, error) {
	subjects, err := parsePermSubjects(v, errors)
	if err != nil {
		return nil, err
	}
	return &SubjectPermission{Allow: subjects}, nil
}

// Helper function to parse new style authorization into a SubjectPermission with Allow and Deny.
func parseSubjectPermission(v any, errors *[]error) (*SubjectPermission, error) {
	var lt token
	defer convertPanicToErrorList(&lt, errors)

	m := v.(map[string]any)
	if len(m) == 0 {
		return nil, nil
	}
	p := &SubjectPermission{}
	for k, v := range m {
		tk, _ := unwrapValue(v, &lt)
		switch strings.ToLower(k) {
		case "allow":
			subjects, err := parsePermSubjects(tk, errors)
			if err != nil {
				*errors = append(*errors, err)
				continue
			}
			p.Allow = subjects
		case "deny":
			subjects, err := parsePermSubjects(tk, errors)
			if err != nil {
				*errors = append(*errors, err)
				continue
			}
			p.Deny = subjects
		default:
			if !tk.IsUsedVariable() {
				err := &configErr{tk, fmt.Sprintf("Unknown field name %q parsing subject permissions, only 'allow' or 'deny' are permitted", k)}
				*errors = append(*errors, err)
			}
		}
	}
	return p, nil
}

// Helper function to validate permissions subjects.
func checkPermSubjectArray(sa []string) error {
	for _, s := range sa {
		if !IsValidSubject(s) {
			// Check here if this is a queue group qualified subject.
			elements := strings.Fields(s)
			if len(elements) != 2 {
				return fmt.Errorf("subject %q is not a valid subject", s)
			} else if !IsValidSubject(elements[0]) {
				return fmt.Errorf("subject %q is not a valid subject", elements[0])
			}
		}
	}
	return nil
}

// PrintTLSHelpAndDie prints TLS usage and exits.
func PrintTLSHelpAndDie() {
	fmt.Printf("%s", tlsUsage)
	for k := range cipherMap {
		fmt.Printf("    %s\n", k)
	}
	fmt.Printf("\nAvailable curve preferences include:\n")
	for k := range curvePreferenceMap {
		fmt.Printf("    %s\n", k)
	}
	if runtime.GOOS == "windows" {
		fmt.Printf("%s\n", certstore.Usage)
	}
	fmt.Printf("%s", certidp.OCSPPeerUsage)
	fmt.Printf("%s", OCSPResponseCacheUsage)
	os.Exit(0)
}

func parseCipher(cipherName string) (uint16, error) {
	cipher, exists := cipherMap[cipherName]
	if !exists {
		return 0, fmt.Errorf("unrecognized cipher %s", cipherName)
	}

	return cipher, nil
}

func parseCurvePreferences(curveName string) (tls.CurveID, error) {
	curve, exists := curvePreferenceMap[curveName]
	if !exists {
		return 0, fmt.Errorf("unrecognized curve preference %s", curveName)
	}
	return curve, nil
}

func parseTLSVersion(v any) (uint16, error) {
	var tlsVersionNumber uint16
	switch v := v.(type) {
	case string:
		n, err := tlsVersionFromString(v)
		if err != nil {
			return 0, err
		}
		tlsVersionNumber = n
	default:
		return 0, fmt.Errorf("'min_version' wrong type: %v", v)
	}
	if tlsVersionNumber < tls.VersionTLS12 {
		return 0, fmt.Errorf("unsupported TLS version: %s", tls.VersionName(tlsVersionNumber))
	}
	return tlsVersionNumber, nil
}

// Helper function to parse TLS configs.
func parseTLS(v any, isClientCtx bool) (t *TLSConfigOpts, retErr error) {
	var (
		tlsm map[string]any
		tc   = TLSConfigOpts{}
		lt   token
	)
	defer convertPanicToError(&lt, &retErr)

	tk, v := unwrapValue(v, &lt)
	tlsm = v.(map[string]any)
	for mk, mv := range tlsm {
		tk, mv := unwrapValue(mv, &lt)
		switch strings.ToLower(mk) {
		case "cert_file":
			certFile, ok := mv.(string)
			if !ok {
				return nil, &configErr{tk, "error parsing tls config, expected 'cert_file' to be filename"}
			}
			tc.CertFile = certFile
		case "key_file":
			keyFile, ok := mv.(string)
			if !ok {
				return nil, &configErr{tk, "error parsing tls config, expected 'key_file' to be filename"}
			}
			tc.KeyFile = keyFile
		case "ca_file":
			caFile, ok := mv.(string)
			if !ok {
				return nil, &configErr{tk, "error parsing tls config, expected 'ca_file' to be filename"}
			}
			tc.CaFile = caFile
		case "insecure":
			insecure, ok := mv.(bool)
			if !ok {
				return nil, &configErr{tk, "error parsing tls config, expected 'insecure' to be a boolean"}
			}
			tc.Insecure = insecure
		case "verify":
			verify, ok := mv.(bool)
			if !ok {
				return nil, &configErr{tk, "error parsing tls config, expected 'verify' to be a boolean"}
			}
			tc.Verify = verify
		case "verify_and_map":
			verify, ok := mv.(bool)
			if !ok {
				return nil, &configErr{tk, "error parsing tls config, expected 'verify_and_map' to be a boolean"}
			}
			if verify {
				tc.Verify = verify
			}
			tc.Map = verify
		case "verify_cert_and_check_known_urls":
			verify, ok := mv.(bool)
			if !ok {
				return nil, &configErr{tk, "error parsing tls config, expected 'verify_cert_and_check_known_urls' to be a boolean"}
			}
			if verify && isClientCtx {
				return nil, &configErr{tk, "verify_cert_and_check_known_urls not supported in this context"}
			}
			if verify {
				tc.Verify = verify
			}
			tc.TLSCheckKnownURLs = verify
		case "cipher_suites":
			ra := mv.([]any)
			if len(ra) == 0 {
				return nil, &configErr{tk, "error parsing tls config, 'cipher_suites' cannot be empty"}
			}
			tc.Ciphers = make([]uint16, 0, len(ra))
			for _, r := range ra {
				tk, r := unwrapValue(r, &lt)
				cipher, err := parseCipher(r.(string))
				if err != nil {
					return nil, &configErr{tk, err.Error()}
				}
				tc.Ciphers = append(tc.Ciphers, cipher)
			}
		case "curve_preferences":
			ra := mv.([]any)
			if len(ra) == 0 {
				return nil, &configErr{tk, "error parsing tls config, 'curve_preferences' cannot be empty"}
			}
			tc.CurvePreferences = make([]tls.CurveID, 0, len(ra))
			for _, r := range ra {
				tk, r := unwrapValue(r, &lt)
				cps, err := parseCurvePreferences(r.(string))
				if err != nil {
					return nil, &configErr{tk, err.Error()}
				}
				tc.CurvePreferences = append(tc.CurvePreferences, cps)
			}
		case "timeout":
			at := float64(0)
			switch mv := mv.(type) {
			case int64:
				at = float64(mv)
			case float64:
				at = mv
			case string:
				d, err := time.ParseDuration(mv)
				if err != nil {
					return nil, &configErr{tk, fmt.Sprintf("error parsing tls config, 'timeout' %s", err)}
				}
				at = d.Seconds()
			default:
				return nil, &configErr{tk, "error parsing tls config, 'timeout' wrong type"}
			}
			tc.Timeout = at
		case "connection_rate_limit":
			at := int64(0)
			switch mv := mv.(type) {
			case int64:
				at = mv
			default:
				return nil, &configErr{tk, "error parsing tls config, 'connection_rate_limit' wrong type"}
			}
			tc.RateLimit = at
		case "pinned_certs":
			ra, ok := mv.([]any)
			if !ok {
				return nil, &configErr{tk, "error parsing tls config, expected 'pinned_certs' to be a list of hex-encoded sha256 of DER encoded SubjectPublicKeyInfo"}
			}
			if len(ra) != 0 {
				wl := PinnedCertSet{}
				re := regexp.MustCompile("^[A-Fa-f0-9]{64}$")
				for _, r := range ra {
					tk, r := unwrapValue(r, &lt)
					entry := strings.ToLower(r.(string))
					if !re.MatchString(entry) {
						return nil, &configErr{tk, fmt.Sprintf("error parsing tls config, 'pinned_certs' key %s does not look like hex-encoded sha256 of DER encoded SubjectPublicKeyInfo", entry)}
					}
					wl[entry] = struct{}{}
				}
				tc.PinnedCerts = wl
			}
		case "cert_store":
			certStore, ok := mv.(string)
			if !ok || certStore == _EMPTY_ {
				return nil, &configErr{tk, certstore.ErrBadCertStoreField.Error()}
			}
			certStoreType, err := certstore.ParseCertStore(certStore)
			if err != nil {
				return nil, &configErr{tk, err.Error()}
			}
			tc.CertStore = certStoreType
		case "cert_match_by":
			certMatchBy, ok := mv.(string)
			if !ok || certMatchBy == _EMPTY_ {
				return nil, &configErr{tk, certstore.ErrBadCertMatchByField.Error()}
			}
			certMatchByType, err := certstore.ParseCertMatchBy(certMatchBy)
			if err != nil {
				return nil, &configErr{tk, err.Error()}
			}
			tc.CertMatchBy = certMatchByType
		case "cert_match":
			certMatch, ok := mv.(string)
			if !ok || certMatch == _EMPTY_ {
				return nil, &configErr{tk, certstore.ErrBadCertMatchField.Error()}
			}
			tc.CertMatch = certMatch
		case "ca_certs_match":
			rv := []string{}
			switch mv := mv.(type) {
			case string:
				rv = append(rv, mv)
			case []string:
				rv = append(rv, mv...)
			case []any:
				for _, t := range mv {
					if token, ok := t.(token); ok {
						if ts, ok := token.Value().(string); ok {
							rv = append(rv, ts)
							continue
						} else {
							return nil, &configErr{tk, fmt.Sprintf("error parsing ca_cert_match: unsupported type %T where string is expected", token)}
						}
					} else {
						return nil, &configErr{tk, fmt.Sprintf("error parsing ca_cert_match: unsupported type %T", t)}
					}
				}
			}
			tc.CaCertsMatch = rv
		case "handshake_first", "first", "immediate":
			switch mv := mv.(type) {
			case bool:
				tc.HandshakeFirst = mv
			case string:
				switch strings.ToLower(mv) {
				case "true", "on":
					tc.HandshakeFirst = true
				case "false", "off":
					tc.HandshakeFirst = false
				case "auto", "auto_fallback":
					tc.HandshakeFirst = true
					tc.FallbackDelay = DEFAULT_TLS_HANDSHAKE_FIRST_FALLBACK_DELAY
				default:
					// Check to see if this is a duration.
					if dur, err := time.ParseDuration(mv); err == nil {
						tc.HandshakeFirst = true
						tc.FallbackDelay = dur
						break
					}
					return nil, &configErr{tk, fmt.Sprintf("field %q's value %q is invalid", mk, mv)}
				}
			default:
				return nil, &configErr{tk, fmt.Sprintf("field %q should be a boolean or a string, got %T", mk, mv)}
			}
		case "cert_match_skip_invalid":
			certMatchSkipInvalid, ok := mv.(bool)
			if !ok {
				return nil, &configErr{tk, certstore.ErrBadCertMatchSkipInvalidField.Error()}
			}
			tc.CertMatchSkipInvalid = certMatchSkipInvalid
		case "ocsp_peer":
			switch vv := mv.(type) {
			case bool:
				pc := certidp.NewOCSPPeerConfig()
				if vv {
					// Set enabled
					pc.Verify = true
					tc.OCSPPeerConfig = pc
				} else {
					// Set disabled
					pc.Verify = false
					tc.OCSPPeerConfig = pc
				}
			case map[string]any:
				pc, err := parseOCSPPeer(mv)
				if err != nil {
					return nil, &configErr{tk, err.Error()}
				}
				tc.OCSPPeerConfig = pc
			default:
				return nil, &configErr{tk, fmt.Sprintf("error parsing ocsp peer config: unsupported type %T", v)}
			}
		case "certs", "certificates":
			certs, ok := mv.([]any)
			if !ok {
				return nil, &configErr{tk, fmt.Sprintf("error parsing certificates config: unsupported type %T", v)}
			}
			tc.Certificates = make([]*TLSCertPairOpt, len(certs))
			for i, v := range certs {
				tk, vv := unwrapValue(v, &lt)
				pair, ok := vv.(map[string]any)
				if !ok {
					return nil, &configErr{tk, fmt.Sprintf("error parsing certificates config: unsupported type %T", vv)}
				}
				certPair := &TLSCertPairOpt{}
				for k, v := range pair {
					tk, vv = unwrapValue(v, &lt)
					file, ok := vv.(string)
					if !ok {
						return nil, &configErr{tk, fmt.Sprintf("error parsing certificates config: unsupported type %T", vv)}
					}
					switch k {
					case "cert_file":
						certPair.CertFile = file
					case "key_file":
						certPair.KeyFile = file
					default:
						return nil, &configErr{tk, fmt.Sprintf("error parsing tls certs config, unknown field %q", k)}
					}
				}
				if certPair.CertFile == _EMPTY_ || certPair.KeyFile == _EMPTY_ {
					return nil, &configErr{tk, "error parsing certificates config: both 'cert_file' and 'cert_key' options are required"}
				}
				tc.Certificates[i] = certPair
			}
		case "min_version":
			minVersion, err := parseTLSVersion(mv)
			if err != nil {
				return nil, &configErr{tk, fmt.Sprintf("error parsing tls config: %v", err)}
			}
			tc.MinVersion = minVersion
		default:
			return nil, &configErr{tk, fmt.Sprintf("error parsing tls config, unknown field %q", mk)}
		}
	}
	if len(tc.Certificates) > 0 && tc.CertFile != _EMPTY_ {
		return nil, &configErr{tk, "error parsing tls config, cannot combine 'cert_file' option with 'certs' option"}
	}

	// If cipher suites were not specified then use the defaults
	if tc.Ciphers == nil {
		tc.Ciphers = defaultCipherSuites()
	}

	// If curve preferences were not specified, then use the defaults
	if tc.CurvePreferences == nil {
		tc.CurvePreferences = defaultCurvePreferences()
	}

	return &tc, nil
}

func parseSimpleAuth(v any, errors *[]error) *authorization {
	var (
		am   map[string]any
		tk   token
		lt   token
		auth = &authorization{}
	)
	defer convertPanicToErrorList(&lt, errors)

	_, v = unwrapValue(v, &lt)
	am = v.(map[string]any)
	for mk, mv := range am {
		tk, mv = unwrapValue(mv, &lt)
		switch strings.ToLower(mk) {
		case "user", "username":
			auth.user = mv.(string)
		case "pass", "password":
			auth.pass = mv.(string)
		case "token":
			auth.token = mv.(string)
		case "timeout":
			at := float64(1)
			switch mv := mv.(type) {
			case int64:
				at = float64(mv)
			case float64:
				at = mv
			}
			auth.timeout = at
		default:
			if !tk.IsUsedVariable() {
				err := &unknownConfigFieldErr{
					field: mk,
					configErr: configErr{
						token: tk,
					},
				}
				*errors = append(*errors, err)
			}
			continue
		}
	}
	return auth
}

func parseStringArray(fieldName string, tk token, lt *token, mv any, errors *[]error) ([]string, error) {
	switch mv := mv.(type) {
	case string:
		return []string{mv}, nil
	case []any:
		strs := make([]string, 0, len(mv))
		for _, val := range mv {
			tk, val = unwrapValue(val, lt)
			if str, ok := val.(string); ok {
				strs = append(strs, str)
			} else {
				err := &configErr{tk, fmt.Sprintf("error parsing %s: unsupported type in array %T", fieldName, val)}
				*errors = append(*errors, err)
				continue
			}
		}
		return strs, nil
	default:
		err := &configErr{tk, fmt.Sprintf("error parsing %s: unsupported type %T", fieldName, mv)}
		*errors = append(*errors, err)
		return nil, err
	}
}

func parseWebsocket(v any, o *Options, errors *[]error) error {
	var lt token
	defer convertPanicToErrorList(&lt, errors)

	tk, v := unwrapValue(v, &lt)
	gm, ok := v.(map[string]any)
	if !ok {
		return &configErr{tk, fmt.Sprintf("Expected websocket to be a map, got %T", v)}
	}
	for mk, mv := range gm {
		// Again, unwrap token value if line check is required.
		tk, mv = unwrapValue(mv, &lt)
		switch strings.ToLower(mk) {
		case "listen":
			hp, err := parseListen(mv)
			if err != nil {
				err := &configErr{tk, err.Error()}
				*errors = append(*errors, err)
				continue
			}
			o.Websocket.Host = hp.host
			o.Websocket.Port = hp.port
		case "port":
			o.Websocket.Port = int(mv.(int64))
		case "host", "net":
			o.Websocket.Host = mv.(string)
		case "advertise":
			o.Websocket.Advertise = mv.(string)
		case "no_tls":
			o.Websocket.NoTLS = mv.(bool)
		case "tls":
			tc, err := parseTLS(tk, true)
			if err != nil {
				*errors = append(*errors, err)
				continue
			}
			if o.Websocket.TLSConfig, err = GenTLSConfig(tc); err != nil {
				err := &configErr{tk, err.Error()}
				*errors = append(*errors, err)
				continue
			}
			o.Websocket.TLSMap = tc.Map
			o.Websocket.TLSPinnedCerts = tc.PinnedCerts
			o.Websocket.tlsConfigOpts = tc
		case "same_origin":
			o.Websocket.SameOrigin = mv.(bool)
		case "allowed_origins", "allowed_origin", "allow_origins", "allow_origin", "origins", "origin":
			o.Websocket.AllowedOrigins, _ = parseStringArray("allowed origins", tk, &lt, mv, errors)
		case "handshake_timeout":
			ht := time.Duration(0)
			switch mv := mv.(type) {
			case int64:
				ht = time.Duration(mv) * time.Second
			case string:
				var err error
				ht, err = time.ParseDuration(mv)
				if err != nil {
					err := &configErr{tk, err.Error()}
					*errors = append(*errors, err)
					continue
				}
			default:
				err := &configErr{tk, fmt.Sprintf("error parsing handshake timeout: unsupported type %T", mv)}
				*errors = append(*errors, err)
			}
			o.Websocket.HandshakeTimeout = ht
		case "compress", "compression":
			o.Websocket.Compression = mv.(bool)
		case "authorization", "authentication":
			auth := parseSimpleAuth(tk, errors)
			o.Websocket.Username = auth.user
			o.Websocket.Password = auth.pass
			o.Websocket.Token = auth.token
			o.Websocket.AuthTimeout = auth.timeout
		case "jwt_cookie":
			o.Websocket.JWTCookie = mv.(string)
		case "user_cookie":
			o.Websocket.UsernameCookie = mv.(string)
		case "pass_cookie":
			o.Websocket.PasswordCookie = mv.(string)
		case "token_cookie":
			o.Websocket.TokenCookie = mv.(string)
		case "no_auth_user":
			o.Websocket.NoAuthUser = mv.(string)
		case "headers":
			m, ok := mv.(map[string]any)
			if !ok {
				err := &configErr{tk, fmt.Sprintf("error parsing headers: unsupported type %T", mv)}
				*errors = append(*errors, err)
				continue
			}
			o.Websocket.Headers = make(map[string]string)
			for key, val := range m {
				tk, val = unwrapValue(val, &lt)
				if headerValue, ok := val.(string); !ok {
					*errors = append(*errors, &configErr{tk, fmt.Sprintf("error parsing header key %s: unsupported type %T", key, val)})
					continue
				} else {
					o.Websocket.Headers[key] = headerValue
				}
			}
		default:
			if !tk.IsUsedVariable() {
				err := &unknownConfigFieldErr{
					field: mk,
					configErr: configErr{
						token: tk,
					},
				}
				*errors = append(*errors, err)
				continue
			}
		}
	}
	return nil
}

func parseMQTT(v any, o *Options, errors *[]error, warnings *[]error) error {
	var lt token
	defer convertPanicToErrorList(&lt, errors)

	tk, v := unwrapValue(v, &lt)
	gm, ok := v.(map[string]any)
	if !ok {
		return &configErr{tk, fmt.Sprintf("Expected mqtt to be a map, got %T", v)}
	}
	for mk, mv := range gm {
		// Again, unwrap token value if line check is required.
		tk, mv = unwrapValue(mv, &lt)
		switch strings.ToLower(mk) {
		case "listen":
			hp, err := parseListen(mv)
			if err != nil {
				err := &configErr{tk, err.Error()}
				*errors = append(*errors, err)
				continue
			}
			o.MQTT.Host = hp.host
			o.MQTT.Port = hp.port
		case "port":
			o.MQTT.Port = int(mv.(int64))
		case "host", "net":
			o.MQTT.Host = mv.(string)
		case "tls":
			tc, err := parseTLS(tk, true)
			if err != nil {
				*errors = append(*errors, err)
				continue
			}
			if o.MQTT.TLSConfig, err = GenTLSConfig(tc); err != nil {
				err := &configErr{tk, err.Error()}
				*errors = append(*errors, err)
				continue
			}
			o.MQTT.TLSTimeout = tc.Timeout
			o.MQTT.TLSMap = tc.Map
			o.MQTT.TLSPinnedCerts = tc.PinnedCerts
			o.MQTT.tlsConfigOpts = tc
		case "authorization", "authentication":
			auth := parseSimpleAuth(tk, errors)
			o.MQTT.Username = auth.user
			o.MQTT.Password = auth.pass
			o.MQTT.Token = auth.token
			o.MQTT.AuthTimeout = auth.timeout
		case "no_auth_user":
			o.MQTT.NoAuthUser = mv.(string)
		case "ack_wait", "ackwait":
			o.MQTT.AckWait = parseDuration("ack_wait", tk, mv, errors, warnings)
		case "max_ack_pending", "max_pending", "max_inflight":
			tmp := int(mv.(int64))
			if tmp < 0 || tmp > 0xFFFF {
				err := &configErr{tk, fmt.Sprintf("invalid value %v, should in [0..%d] range", tmp, 0xFFFF)}
				*errors = append(*errors, err)
			} else {
				o.MQTT.MaxAckPending = uint16(tmp)
			}
		case "js_domain":
			o.MQTT.JsDomain = mv.(string)
		case "stream_replicas":
			o.MQTT.StreamReplicas = int(mv.(int64))
		case "consumer_replicas":
			err := &configWarningErr{
				field: mk,
				configErr: configErr{
					token:  tk,
					reason: `consumer replicas setting ignored in this server version`,
				},
			}
			*warnings = append(*warnings, err)
		case "consumer_memory_storage":
			o.MQTT.ConsumerMemoryStorage = mv.(bool)
		case "consumer_inactive_threshold", "consumer_auto_cleanup":
			o.MQTT.ConsumerInactiveThreshold = parseDuration("consumer_inactive_threshold", tk, mv, errors, warnings)

		case "reject_qos2_publish":
			o.MQTT.rejectQoS2Pub = mv.(bool)
		case "downgrade_qos2_subscribe":
			o.MQTT.downgradeQoS2Sub = mv.(bool)

		default:
			if !tk.IsUsedVariable() {
				err := &unknownConfigFieldErr{
					field: mk,
					configErr: configErr{
						token: tk,
					},
				}
				*errors = append(*errors, err)
				continue
			}
		}
	}
	return nil
}

// GenTLSConfig loads TLS related configuration parameters.
func GenTLSConfig(tc *TLSConfigOpts) (*tls.Config, error) {
	// Create the tls.Config from our options before including the certs.
	// It will determine the cipher suites that we prefer.
	// FIXME(dlc) change if ARM based.
	config := tls.Config{
		MinVersion:               tls.VersionTLS12,
		CipherSuites:             tc.Ciphers,
		PreferServerCipherSuites: true,
		CurvePreferences:         tc.CurvePreferences,
		InsecureSkipVerify:       tc.Insecure,
	}

	switch {
	case tc.CertFile != _EMPTY_ && tc.CertStore != certstore.STOREEMPTY:
		return nil, certstore.ErrConflictCertFileAndStore
	case tc.CertFile != _EMPTY_ && tc.KeyFile == _EMPTY_:
		return nil, fmt.Errorf("missing 'key_file' in TLS configuration")
	case tc.CertFile == _EMPTY_ && tc.KeyFile != _EMPTY_:
		return nil, fmt.Errorf("missing 'cert_file' in TLS configuration")
	case tc.CertFile != _EMPTY_ && tc.KeyFile != _EMPTY_:
		// Now load in cert and private key
		cert, err := tls.LoadX509KeyPair(tc.CertFile, tc.KeyFile)
		if err != nil {
			return nil, fmt.Errorf("error parsing X509 certificate/key pair: %v", err)
		}
		cert.Leaf, err = x509.ParseCertificate(cert.Certificate[0])
		if err != nil {
			return nil, fmt.Errorf("error parsing certificate: %v", err)
		}
		config.Certificates = []tls.Certificate{cert}
	case tc.CertStore != certstore.STOREEMPTY:
		err := certstore.TLSConfig(tc.CertStore, tc.CertMatchBy, tc.CertMatch, tc.CaCertsMatch, tc.CertMatchSkipInvalid, &config)
		if err != nil {
			return nil, err
		}
	case tc.Certificates != nil:
		// Multiple certificate support.
		config.Certificates = make([]tls.Certificate, len(tc.Certificates))
		for i, certPair := range tc.Certificates {
			cert, err := tls.LoadX509KeyPair(certPair.CertFile, certPair.KeyFile)
			if err != nil {
				return nil, fmt.Errorf("error parsing X509 certificate/key pair %d/%d: %v", i+1, len(tc.Certificates), err)
			}
			cert.Leaf, err = x509.ParseCertificate(cert.Certificate[0])
			if err != nil {
				return nil, fmt.Errorf("error parsing certificate %d/%d: %v", i+1, len(tc.Certificates), err)
			}
			config.Certificates[i] = cert
		}
	}

	// Require client certificates as needed
	if tc.Verify {
		config.ClientAuth = tls.RequireAndVerifyClientCert
	}
	// Add in CAs if applicable.
	if tc.CaFile != _EMPTY_ {
		rootPEM, err := os.ReadFile(tc.CaFile)
		if err != nil || rootPEM == nil {
			return nil, err
		}
		pool := x509.NewCertPool()
		ok := pool.AppendCertsFromPEM(rootPEM)
		if !ok {
			return nil, fmt.Errorf("failed to parse root ca certificate")
		}
		config.ClientCAs = pool
	}
	// Allow setting TLS minimum version.
	if tc.MinVersion > 0 {
		if tc.MinVersion < tls.VersionTLS12 {
			return nil, fmt.Errorf("unsupported minimum TLS version: %s", tls.VersionName(tc.MinVersion))
		}
		config.MinVersion = tc.MinVersion
	}

	return &config, nil
}

// MergeOptions will merge two options giving preference to the flagOpts
// if the item is present.
func MergeOptions(fileOpts, flagOpts *Options) *Options {
	if fileOpts == nil {
		return flagOpts
	}
	if flagOpts == nil {
		return fileOpts
	}
	// Merge the two, flagOpts override
	opts := *fileOpts

	if flagOpts.Port != 0 {
		opts.Port = flagOpts.Port
	}
	if flagOpts.Host != _EMPTY_ {
		opts.Host = flagOpts.Host
	}
	if flagOpts.DontListen {
		opts.DontListen = flagOpts.DontListen
	}
	if flagOpts.ClientAdvertise != _EMPTY_ {
		opts.ClientAdvertise = flagOpts.ClientAdvertise
	}
	if flagOpts.Username != _EMPTY_ {
		opts.Username = flagOpts.Username
	}
	if flagOpts.Password != _EMPTY_ {
		opts.Password = flagOpts.Password
	}
	if flagOpts.Authorization != _EMPTY_ {
		opts.Authorization = flagOpts.Authorization
	}
	if flagOpts.HTTPPort != 0 {
		opts.HTTPPort = flagOpts.HTTPPort
	}
	if flagOpts.HTTPBasePath != _EMPTY_ {
		opts.HTTPBasePath = flagOpts.HTTPBasePath
	}
	if flagOpts.Debug {
		opts.Debug = true
	}
	if flagOpts.Trace {
		opts.Trace = true
	}
	if flagOpts.Logtime {
		opts.Logtime = true
	}
	if flagOpts.LogFile != _EMPTY_ {
		opts.LogFile = flagOpts.LogFile
	}
	if flagOpts.PidFile != _EMPTY_ {
		opts.PidFile = flagOpts.PidFile
	}
	if flagOpts.PortsFileDir != _EMPTY_ {
		opts.PortsFileDir = flagOpts.PortsFileDir
	}
	if flagOpts.ProfPort != 0 {
		opts.ProfPort = flagOpts.ProfPort
	}
	if flagOpts.Cluster.ListenStr != _EMPTY_ {
		opts.Cluster.ListenStr = flagOpts.Cluster.ListenStr
	}
	if flagOpts.Cluster.NoAdvertise {
		opts.Cluster.NoAdvertise = true
	}
	if flagOpts.Cluster.ConnectRetries != 0 {
		opts.Cluster.ConnectRetries = flagOpts.Cluster.ConnectRetries
	}
	if flagOpts.Cluster.Advertise != _EMPTY_ {
		opts.Cluster.Advertise = flagOpts.Cluster.Advertise
	}
	if flagOpts.RoutesStr != _EMPTY_ {
		mergeRoutes(&opts, flagOpts)
	}
	if flagOpts.JetStream {
		fileOpts.JetStream = flagOpts.JetStream
	}
	return &opts
}

// RoutesFromStr parses route URLs from a string
func RoutesFromStr(routesStr string) []*url.URL {
	routes := strings.Split(routesStr, ",")
	if len(routes) == 0 {
		return nil
	}
	routeUrls := []*url.URL{}
	for _, r := range routes {
		r = strings.TrimSpace(r)
		u, _ := url.Parse(r)
		routeUrls = append(routeUrls, u)
	}
	return routeUrls
}

// This will merge the flag routes and override anything that was present.
func mergeRoutes(opts, flagOpts *Options) {
	routeUrls := RoutesFromStr(flagOpts.RoutesStr)
	if routeUrls == nil {
		return
	}
	opts.Routes = routeUrls
	opts.RoutesStr = flagOpts.RoutesStr
}

// RemoveSelfReference removes this server from an array of routes
func RemoveSelfReference(clusterPort int, routes []*url.URL) ([]*url.URL, error) {
	var cleanRoutes []*url.URL
	cport := strconv.Itoa(clusterPort)

	selfIPs, err := getInterfaceIPs()
	if err != nil {
		return nil, err
	}
	for _, r := range routes {
		host, port, err := net.SplitHostPort(r.Host)
		if err != nil {
			return nil, err
		}

		ipList, err := getURLIP(host)
		if err != nil {
			return nil, err
		}
		if cport == port && isIPInList(selfIPs, ipList) {
			continue
		}
		cleanRoutes = append(cleanRoutes, r)
	}

	return cleanRoutes, nil
}

func isIPInList(list1 []net.IP, list2 []net.IP) bool {
	for _, ip1 := range list1 {
		for _, ip2 := range list2 {
			if ip1.Equal(ip2) {
				return true
			}
		}
	}
	return false
}

func getURLIP(ipStr string) ([]net.IP, error) {
	ipList := []net.IP{}

	ip := net.ParseIP(ipStr)
	if ip != nil {
		ipList = append(ipList, ip)
		return ipList, nil
	}

	hostAddr, err := net.LookupHost(ipStr)
	if err != nil {
		return nil, fmt.Errorf("Error looking up host with route hostname: %v", err)
	}
	for _, addr := range hostAddr {
		ip = net.ParseIP(addr)
		if ip != nil {
			ipList = append(ipList, ip)
		}
	}
	return ipList, nil
}

func getInterfaceIPs() ([]net.IP, error) {
	var localIPs []net.IP

	interfaceAddr, err := net.InterfaceAddrs()
	if err != nil {
		return nil, fmt.Errorf("Error getting self referencing address: %v", err)
	}

	for i := 0; i < len(interfaceAddr); i++ {
		interfaceIP, _, _ := net.ParseCIDR(interfaceAddr[i].String())
		if net.ParseIP(interfaceIP.String()) != nil {
			localIPs = append(localIPs, interfaceIP)
		} else {
			return nil, fmt.Errorf("Error parsing self referencing address: %v", err)
		}
	}
	return localIPs, nil
}

func setBaselineOptions(opts *Options) {
	// Setup non-standard Go defaults
	if opts.Host == _EMPTY_ {
		opts.Host = DEFAULT_HOST
	}
	if opts.HTTPHost == _EMPTY_ {
		// Default to same bind from server if left undefined
		opts.HTTPHost = opts.Host
	}
	if opts.Port == 0 {
		opts.Port = DEFAULT_PORT
	} else if opts.Port == RANDOM_PORT {
		// Choose randomly inside of net.Listen
		opts.Port = 0
	}
	if opts.MaxConn == 0 {
		opts.MaxConn = DEFAULT_MAX_CONNECTIONS
	}
	if opts.PingInterval == 0 {
		opts.PingInterval = DEFAULT_PING_INTERVAL
	}
	if opts.MaxPingsOut == 0 {
		opts.MaxPingsOut = DEFAULT_PING_MAX_OUT
	}
	if opts.TLSTimeout == 0 {
		opts.TLSTimeout = float64(TLS_TIMEOUT) / float64(time.Second)
	}
	if opts.AuthTimeout == 0 {
		opts.AuthTimeout = getDefaultAuthTimeout(opts.TLSConfig, opts.TLSTimeout)
	}
	if opts.Cluster.Port != 0 || opts.Cluster.ListenStr != _EMPTY_ {
		if opts.Cluster.Host == _EMPTY_ {
			opts.Cluster.Host = DEFAULT_HOST
		}
		if opts.Cluster.TLSTimeout == 0 {
			opts.Cluster.TLSTimeout = float64(TLS_TIMEOUT) / float64(time.Second)
		}
		if opts.Cluster.AuthTimeout == 0 {
			opts.Cluster.AuthTimeout = getDefaultAuthTimeout(opts.Cluster.TLSConfig, opts.Cluster.TLSTimeout)
		}
		if opts.Cluster.PoolSize == 0 {
			opts.Cluster.PoolSize = DEFAULT_ROUTE_POOL_SIZE
		}
		// Unless pooling/accounts are disabled (by PoolSize being set to -1),
		// check for Cluster.Accounts. Add the system account if not present and
		// unless we have a configuration that disabled it.
		if opts.Cluster.PoolSize > 0 {
			sysAccName := opts.SystemAccount
			if sysAccName == _EMPTY_ && !opts.NoSystemAccount {
				sysAccName = DEFAULT_SYSTEM_ACCOUNT
			}
			if sysAccName != _EMPTY_ {
				var found bool
				for _, acc := range opts.Cluster.PinnedAccounts {
					if acc == sysAccName {
						found = true
						break
					}
				}
				if !found {
					opts.Cluster.PinnedAccounts = append(opts.Cluster.PinnedAccounts, sysAccName)
				}
			}
		}
		// Default to compression "accept", which means that compression is not
		// initiated, but if the remote selects compression, this server will
		// use the same.
		if c := &opts.Cluster.Compression; c.Mode == _EMPTY_ {
			if testDefaultClusterCompression != _EMPTY_ {
				c.Mode = testDefaultClusterCompression
			} else {
				c.Mode = CompressionAccept
			}
		}
	}
	if opts.LeafNode.Port != 0 {
		if opts.LeafNode.Host == _EMPTY_ {
			opts.LeafNode.Host = DEFAULT_HOST
		}
		if opts.LeafNode.TLSTimeout == 0 {
			opts.LeafNode.TLSTimeout = float64(TLS_TIMEOUT) / float64(time.Second)
		}
		if opts.LeafNode.AuthTimeout == 0 {
			opts.LeafNode.AuthTimeout = getDefaultAuthTimeout(opts.LeafNode.TLSConfig, opts.LeafNode.TLSTimeout)
		}
		// Default to compression "s2_auto".
		if c := &opts.LeafNode.Compression; c.Mode == _EMPTY_ {
			if testDefaultLeafNodeCompression != _EMPTY_ {
				c.Mode = testDefaultLeafNodeCompression
			} else {
				c.Mode = CompressionS2Auto
			}
		}
	}
	// Set baseline connect port for remotes.
	for _, r := range opts.LeafNode.Remotes {
		if r != nil {
			for _, u := range r.URLs {
				if u.Port() == _EMPTY_ {
					u.Host = net.JoinHostPort(u.Host, strconv.Itoa(DEFAULT_LEAFNODE_PORT))
				}
			}
			// Default to compression "s2_auto".
			if c := &r.Compression; c.Mode == _EMPTY_ {
				if testDefaultLeafNodeCompression != _EMPTY_ {
					c.Mode = testDefaultLeafNodeCompression
				} else {
					c.Mode = CompressionS2Auto
				}
			}
			// Set default first info timeout value if not set.
			if r.FirstInfoTimeout <= 0 {
				r.FirstInfoTimeout = DEFAULT_LEAFNODE_INFO_WAIT
			}
		}
	}

	// Set this regardless of opts.LeafNode.Port
	if opts.LeafNode.ReconnectInterval == 0 {
		opts.LeafNode.ReconnectInterval = DEFAULT_LEAF_NODE_RECONNECT
	}

	if opts.MaxControlLine == 0 {
		opts.MaxControlLine = MAX_CONTROL_LINE_SIZE
	}
	if opts.MaxPayload == 0 {
		opts.MaxPayload = MAX_PAYLOAD_SIZE
	}
	if opts.MaxPending == 0 {
		opts.MaxPending = MAX_PENDING_SIZE
	}
	if opts.WriteDeadline == time.Duration(0) {
		opts.WriteDeadline = DEFAULT_FLUSH_DEADLINE
	}
	if opts.MaxClosedClients == 0 {
		opts.MaxClosedClients = DEFAULT_MAX_CLOSED_CLIENTS
	}
	if opts.LameDuckDuration == 0 {
		opts.LameDuckDuration = DEFAULT_LAME_DUCK_DURATION
	}
	if opts.LameDuckGracePeriod == 0 {
		opts.LameDuckGracePeriod = DEFAULT_LAME_DUCK_GRACE_PERIOD
	}
	if opts.Gateway.Port != 0 {
		if opts.Gateway.Host == _EMPTY_ {
			opts.Gateway.Host = DEFAULT_HOST
		}
		if opts.Gateway.TLSTimeout == 0 {
			opts.Gateway.TLSTimeout = float64(TLS_TIMEOUT) / float64(time.Second)
		}
		if opts.Gateway.AuthTimeout == 0 {
			opts.Gateway.AuthTimeout = getDefaultAuthTimeout(opts.Gateway.TLSConfig, opts.Gateway.TLSTimeout)
		}
	}
	if opts.ConnectErrorReports == 0 {
		opts.ConnectErrorReports = DEFAULT_CONNECT_ERROR_REPORTS
	}
	if opts.ReconnectErrorReports == 0 {
		opts.ReconnectErrorReports = DEFAULT_RECONNECT_ERROR_REPORTS
	}
	if opts.Websocket.Port != 0 {
		if opts.Websocket.Host == _EMPTY_ {
			opts.Websocket.Host = DEFAULT_HOST
		}
	}
	if opts.MQTT.Port != 0 {
		if opts.MQTT.Host == _EMPTY_ {
			opts.MQTT.Host = DEFAULT_HOST
		}
		if opts.MQTT.TLSTimeout == 0 {
			opts.MQTT.TLSTimeout = float64(TLS_TIMEOUT) / float64(time.Second)
		}
	}
	// JetStream
	if opts.JetStreamMaxMemory == 0 && !opts.maxMemSet {
		opts.JetStreamMaxMemory = -1
	}
	if opts.JetStreamMaxStore == 0 && !opts.maxStoreSet {
		opts.JetStreamMaxStore = -1
	}
	if opts.SyncInterval == 0 && !opts.syncSet {
		opts.SyncInterval = defaultSyncInterval
	}
	if opts.JetStreamRequestQueueLimit <= 0 {
		opts.JetStreamRequestQueueLimit = JSDefaultRequestQueueLimit
	}
}

func getDefaultAuthTimeout(tls *tls.Config, tlsTimeout float64) float64 {
	var authTimeout float64
	if tls != nil {
		authTimeout = tlsTimeout + 1.0
	} else {
		authTimeout = float64(AUTH_TIMEOUT / time.Second)
	}
	return authTimeout
}

// ConfigureOptions accepts a flag set and augments it with NATS Server
// specific flags. On success, an options structure is returned configured
// based on the selected flags and/or configuration file.
// The command line options take precedence to the ones in the configuration file.
func ConfigureOptions(fs *flag.FlagSet, args []string, printVersion, printHelp, printTLSHelp func()) (*Options, error) {
	opts := &Options{}
	var (
		showVersion            bool
		showHelp               bool
		showTLSHelp            bool
		signal                 string
		configFile             string
		dbgAndTrace            bool
		trcAndVerboseTrc       bool
		dbgAndTrcAndVerboseTrc bool
		err                    error
	)

	fs.BoolVar(&showHelp, "h", false, "Show this message.")
	fs.BoolVar(&showHelp, "help", false, "Show this message.")
	fs.IntVar(&opts.Port, "port", 0, "Port to listen on.")
	fs.IntVar(&opts.Port, "p", 0, "Port to listen on.")
	fs.StringVar(&opts.ServerName, "n", _EMPTY_, "Server name.")
	fs.StringVar(&opts.ServerName, "name", _EMPTY_, "Server name.")
	fs.StringVar(&opts.ServerName, "server_name", _EMPTY_, "Server name.")
	fs.StringVar(&opts.Host, "addr", _EMPTY_, "Network host to listen on.")
	fs.StringVar(&opts.Host, "a", _EMPTY_, "Network host to listen on.")
	fs.StringVar(&opts.Host, "net", _EMPTY_, "Network host to listen on.")
	fs.StringVar(&opts.ClientAdvertise, "client_advertise", _EMPTY_, "Client URL to advertise to other servers.")
	fs.BoolVar(&opts.Debug, "D", false, "Enable Debug logging.")
	fs.BoolVar(&opts.Debug, "debug", false, "Enable Debug logging.")
	fs.BoolVar(&opts.Trace, "V", false, "Enable Trace logging.")
	fs.BoolVar(&trcAndVerboseTrc, "VV", false, "Enable Verbose Trace logging. (Traces system account as well)")
	fs.BoolVar(&opts.Trace, "trace", false, "Enable Trace logging.")
	fs.BoolVar(&dbgAndTrace, "DV", false, "Enable Debug and Trace logging.")
	fs.BoolVar(&dbgAndTrcAndVerboseTrc, "DVV", false, "Enable Debug and Verbose Trace logging. (Traces system account as well)")
	fs.BoolVar(&opts.Logtime, "T", true, "Timestamp log entries.")
	fs.BoolVar(&opts.Logtime, "logtime", true, "Timestamp log entries.")
	fs.BoolVar(&opts.LogtimeUTC, "logtime_utc", false, "Timestamps in UTC instead of local timezone.")
	fs.StringVar(&opts.Username, "user", _EMPTY_, "Username required for connection.")
	fs.StringVar(&opts.Password, "pass", _EMPTY_, "Password required for connection.")
	fs.StringVar(&opts.Authorization, "auth", _EMPTY_, "Authorization token required for connection.")
	fs.IntVar(&opts.HTTPPort, "m", 0, "HTTP Port for /varz, /connz endpoints.")
	fs.IntVar(&opts.HTTPPort, "http_port", 0, "HTTP Port for /varz, /connz endpoints.")
	fs.IntVar(&opts.HTTPSPort, "ms", 0, "HTTPS Port for /varz, /connz endpoints.")
	fs.IntVar(&opts.HTTPSPort, "https_port", 0, "HTTPS Port for /varz, /connz endpoints.")
	fs.StringVar(&configFile, "c", _EMPTY_, "Configuration file.")
	fs.StringVar(&configFile, "config", _EMPTY_, "Configuration file.")
	fs.BoolVar(&opts.CheckConfig, "t", false, "Check configuration and exit.")
	fs.StringVar(&signal, "sl", "", "Send signal to nats-server process (ldm, stop, quit, term, reopen, reload).")
	fs.StringVar(&signal, "signal", "", "Send signal to nats-server process (ldm, stop, quit, term, reopen, reload).")
	fs.StringVar(&opts.PidFile, "P", "", "File to store process pid.")
	fs.StringVar(&opts.PidFile, "pid", "", "File to store process pid.")
	fs.StringVar(&opts.PortsFileDir, "ports_file_dir", "", "Creates a ports file in the specified directory (<executable_name>_<pid>.ports).")
	fs.StringVar(&opts.LogFile, "l", "", "File to store logging output.")
	fs.StringVar(&opts.LogFile, "log", "", "File to store logging output.")
	fs.Int64Var(&opts.LogSizeLimit, "log_size_limit", 0, "Logfile size limit being auto-rotated")
	fs.BoolVar(&opts.Syslog, "s", false, "Enable syslog as log method.")
	fs.BoolVar(&opts.Syslog, "syslog", false, "Enable syslog as log method.")
	fs.StringVar(&opts.RemoteSyslog, "r", _EMPTY_, "Syslog server addr (udp://127.0.0.1:514).")
	fs.StringVar(&opts.RemoteSyslog, "remote_syslog", _EMPTY_, "Syslog server addr (udp://127.0.0.1:514).")
	fs.BoolVar(&showVersion, "version", false, "Print version information.")
	fs.BoolVar(&showVersion, "v", false, "Print version information.")
	fs.IntVar(&opts.ProfPort, "profile", 0, "Profiling HTTP port.")
	fs.StringVar(&opts.RoutesStr, "routes", _EMPTY_, "Routes to actively solicit a connection.")
	fs.StringVar(&opts.Cluster.ListenStr, "cluster", _EMPTY_, "Cluster url from which members can solicit routes.")
	fs.StringVar(&opts.Cluster.ListenStr, "cluster_listen", _EMPTY_, "Cluster url from which members can solicit routes.")
	fs.StringVar(&opts.Cluster.Advertise, "cluster_advertise", _EMPTY_, "Cluster URL to advertise to other servers.")
	fs.BoolVar(&opts.Cluster.NoAdvertise, "no_advertise", false, "Advertise known cluster IPs to clients.")
	fs.IntVar(&opts.Cluster.ConnectRetries, "connect_retries", 0, "For implicit routes, number of connect retries.")
	fs.StringVar(&opts.Cluster.Name, "cluster_name", _EMPTY_, "Cluster Name, if not set one will be dynamically generated.")
	fs.BoolVar(&showTLSHelp, "help_tls", false, "TLS help.")
	fs.BoolVar(&opts.TLS, "tls", false, "Enable TLS.")
	fs.BoolVar(&opts.TLSVerify, "tlsverify", false, "Enable TLS with client verification.")
	fs.StringVar(&opts.TLSCert, "tlscert", _EMPTY_, "Server certificate file.")
	fs.StringVar(&opts.TLSKey, "tlskey", _EMPTY_, "Private key for server certificate.")
	fs.StringVar(&opts.TLSCaCert, "tlscacert", _EMPTY_, "Client certificate CA for verification.")
	fs.IntVar(&opts.MaxTracedMsgLen, "max_traced_msg_len", 0, "Maximum printable length for traced messages. 0 for unlimited.")
	fs.BoolVar(&opts.JetStream, "js", false, "Enable JetStream.")
	fs.BoolVar(&opts.JetStream, "jetstream", false, "Enable JetStream.")
	fs.StringVar(&opts.StoreDir, "sd", _EMPTY_, "Storage directory.")
	fs.StringVar(&opts.StoreDir, "store_dir", _EMPTY_, "Storage directory.")

	// The flags definition above set "default" values to some of the options.
	// Calling Parse() here will override the default options with any value
	// specified from the command line. This is ok. We will then update the
	// options with the content of the configuration file (if present), and then,
	// call Parse() again to override the default+config with command line values.
	// Calling Parse() before processing config file is necessary since configFile
	// itself is a command line argument, and also Parse() is required in order
	// to know if user wants simply to show "help" or "version", etc...
	if err := fs.Parse(args); err != nil {
		return nil, err
	}

	if showVersion {
		printVersion()
		return nil, nil
	}

	if showHelp {
		printHelp()
		return nil, nil
	}

	if showTLSHelp {
		printTLSHelp()
		return nil, nil
	}

	// Process args looking for non-flag options,
	// 'version' and 'help' only for now
	showVersion, showHelp, err = ProcessCommandLineArgs(fs)
	if err != nil {
		return nil, err
	} else if showVersion {
		printVersion()
		return nil, nil
	} else if showHelp {
		printHelp()
		return nil, nil
	}

	// Snapshot flag options.
	FlagSnapshot = opts.Clone()

	// Keep track of the boolean flags that were explicitly set with their value.
	fs.Visit(func(f *flag.Flag) {
		switch f.Name {
		case "DVV":
			trackExplicitVal(&FlagSnapshot.inCmdLine, "Debug", dbgAndTrcAndVerboseTrc)
			trackExplicitVal(&FlagSnapshot.inCmdLine, "Trace", dbgAndTrcAndVerboseTrc)
			trackExplicitVal(&FlagSnapshot.inCmdLine, "TraceVerbose", dbgAndTrcAndVerboseTrc)
		case "DV":
			trackExplicitVal(&FlagSnapshot.inCmdLine, "Debug", dbgAndTrace)
			trackExplicitVal(&FlagSnapshot.inCmdLine, "Trace", dbgAndTrace)
		case "D":
			fallthrough
		case "debug":
			trackExplicitVal(&FlagSnapshot.inCmdLine, "Debug", FlagSnapshot.Debug)
		case "VV":
			trackExplicitVal(&FlagSnapshot.inCmdLine, "Trace", trcAndVerboseTrc)
			trackExplicitVal(&FlagSnapshot.inCmdLine, "TraceVerbose", trcAndVerboseTrc)
		case "V":
			fallthrough
		case "trace":
			trackExplicitVal(&FlagSnapshot.inCmdLine, "Trace", FlagSnapshot.Trace)
		case "T":
			fallthrough
		case "logtime":
			trackExplicitVal(&FlagSnapshot.inCmdLine, "Logtime", FlagSnapshot.Logtime)
		case "s":
			fallthrough
		case "syslog":
			trackExplicitVal(&FlagSnapshot.inCmdLine, "Syslog", FlagSnapshot.Syslog)
		case "no_advertise":
			trackExplicitVal(&FlagSnapshot.inCmdLine, "Cluster.NoAdvertise", FlagSnapshot.Cluster.NoAdvertise)
		}
	})

	// Process signal control.
	if signal != _EMPTY_ {
		if err := processSignal(signal); err != nil {
			return nil, err
		}
	}

	// Parse config if given
	if configFile != _EMPTY_ {
		// This will update the options with values from the config file.
		err := opts.ProcessConfigFile(configFile)
		if err != nil {
			if opts.CheckConfig {
				return nil, err
			}
			if cerr, ok := err.(*processConfigErr); !ok || len(cerr.Errors()) != 0 {
				return nil, err
			}
			// If we get here we only have warnings and can still continue
			fmt.Fprint(os.Stderr, err)
		} else if opts.CheckConfig {
			// Report configuration file syntax test was successful and exit.
			return opts, nil
		}

		// Call this again to override config file options with options from command line.
		// Note: We don't need to check error here since if there was an error, it would
		// have been caught the first time this function was called (after setting up the
		// flags).
		fs.Parse(args)
	} else if opts.CheckConfig {
		return nil, fmt.Errorf("must specify [-c, --config] option to check configuration file syntax")
	}

	// Special handling of some flags
	var (
		flagErr     error
		tlsDisabled bool
		tlsOverride bool
	)
	fs.Visit(func(f *flag.Flag) {
		// short-circuit if an error was encountered
		if flagErr != nil {
			return
		}
		if strings.HasPrefix(f.Name, "tls") {
			if f.Name == "tls" {
				if !opts.TLS {
					// User has specified "-tls=false", we need to disable TLS
					opts.TLSConfig = nil
					tlsDisabled = true
					tlsOverride = false
					return
				}
				tlsOverride = true
			} else if !tlsDisabled {
				tlsOverride = true
			}
		} else {
			switch f.Name {
			case "VV":
				opts.Trace, opts.TraceVerbose = trcAndVerboseTrc, trcAndVerboseTrc
			case "DVV":
				opts.Trace, opts.Debug, opts.TraceVerbose = dbgAndTrcAndVerboseTrc, dbgAndTrcAndVerboseTrc, dbgAndTrcAndVerboseTrc
			case "DV":
				// Check value to support -DV=false
				opts.Trace, opts.Debug = dbgAndTrace, dbgAndTrace
			case "cluster", "cluster_listen":
				// Override cluster config if explicitly set via flags.
				flagErr = overrideCluster(opts)
			case "routes":
				// Keep in mind that the flag has updated opts.RoutesStr at this point.
				if opts.RoutesStr == _EMPTY_ {
					// Set routes array to nil since routes string is empty
					opts.Routes = nil
					return
				}
				routeUrls := RoutesFromStr(opts.RoutesStr)
				opts.Routes = routeUrls
			}
		}
	})
	if flagErr != nil {
		return nil, flagErr
	}

	// This will be true if some of the `-tls` params have been set and
	// `-tls=false` has not been set.
	if tlsOverride {
		if err := overrideTLS(opts); err != nil {
			return nil, err
		}
	}

	// If we don't have cluster defined in the configuration
	// file and no cluster listen string override, but we do
	// have a routes override, we need to report misconfiguration.
	if opts.RoutesStr != _EMPTY_ && opts.Cluster.ListenStr == _EMPTY_ && opts.Cluster.Host == _EMPTY_ && opts.Cluster.Port == 0 {
		return nil, errors.New("solicited routes require cluster capabilities, e.g. --cluster")
	}

	return opts, nil
}

func normalizeBasePath(p string) string {
	if len(p) == 0 {
		return "/"
	}
	// add leading slash
	if p[0] != '/' {
		p = "/" + p
	}
	return path.Clean(p)
}

// overrideTLS is called when at least "-tls=true" has been set.
func overrideTLS(opts *Options) error {
	if opts.TLSCert == _EMPTY_ {
		return errors.New("TLS Server certificate must be present and valid")
	}
	if opts.TLSKey == _EMPTY_ {
		return errors.New("TLS Server private key must be present and valid")
	}

	tc := TLSConfigOpts{}
	tc.CertFile = opts.TLSCert
	tc.KeyFile = opts.TLSKey
	tc.CaFile = opts.TLSCaCert
	tc.Verify = opts.TLSVerify
	tc.Ciphers = defaultCipherSuites()

	var err error
	opts.TLSConfig, err = GenTLSConfig(&tc)
	return err
}

// overrideCluster updates Options.Cluster if that flag "cluster" (or "cluster_listen")
// has explicitly be set in the command line. If it is set to empty string, it will
// clear the Cluster options.
func overrideCluster(opts *Options) error {
	if opts.Cluster.ListenStr == _EMPTY_ {
		// This one is enough to disable clustering.
		opts.Cluster.Port = 0
		return nil
	}
	// -1 will fail url.Parse, so if we have -1, change it to
	// 0, and then after parse, replace the port with -1 so we get
	// automatic port allocation
	wantsRandom := false
	if strings.HasSuffix(opts.Cluster.ListenStr, ":-1") {
		wantsRandom = true
		cls := fmt.Sprintf("%s:0", opts.Cluster.ListenStr[0:len(opts.Cluster.ListenStr)-3])
		opts.Cluster.ListenStr = cls
	}
	clusterURL, err := url.Parse(opts.Cluster.ListenStr)
	if err != nil {
		return err
	}
	h, p, err := net.SplitHostPort(clusterURL.Host)
	if err != nil {
		return err
	}
	if wantsRandom {
		p = "-1"
	}
	opts.Cluster.Host = h
	_, err = fmt.Sscan(p, &opts.Cluster.Port)
	if err != nil {
		return err
	}

	if clusterURL.User != nil {
		pass, hasPassword := clusterURL.User.Password()
		if !hasPassword {
			return errors.New("expected cluster password to be set")
		}
		opts.Cluster.Password = pass

		user := clusterURL.User.Username()
		opts.Cluster.Username = user
	} else {
		// Since we override from flag and there is no user/pwd, make
		// sure we clear what we may have gotten from config file.
		opts.Cluster.Username = _EMPTY_
		opts.Cluster.Password = _EMPTY_
	}

	return nil
}

func processSignal(signal string) error {
	var (
		pid           string
		commandAndPid = strings.Split(signal, "=")
	)
	if l := len(commandAndPid); l == 2 {
		pid = maybeReadPidFile(commandAndPid[1])
	} else if l > 2 {
		return fmt.Errorf("invalid signal parameters: %v", commandAndPid[2:])
	}
	if err := ProcessSignal(Command(commandAndPid[0]), pid); err != nil {
		return err
	}
	os.Exit(0)
	return nil
}

// maybeReadPidFile returns a PID or Windows service name obtained via the following method:
// 1. Try to open a file with path "pidStr" (absolute or relative).
// 2. If such a file exists and can be read, return its contents.
// 3. Otherwise, return the original "pidStr" string.
func maybeReadPidFile(pidStr string) string {
	if b, err := os.ReadFile(pidStr); err == nil {
		return string(b)
	}
	return pidStr
}

func homeDir() (string, error) {
	if runtime.GOOS == "windows" {
		homeDrive, homePath := os.Getenv("HOMEDRIVE"), os.Getenv("HOMEPATH")
		userProfile := os.Getenv("USERPROFILE")

		home := filepath.Join(homeDrive, homePath)
		if homeDrive == _EMPTY_ || homePath == _EMPTY_ {
			if userProfile == _EMPTY_ {
				return _EMPTY_, errors.New("nats: failed to get home dir, require %HOMEDRIVE% and %HOMEPATH% or %USERPROFILE%")
			}
			home = userProfile
		}

		return home, nil
	}

	home := os.Getenv("HOME")
	if home == _EMPTY_ {
		return _EMPTY_, errors.New("failed to get home dir, require $HOME")
	}
	return home, nil
}

func expandPath(p string) (string, error) {
	p = os.ExpandEnv(p)

	if !strings.HasPrefix(p, "~") {
		return p, nil
	}

	home, err := homeDir()
	if err != nil {
		return _EMPTY_, err
	}

	return filepath.Join(home, p[1:]), nil
}<|MERGE_RESOLUTION|>--- conflicted
+++ resolved
@@ -1675,13 +1675,10 @@
 			*errors = append(*errors, err)
 			return
 		}
-<<<<<<< HEAD
-	case "max_closed_clients":
-		o.MaxClosedClients = int(v.(int64))
-=======
 	case "no_fast_producer_stall":
 		o.NoFastProducerStall = v.(bool)
->>>>>>> 9f5b27a0
+  case "max_closed_clients":
+		o.MaxClosedClients = int(v.(int64))
 	default:
 		if au := atomic.LoadInt32(&allowUnknownTopLevelField); au == 0 && !tk.IsUsedVariable() {
 			err := &unknownConfigFieldErr{

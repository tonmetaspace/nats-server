--- conflicted
+++ resolved
@@ -245,13 +245,8 @@
 	clsMu sync.RWMutex
 	cList []*consumer
 	sch   chan struct{}
-<<<<<<< HEAD
-	sigq  *ipQueue // of *cMsg
+	sigq  *ipQueue[*cMsg]
 	csl   *Sublist // Consumer Sublist
-=======
-	sigq  *ipQueue[*cMsg]
-	csl   *Sublist
->>>>>>> baf2e47c
 
 	// TODO(dlc) - Hide everything below behind two pointers.
 	// Clustered mode.
